# Copyright 2016-2023 Blue Marble Analytics LLC.
#
# Licensed under the Apache License, Version 2.0 (the "License");
# you may not use this file except in compliance with the License.
# You may obtain a copy of the License at
#
#     http://www.apache.org/licenses/LICENSE-2.0
#
# Unless required by applicable law or agreed to in writing, software
# distributed under the License is distributed on an "AS IS" BASIS,
# WITHOUT WARRANTIES OR CONDITIONS OF ANY KIND, either express or implied.
# See the License for the specific language governing permissions and
# limitations under the License.


from collections import OrderedDict
from importlib import import_module
import os.path
import sys
import unittest

from tests.common_functions import create_abstract_model, add_components_and_load_data

TEST_DATA_DIRECTORY = os.path.join(os.path.dirname(__file__), "..", "..", "test_data")

# Import prerequisite modules
PREREQUISITE_MODULE_NAMES = [
    "temporal.operations.timepoints",
    "temporal.operations.horizons",
    "temporal.investment.periods",
    "temporal.investment.superperiods",
    "geography.load_zones",
    "project",
    "project.capacity",
    "project.capacity.capacity_types",
    "project.capacity.capacity",
    "project.capacity.costs",
    "transmission",
    "transmission.capacity",
    "transmission.capacity.capacity_types",
    "transmission.capacity.capacity",
    "transmission.capacity.costs",
]
NAME_OF_MODULE_BEING_TESTED = "system.policy.subsidies"
IMPORTED_PREREQ_MODULES = list()
for mdl in PREREQUISITE_MODULE_NAMES:
    try:
        imported_module = import_module("." + str(mdl), package="gridpath")
        IMPORTED_PREREQ_MODULES.append(imported_module)
    except ImportError:
        print("ERROR! Module " + str(mdl) + " not found.")
        sys.exit(1)
# Import the module we'll test
try:
    MODULE_BEING_TESTED = import_module(
        "." + NAME_OF_MODULE_BEING_TESTED, package="gridpath"
    )
except ImportError:
    print("ERROR! Couldn't import module " + NAME_OF_MODULE_BEING_TESTED + " to test.")


class TestSubsidies(unittest.TestCase):
    """ """

    def test_add_model_components(self):
        """
        Test that there are no errors when adding model components
        :return:
        """
        create_abstract_model(
            prereq_modules=IMPORTED_PREREQ_MODULES,
            module_to_test=MODULE_BEING_TESTED,
            test_data_dir=TEST_DATA_DIRECTORY,
            subproblem="",
            stage="",
        )

    def test_load_model_data(self):
        """
        Test that data are loaded with no errors
        :return:
        """
        add_components_and_load_data(
            prereq_modules=IMPORTED_PREREQ_MODULES,
            module_to_test=MODULE_BEING_TESTED,
            test_data_dir=TEST_DATA_DIRECTORY,
            subproblem="",
            stage="",
        )

    def test_data_loaded_correctly(self):
        """
        Test components initialized with data as expected
        :return:
        """
        m, data = add_components_and_load_data(
            prereq_modules=IMPORTED_PREREQ_MODULES,
            module_to_test=MODULE_BEING_TESTED,
            test_data_dir=TEST_DATA_DIRECTORY,
            subproblem="",
            stage="",
        )
        instance = m.create_instance(data)

        # Set: PRJ_OR_TX_VNTS_FIN_IN_PERIOD
        expected_prj_v_fin_in_prd = {
            2020: sorted([("Battery", 2020), ("Gas_CCGT_New", 2020), ("Tx_New", 2020)]),
            2030: sorted(
                [
                    ("Gas_CCGT_New", 2030),
                    ("Gas_CT_New", 2030),
                    ("Battery", 2020),
                    ("Tx_New", 2020),
                    ("Tx_New", 2030),
                ]
            ),
        }
        actual_prj_v_fin_in_prd = {
            p: sorted(list(instance.PRJ_OR_TX_VNTS_FIN_IN_PERIOD[p].data()))
            for p in instance.PERIODS
        }

        self.assertDictEqual(expected_prj_v_fin_in_prd, actual_prj_v_fin_in_prd)

        # Set: PROGRAM_SUPERPERIODS
        expectd_prg_prd = sorted([("ITC", 1), ("MultiPeriod", 2)])
        actual_prg_prd = sorted(
            [(prg, prd) for (prg, prd) in instance.PROGRAM_SUPERPERIODS]
        )
        self.assertListEqual(expectd_prg_prd, actual_prg_prd)

        # Param: program_budget
        expected_budget = OrderedDict(
            sorted(
                {
                    ("ITC", 1): 1000,
                    ("MultiPeriod", 2): 2000,
                }.items()
            )
        )
        actual_budget = OrderedDict(
            sorted(
                {
                    (prg, prd): instance.program_budget[prg, prd]
                    for (prg, prd) in instance.PROGRAM_SUPERPERIODS
                }.items()
            )
        )
        self.assertDictEqual(expected_budget, actual_budget)

        # Set: PROGRAMS
        expectd_prg = sorted(["ITC", "MultiPeriod"])
        actual_prg = sorted([prg for prg in instance.PROGRAMS])
        self.assertListEqual(expectd_prg, actual_prg)

        # Set: PROGRAM_PROJECT_OR_TX_VINTAGES
        expected_prg_prj_v = sorted([("ITC", "Battery", 2020), ("ITC", "Tx_New", 2020)])
        actual_prg_prj_v = sorted(
            [
                (prg, prj, prd)
                for (prg, prj, prd) in instance.PROGRAM_PROJECT_OR_TX_VINTAGES
            ]
        )
        self.assertListEqual(expected_prg_prj_v, actual_prg_prj_v)

        # Set:PROGRAM_VINTAGES_BY_PROJECT_OR_TX_LINE
        expected_prg_v_by_prj = OrderedDict(
            sorted({"Battery": ("ITC", 2020), "Tx_New": ("ITC", 2020)}.items())
        )
        # Exclude projects with empty set
        actual_prg_v_by_prj = {}
        for prj in instance.PROJECTS_TX_LINES:
            if instance.PROGRAM_VINTAGES_BY_PROJECT_OR_TX_LINE[prj].data() != ():
                actual_prg_v_by_prj[
                    prj
                ] = instance.PROGRAM_VINTAGES_BY_PROJECT_OR_TX_LINE[prj].data()[0]

        self.assertDictEqual(expected_prg_v_by_prj, actual_prg_v_by_prj)

        # Set:PROJECT_OR_TX_VINTAGES_BY_PROGRAM
        expected_prj_v_by_prg = OrderedDict(
<<<<<<< HEAD
            sorted({"ITC": (("Battery", 2020),), "MultiPeriod": ()}.items())
=======
            sorted({"ITC": [("Battery", 2020), ("Tx_New", 2020)]}.items())
>>>>>>> 744a8ade
        )
        # Exclude projects with empty set
        actual_prj_v_by_prg = {}
        for prg in instance.PROGRAMS:
<<<<<<< HEAD
            actual_prj_v_by_prg[prg] = instance.PROJECT_VINTAGES_BY_PROGRAM[prg].data()
=======
            actual_prj_v_by_prg[prg] = sorted(
                [
                    (prj, v)
                    for (prj, v) in instance.PROJECT_OR_TX_VINTAGES_BY_PROGRAM[prg]
                ]
            )

>>>>>>> 744a8ade
        self.assertDictEqual(expected_prj_v_by_prg, actual_prj_v_by_prg)

        # Param: is_tx
        is_tx_expected = OrderedDict(
            sorted(
                {
                    ("ITC", "Battery", 2020): 0,
                    ("ITC", "Tx_New", 2020): 1,
                }.items()
            )
        )
        is_tx_actual = OrderedDict(
            sorted(
                {
                    (prg, prj, v): instance.is_tx[prg, prj, v]
                    for (prg, prj, v) in instance.PROGRAM_PROJECT_OR_TX_VINTAGES
                }.items()
            )
        )
        self.assertDictEqual(is_tx_expected, is_tx_actual)

        # Param: annual_payment_subsidy
        expected_subsidy = OrderedDict(
            sorted(
                {
                    ("ITC", "Battery", 2020): 20,
                    ("ITC", "Tx_New", 2020): 10,
                }.items()
            )
        )
        actual_subsidy = OrderedDict(
            sorted(
                {
                    (prg, prj, v): instance.annual_payment_subsidy[prg, prj, v]
                    for (prg, prj, v) in instance.PROGRAM_PROJECT_OR_TX_VINTAGES
                }.items()
            )
        )
        self.assertDictEqual(expected_subsidy, actual_subsidy)


if __name__ == "__main__":
    unittest.main()<|MERGE_RESOLUTION|>--- conflicted
+++ resolved
@@ -178,19 +178,14 @@
         self.assertDictEqual(expected_prg_v_by_prj, actual_prg_v_by_prj)
 
         # Set:PROJECT_OR_TX_VINTAGES_BY_PROGRAM
-        expected_prj_v_by_prg = OrderedDict(
-<<<<<<< HEAD
-            sorted({"ITC": (("Battery", 2020),), "MultiPeriod": ()}.items())
-=======
-            sorted({"ITC": [("Battery", 2020), ("Tx_New", 2020)]}.items())
->>>>>>> 744a8ade
-        )
+        expected_prj_v_by_prg = {
+            "ITC": [("Battery", 2020), ("Tx_New", 2020)],
+            "MultiPeriod": [],
+        }
+
         # Exclude projects with empty set
         actual_prj_v_by_prg = {}
         for prg in instance.PROGRAMS:
-<<<<<<< HEAD
-            actual_prj_v_by_prg[prg] = instance.PROJECT_VINTAGES_BY_PROGRAM[prg].data()
-=======
             actual_prj_v_by_prg[prg] = sorted(
                 [
                     (prj, v)
@@ -198,7 +193,6 @@
                 ]
             )
 
->>>>>>> 744a8ade
         self.assertDictEqual(expected_prj_v_by_prg, actual_prj_v_by_prg)
 
         # Param: is_tx
