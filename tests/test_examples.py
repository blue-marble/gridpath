--- conflicted
+++ resolved
@@ -1193,7 +1193,15 @@
             },
         )
 
-<<<<<<< HEAD
+    def test_example_test_supplemental_firing(self):
+        """
+        Check validation and objective function value of "test_supplemental_firing" example
+        :return:
+        """
+
+        self.check_validation("test_supplemental_firing")
+        self.run_and_check_objective("test_supplemental_firing", -4380327039279.8545)
+
     def test_example_test_tx_capacity_groups(self):
         """
         Check validation and objective function value of
@@ -1203,16 +1211,6 @@
 
         self.check_validation("test_tx_capacity_groups")
         self.run_and_check_objective("test_tx_capacity_groups", -12284573611936.518)
-=======
-    def test_example_test_supplemental_firing(self):
-        """
-        Check validation and objective function value of "test_supplemental_firing" example
-        :return:
-        """
-
-        self.check_validation("test_supplemental_firing")
-        self.run_and_check_objective("test_supplemental_firing", -4380327039279.8545)
->>>>>>> a0963109
 
     @classmethod
     def tearDownClass(cls):
