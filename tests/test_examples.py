--- conflicted
+++ resolved
@@ -1404,7 +1404,6 @@
             scenario_name=scenario_name, skip_validation=True
         )
 
-<<<<<<< HEAD
     def test_example_2periods_new_build_2zones_loadcomponents(self):
         """
         Check validation and objective function value of
@@ -1412,7 +1411,8 @@
         :return:
         """
         scenario_name = "2periods_new_build_2zones_loadcomponents"
-=======
+        self.validate_and_test_example_generic(scenario_name=scenario_name)
+
     def test_example_2periods_nuclear_var_cost_by_timepoint_same(self):
         """
         Check validation and objective function value of
@@ -1429,7 +1429,6 @@
         :return:
         """
         scenario_name = "2periods_nuclear_var_cost_by_timepoint_diff"
->>>>>>> bb8255da
         self.validate_and_test_example_generic(scenario_name=scenario_name)
 
     @classmethod
