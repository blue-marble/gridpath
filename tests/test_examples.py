# Copyright 2016-2022 Blue Marble Analytics LLC.
#
# Licensed under the Apache License, Version 2.0 (the "License");
# you may not use this file except in compliance with the License.
# You may obtain a copy of the License at
#
#     http://www.apache.org/licenses/LICENSE-2.0
#
# Unless required by applicable law or agreed to in writing, software
# distributed under the License is distributed on an "AS IS" BASIS,
# WITHOUT WARRANTIES OR CONDITIONS OF ANY KIND, either express or implied.
# See the License for the specific language governing permissions and
# limitations under the License.

import logging
import multiprocessing
import os
import platform
import sqlite3
import unittest

from gridpath import run_end_to_end, validate_inputs
from db import create_database
from db.common_functions import connect_to_database
from db.utilities import port_csvs_to_db, scenario


# Change directory to 'gridpath' directory, as that's what run_scenario.py
# expects; the rest of the global variables are relative paths from there
os.chdir(os.path.join(os.path.dirname(__file__), "..", "gridpath"))
EXAMPLES_DIRECTORY = os.path.join("..", "examples")
DB_NAME = "unittest_examples"
DB_PATH = os.path.join("../db", "{}.db".format(DB_NAME))
CSV_PATH = "../db//csvs_test_examples"
SCENARIOS_CSV = os.path.join(CSV_PATH, "scenarios.csv")

# Travis CI VM machines run on Ubuntu 16.04.7 LTS, which has an older
# version of Cbc only (2.8.12) and gives slightly different results for some
# tests
UBUNTU_16 = (
    True
    if (platform.system() == "Linux" and platform.release() == "4.15.0-1098-gcp")
    else False
)

# Windows check
WINDOWS = True if os.name == "nt" else False


class TestExamples(unittest.TestCase):
    """ """

    def assertDictAlmostEqual(self, d1, d2, msg=None, places=7):
        # check if both inputs are dicts
        self.assertIsInstance(d1, dict, "First argument is not a dictionary")
        self.assertIsInstance(d2, dict, "Second argument is not a dictionary")

        # check if both inputs have the same keys
        self.assertEqual(d1.keys(), d2.keys())

        # check each key
        for key, value in d1.items():
            if isinstance(value, dict):
                self.assertDictAlmostEqual(d1[key], d2[key], places=places, msg=msg)
            else:
                self.assertAlmostEqual(d1[key], d2[key], places=places, msg=msg)

    def check_validation(self, test):
        """
        Check that validate inputs runs without errors, and that there
        are no validation issues recorded in the status_validation table
        :return:
        """

        # Check that test validation runs without errors
        validate_inputs.main(["--database", DB_PATH, "--scenario", test, "--quiet"])

        # Check that no validation issues are recorded in the db for the test
        expected_validations = []

        conn = connect_to_database(
            db_path=DB_PATH, detect_types=sqlite3.PARSE_DECLTYPES
        )
        c = conn.cursor()
        validations = c.execute(
            """
            SELECT scenario_name FROM status_validation
            INNER JOIN
            (SELECT scenario_id, scenario_name FROM scenarios)
            USING (scenario_id)
            WHERE scenario_name = '{}'
            """.format(
                test
            )
        )
        actual_validations = validations.fetchall()

        self.assertListEqual(expected_validations, actual_validations)

    def run_and_check_objective(self, test, expected_objective, parallel=1):
        """

        :param test: str, name of the test example
        :param expected_objective: float or dict, expected objective
        :param parallel: int, set to a number > 1 to test
            parallelization functionality
        :return:
        """

        actual_objective = run_end_to_end.main(
            [
                "--database",
                DB_PATH,
                "--scenario",
                test,
                "--scenario_location",
                EXAMPLES_DIRECTORY,
                # "--log",
                # "--write_solver_files_to_logs_dir",
                # "--keepfiles",
                # "--symbolic",
                "--n_parallel_get_inputs",
                str(parallel),
                "--n_parallel_solve",
                str(parallel),
                "--quiet",
                "--mute_solver_output",
                "--testing",
            ]
        )

        # Check if we have a multiprocessing manager
        # If so, convert the manager proxy dictionary to to a simple dictionary
        # to avoid errors
        # Done via copies to avoid broken pipe error
        if hasattr(multiprocessing, "managers"):
            if isinstance(actual_objective, multiprocessing.managers.DictProxy):
                # Make a dictionary from a copy of the objective
                actual_objective_copy = dict(actual_objective.copy())
                for subproblem in actual_objective.keys():
                    # If we have stages, make a dictionary form a copy of the
                    # stage dictionary for each subproblem
                    if isinstance(
                        actual_objective[subproblem], multiprocessing.managers.DictProxy
                    ):
                        stage_dict_copy = dict(actual_objective_copy[subproblem].copy())
                        # Reset the stage dictionary to the new simple
                        # dictionary object
                        actual_objective_copy[subproblem] = stage_dict_copy
                # Reset the objective to the new dictionary object
                actual_objective = actual_objective_copy

        # Multi-subproblem and/or multi-stage scenarios return dict
        if isinstance(expected_objective, dict):
            self.assertDictAlmostEqual(expected_objective, actual_objective, places=1)
        # Otherwise, objective is a single value
        else:
            self.assertAlmostEqual(expected_objective, actual_objective, places=1)

    @classmethod
    def setUpClass(cls):
        """
        Set up the testing database
        :return:
        """

        if os.path.exists(DB_PATH):
            os.remove(DB_PATH)

        create_database.main(["--database", DB_PATH])

        try:
            port_csvs_to_db.main(
                ["--database", DB_PATH, "--csv_location", CSV_PATH, "--quiet"]
            )
        except Exception as e:
            print(
                "Error encountered during population of testing database "
                "{}.db. Deleting database ...".format(DB_NAME)
            )
            logging.exception(e)
            os.remove(DB_PATH)

        try:
            scenario.main(
                ["--database", DB_PATH, "--csv_path", SCENARIOS_CSV, "--quiet"]
            )
        except Exception as e:
            print(
                "Error encountered during population of testing database "
                "{}.db. Deleting database ...".format(DB_NAME)
            )
            logging.exception(e)
            os.remove(DB_PATH)

    def test_example_test(self):
        """
        Check validation and objective function value of "test" example
        :return:
        """

        self.check_validation("test")
        self.run_and_check_objective("test", -3796309121478.12)

    def test_example_test_no_overgen_allowed(self):
        """
        Check validation and objective function value of
        "test_no_overgen_allowed" example
        :return:
        """

        self.check_validation("test_no_overgen_allowed")
        self.run_and_check_objective("test_no_overgen_allowed", -5256303226874.182)

    def test_example_test_new_build_storage(self):
        """
        Check validation and objective function value of
        "test_new_build_storage" example
        :return:
        """

        self.check_validation("test_new_build_storage")
        self.run_and_check_objective("test_new_build_storage", -4484591199.92)

    def test_example_test_new_binary_build_storage(self):
        """
        Check validation and objective function value of
        "test_new_binary_build_storage" example
        :return:
        """

        self.check_validation("test_new_binary_build_storage")
        self.run_and_check_objective(
            "test_new_binary_build_storage", -4484591878.4800005
        )

    def test_example_test_new_build_storage_cumulative_min_max(self):
        """
        Check validation and objective function value of
        "test_new_build_storage_cumulative_min_max" example
        :return:
        """

        self.check_validation("test_new_build_storage_cumulative_min_max")
        self.run_and_check_objective(
            "test_new_build_storage_cumulative_min_max", -4561692383.87
        )

    def test_example_test_no_reserves(self):
        """
        Check validation and objective function value of
        "test_no_reserves" example
        :return:
        """

        self.check_validation("test_no_reserves")
        self.run_and_check_objective("test_no_reserves", -233812049.889)

    def test_example_test_w_hydro(self):
        """
        Check validation and objective function value of "test_w_hydro" example
        :return:
        """

        self.check_validation("test_w_hydro")
        self.run_and_check_objective("test_w_hydro", -214913823.36742803)

    def test_example_test_w_storage(self):
        """
        Check validation and objective function value of "test_w_storage" example
        :return:
        """

        self.check_validation("test_w_storage")
        self.run_and_check_objective("test_w_storage", -237985313.88900003)

    def test_example_2horizons(self):
        """
        Check validation and objective function value of "2horizons" example
        :return:
        """

        self.check_validation("2horizons")
        self.run_and_check_objective("2horizons", -3796309121478.1226)

    def test_example_2horizons_w_hydro(self):
        """
        Check validation and objective function value of
        "2horizons_w_hydro" example
        :return:
        """

        self.check_validation("2horizons_w_hydro")
        self.run_and_check_objective("2horizons_w_hydro", -219136981.90835398)

    def test_example_2horizons_w_hydro_and_nuclear_binary_availability(self):
        """
        Check validation and objective function value of
        "2horizons_w_hydro_and_nuclear_binary_availability" example

        NOTE: the objective function for this example is lower than that for
        the '2horizons_w_hydro' example because of the unrealistically high
        relative heat rate of the 'Nuclear' project relative to the gas
        projects; allowing binary availability for a must-run project
        actually allows lower-cost power when the nuclear plant is
        unavailable. We should probably re-think this example as part of a
        future more general revamp of the examples.

        :return:
        """

        self.check_validation("2horizons_w_hydro_and_nuclear_binary_availability")
        self.run_and_check_objective(
            "2horizons_w_hydro_and_nuclear_binary_availability", -179455911.23328674
        )

    def test_example_2horizons_w_hydro_w_balancing_types(self):
        """
        Check validation and objective function value of
        "2horizons_w_hydro_w_balancing_types" example. The objective
        function of this example should be lower than that of the
        '2horizons_w_hydro' example, as the average hydro budget is the
        same across all timepoints, but the hydro balancing horizon is now
        longer.
        :return:
        """

        self.check_validation("2horizons_w_hydro_w_balancing_types")
        self.run_and_check_objective(
            "2horizons_w_hydro_w_balancing_types", -214913823.367428
        )

    def test_example_2periods(self):
        """
        Check validation and objective function value of "2periods" example
        :return:
        """

        self.check_validation("2periods")
        self.run_and_check_objective("2periods", -75926182429562.45)

    def test_example_2periods_new_build(self):
        """
        Check validation and objective function value of "2periods_new_build" example
        """

        self.check_validation("2periods_new_build")
        self.run_and_check_objective("2periods_new_build", -10085845900.191605)

    def test_example_2periods_new_build_2zones(self):
        """
        Check validation and objective function value of
        "2periods_new_build_2zones" example
        :return:
        """
        objective = -20171691806.955845 if UBUNTU_16 else -20171691798.193214

        self.check_validation("2periods_new_build_2zones")
        self.run_and_check_objective("2periods_new_build_2zones", objective)

    def test_example_2periods_new_build_2zones_new_build_transmission(self):
        """
        Check validation and objective function value of
        "2periods_new_build_2zones_new_build_transmission" example
        :return:
        """

        self.check_validation("2periods_new_build_2zones_new_build_transmission")
        self.run_and_check_objective(
            "2periods_new_build_2zones_new_build_transmission", -7028494941419.333
        )

    def test_example_2periods_new_build_2zones_singleBA(self):
        """
        Check validation and objective function value of
        "2periods_new_build_2zones_singleBA"
        example
        :return:
        """

        objective = -20171691752.945038 if UBUNTU_16 else -20171691750.059643

        self.check_validation("2periods_new_build_2zones_singleBA")
        self.run_and_check_objective("2periods_new_build_2zones_singleBA", objective)

    def test_example_2periods_new_build_2zones_transmission(self):
        """
        Check validation and objective function value of
        "2periods_new_build_2zones_transmission" example
        :return:
        """
        objective = -220771078212324.8 if UBUNTU_16 else -220771078212311.7
        self.check_validation("2periods_new_build_2zones_transmission")
        self.run_and_check_objective(
            "2periods_new_build_2zones_transmission", objective
        )

    def test_example_2periods_new_build_2zones_transmission_w_losses(self):
        """
        Check validation and objective function value of
        "2periods_new_build_2zones_transmission_w_losses" example
        :return:
        """
        objective = -238291078037124.8 if UBUNTU_16 else -238291078037111.7

        self.check_validation("2periods_new_build_2zones_transmission_w_losses")
        self.run_and_check_objective(
            "2periods_new_build_2zones_transmission_w_losses", objective
        )

    def test_example_2periods_new_build_2zones_transmission_w_losses_opp_dir(self):
        """
        Check validation and objective function value of
        "2periods_new_build_2zones_transmission_w_losses_opp_dir" example

        Note: this should be the same as the objective function for
        2periods_new_build_2zones_transmission_w_losses
        :return:
        """
        objective = -238291078037124.8 if UBUNTU_16 else -238291078037111.7

        self.check_validation("2periods_new_build_2zones_transmission_w_losses_opp_dir")
        self.run_and_check_objective(
            "2periods_new_build_2zones_transmission_w_losses_opp_dir", objective
        )

    def test_example_2periods_new_build_rps(self):
        """
        Check validation and objective function value of
        "2periods_new_build_rps" example
        :return:
        """
        objective = -26966855745114.633 if UBUNTU_16 else -26966855745108.062

        self.check_validation("2periods_new_build_rps")
        self.run_and_check_objective("2periods_new_build_rps", objective)

    def test_example_2periods_new_build_rps_percent_target(self):
        """
        Check objective function value of
        "2periods_new_build_rps_percent_target" example
        This example should have the same objective function as
        test_example_2periods_new_build_rps, as its target is the same,
        but specified as percentage of load.
        :return:
        """
        objective = -26966855745114.633 if UBUNTU_16 else -26966855745108.062

        self.check_validation("2periods_new_build_rps_percent_target")
        self.run_and_check_objective("2periods_new_build_rps_percent_target", objective)

    def test_example_2periods_new_build_cumulative_min_max(self):
        """
        Check validation and objective function value of
        "2periods_new_build_cumulative_min_max" example
        :return:
        """

        self.check_validation("2periods_new_build_cumulative_min_max")
        self.run_and_check_objective(
            "2periods_new_build_cumulative_min_max", -27166044526940.195
        )

    def test_example_single_stage_prod_cost(self):
        """
        Check validation and objective function values of
        "single_stage_prod_cost" example
        :return:
        """

        self.check_validation("single_stage_prod_cost")
        self.run_and_check_objective(
            "single_stage_prod_cost",
            {1: -1265436373826.0408, 2: -1265436373826.0408, 3: -1265436373826.0408},
        )

    def test_example_single_stage_prod_cost_linked_subproblems(self):
        """
        Check objective function values of
        "single_stage_prod_cost_linked_subproblems" example
        :return:
        """
        self.check_validation("single_stage_prod_cost_linked_subproblems")
        self.run_and_check_objective(
            "single_stage_prod_cost_linked_subproblems",
            {1: -1265436373826.0408, 2: -1265436373826.0408, 3: -1265436373826.0408},
        )

    def test_example_single_stage_prod_cost_linked_subproblems_w_hydro(self):
        """
        Check objective function values of
        "single_stage_prod_cost_linked_subproblems" example
        :return:
        """
        self.check_validation("single_stage_prod_cost_linked_subproblems_w_hydro")
        self.run_and_check_objective(
            "single_stage_prod_cost_linked_subproblems_w_hydro",
            {1: -71637941.12254025, 2: -71637941.12254025, 3: -71637941.12254025},
        )

    def test_example_multi_stage_prod_cost(self):
        """
        Check validation and objective function values of
        "multi_stage_prod_cost" example
        :return:
        """

        self.check_validation("multi_stage_prod_cost")
        self.run_and_check_objective(
            "multi_stage_prod_cost",
            {
                1: {
                    1: -1265436373826.0408,
                    2: -1265436373826.0408,
                    3: -1265436373826.099,
                },
                2: {
                    1: -1265436373826.0408,
                    2: -1265436373826.0408,
                    3: -1265436373826.099,
                },
                3: {
                    1: -1265436373826.0408,
                    2: -1265436373826.0408,
                    3: -1265436373826.099,
                },
            },
        )

    def test_example_single_stage_prod_cost_cycle_select(self):
        """
        Check validation and objective function values of
        "single_stage_prod_cost_cycle_select" example. This example is the same as
        single_stage_prod_cost but the Coal and Gas_CCGT plants have mutually
        exclusive commitment in this example.
        """

        self.check_validation("single_stage_prod_cost_cycle_select")
        self.run_and_check_objective(
            "single_stage_prod_cost_cycle_select",
            {1: -7154084662888.654, 2: -7154084662888.654, 3: -7154084662888.654},
        )

    def test_example_multi_stage_prod_cost_parallel(self):
        """
        Check validation and objective function values of
        "multi_stage_prod_cost" example running subproblems in parallel
        :return:
        """
        self.run_and_check_objective(
            "multi_stage_prod_cost",
            {
                1: {
                    1: -1265436373826.0408,
                    2: -1265436373826.0408,
                    3: -1265436373826.099,
                },
                2: {
                    1: -1265436373826.0408,
                    2: -1265436373826.0408,
                    3: -1265436373826.099,
                },
                3: {
                    1: -1265436373826.0408,
                    2: -1265436373826.0408,
                    3: -1265436373826.099,
                },
            },
            parallel=3,
        )

    def test_example_multi_stage_prod_cost_w_hydro(self):
        """
        Check validation and objective function values of
        "multi_stage_prod_cost_w_hydro"
        example
        :return:
        """

        self.check_validation("multi_stage_prod_cost_w_hydro")
        self.run_and_check_objective(
            "multi_stage_prod_cost_w_hydro",
            {
                1: {
                    1: -1411433910806.1167,
                    2: -1411433910806.1167,
                    3: -1411433910806.175,
                },
                2: {
                    1: -1411433910806.1167,
                    2: -1411433910806.1167,
                    3: -1411433910806.175,
                },
                3: {
                    1: -1411433910806.1167,
                    2: -1411433910806.1167,
                    3: -1411433910806.175,
                },
            },
        )

    def test_example_multi_stage_prod_cost_linked_subproblems(self):
        """
        Check validation and objective function values of
        "multi_stage_prod_cost_linked_subproblems" example
        :return:
        """
        self.check_validation("multi_stage_prod_cost_linked_subproblems")
        self.run_and_check_objective(
            "multi_stage_prod_cost_linked_subproblems",
            {
                1: {
                    1: -1265436373826.0408,
                    2: -1265436373826.0408,
                    3: -1265436372366.0408,
                },
                2: {
                    1: -1265436373826.0408,
                    2: -1265436373826.0408,
                    3: -1265436372366.0408,
                },
                3: {
                    1: -1265436373826.0408,
                    2: -1265436373826.0408,
                    3: -1265436372366.0408,
                },
            },
        )

    def test_example_2periods_gen_lin_econ_retirement(self):
        """
        Check validation and objective function value of
        "2periods_gen_lin_econ_retirement"
        example
        :return:
        """

        self.check_validation("2periods_gen_lin_econ_retirement")
        self.run_and_check_objective(
            "2periods_gen_lin_econ_retirement", -75926125638846.83
        )

    def test_example_2periods_gen_bin_econ_retirement(self):
        """
        Check validation and objective function value of
        "2periods_gen_bin_econ_retirement"
        example
        :return:
        """

        self.check_validation("2periods_gen_bin_econ_retirement")
        self.run_and_check_objective(
            "2periods_gen_bin_econ_retirement", -75926182429562.45
        )

    def test_example_variable_gen_reserves(self):
        """
        Check validation and objective function value of
        "variable_gen_reserves"
        example; this example requires a non-linear solver
        :return:
        """

        self.check_validation("test_variable_gen_reserves")
        self.run_and_check_objective("test_variable_gen_reserves", -1343499590014.7651)

    def test_example_2periods_new_build_rps_variable_reserves(self):
        """
        Check validation and objective function value of
        "2periods_new_build_rps_variable_reserves" example
        :return:
        """

        self.check_validation("2periods_new_build_rps_variable_reserves")
        self.run_and_check_objective(
            "2periods_new_build_rps_variable_reserves", -4980266823.194146
        )

    def test_example_2periods_new_build_rps_variable_reserves_subhourly_adj(self):
        """
        Check validation and objective function value of
        "2periods_new_build_rps_variable_reserves_subhourly_adj" example
        :return:
        """

        self.check_validation("2periods_new_build_rps_variable_reserves_subhourly_adj")
        self.run_and_check_objective(
            "2periods_new_build_rps_variable_reserves_subhourly_adj", -4980266823.194146
        )

    def test_example_test_ramp_up_constraints(self):
        """
        Check validation and objective function value of
        "test_ramp_up_constraints" example
        :return:
        """

        self.check_validation("test_ramp_up_constraints")
        self.run_and_check_objective("test_ramp_up_constraints", -3796309121478.1226)

    def test_example_test_ramp_up_and_down_constraints(self):
        """
        Check validation and objective function value of
        "test_ramp_up_and_down_constraints"
        example;
        :return:
        """

        self.check_validation("test_ramp_up_and_down_constraints")
        self.run_and_check_objective(
            "test_ramp_up_and_down_constraints", -4730755816658.181
        )

    def test_example_2periods_new_build_rps_w_rps_ineligible_storage(self):
        """
        Check validation and objective function value of
        "2periods_new_build_rps_w_rps_ineligible_storage" example
        :return:
        """

        self.check_validation("2periods_new_build_rps_w_rps_ineligible_storage")
        self.run_and_check_objective(
            "2periods_new_build_rps_w_rps_ineligible_storage", -16980455713578.633
        )

    def test_example_2periods_new_build_rps_w_rps_eligible_storage(self):
        """
        Check validation and objective function value of
        "2periods_new_build_rps_w_rps_eligible_storage" example
        :return:
        """

        self.check_validation("2periods_new_build_rps_w_rps_eligible_storage")
        self.run_and_check_objective(
            "2periods_new_build_rps_w_rps_eligible_storage", -26966830249904.633
        )

    def test_example_test_new_solar(self):
        """
        Check validation and objective function value of
        "test_new_solar" example
        :return:
        """

        self.check_validation("test_new_solar")
        self.run_and_check_objective("test_new_solar", -3796301348838.3267)

    def test_example_test_new_binary_solar(self):
        """
        Check validation and objective function value of
        "test_new_binary_solar" example
        :return:
        """

        self.check_validation("test_new_binary_solar")
        self.run_and_check_objective("test_new_binary_solar", -3796300848658.342)

    def test_example_test_new_solar_carbon_cap(self):
        """
        Check validation and objective function value of
        "test_new_solar_carbon_cap" example
        :return:
        """

        self.check_validation("test_new_solar_carbon_cap")
        self.run_and_check_objective("test_new_solar_carbon_cap", -58282515304521.79)

    def test_example_test_new_solar_carbon_cap_2zones_tx(self):
        """
        Check validation and objective function value of
        "test_new_solar_carbon_cap_2zones_tx" example
        :return:
        """

        self.check_validation("test_new_solar_carbon_cap_2zones_tx")
        self.run_and_check_objective(
            "test_new_solar_carbon_cap_2zones_tx", -58248087935073.625
        )

    def test_example_test_new_solar_carbon_cap_2zones_dont_count_tx(self):
        """
        Check validation and objective function value of
        "test_new_solar_carbon_cap_2zones_dont_count_tx" example
        :return:
        """

        self.check_validation("test_new_solar_carbon_cap_2zones_dont_count_tx")
        self.run_and_check_objective(
            "test_new_solar_carbon_cap_2zones_dont_count_tx", -56530649982951.8
        )

    def test_example_test_new_solar_carbon_tax(self):
        """
        Check validation and objective function value of
        "test_new_solar_carbon_tax" example
        :return:
        """

        self.check_validation("test_new_solar_carbon_tax")
        self.run_and_check_objective("test_new_solar_carbon_tax", -3796369926691.2686)

    def test_example_2periods_new_build_simple_prm(self):
        """
        Check validation and objective function value of
        "2periods_new_build_simple_prm"
        example
        :return:
        """
        objective = -10153045886.999044 if UBUNTU_16 else -10153045900.191605
        self.check_validation("2periods_new_build_simple_prm")
        self.run_and_check_objective("2periods_new_build_simple_prm", objective)

    def test_example_2periods_new_build_simple_prm_w_energy_only(self):
        """
        Check validation and objective function value of
        "2periods_new_build_simple_prm"
        example
        :return:
        """
        self.check_validation("2periods_new_build_simple_prm_w_energy_only")
        self.run_and_check_objective(
            "2periods_new_build_simple_prm_w_energy_only", -11133045895.810287
        )

    def test_example_2periods_new_build_simple_prm_w_energy_only_deliv_cap_limit(self):
        """
        Check validation and objective function value of
        "2periods_new_build_simple_prm"
        example
        :return:
        """
        self.check_validation(
            "2periods_new_build_simple_prm_w_energy_only_deliv_cap_limit"
        )
        self.run_and_check_objective(
            "2periods_new_build_simple_prm_w_energy_only_deliv_cap_limit",
            -11133045900.191603,
        )

    def test_example_2periods_new_build_local_capacity(self):
        """
        Check validation and objective function value of
        "2periods_new_build_local_capacity"
        example
        :return:
        """

        self.check_validation("2periods_new_build_local_capacity")
        self.run_and_check_objective(
            "2periods_new_build_local_capacity", -10087189902.382917
        )

    def test_example_test_tx_dcopf(self):
        """
        Check validation and objective function value of
        "test_tx_dcopf" example
        :return:
        """

        self.check_validation("test_tx_dcopf")
        self.run_and_check_objective("test_tx_dcopf", -58248351050674.516)

    def test_example_test_tx_simple(self):
        """
        Check validation and objective function value of
        "test_tx_simple" example
        :return:
        """

        self.check_validation("test_tx_simple")
        self.run_and_check_objective("test_tx_simple", -58248338996673.625)

    def test_example_test_startup_shutdown_rates(self):
        """
        Check validation and objective function value of
        "test_startup_shutdown_rates"
        example
        :return:
        """

        self.check_validation("test_startup_shutdown_rates")
        self.run_and_check_objective("test_startup_shutdown_rates", -560795927282.9794)

    def test_no_fuels(self):
        """
        Check validation and objective function value of "test_no_fuels"
        example
        :return:
        """

        self.check_validation("test_no_fuels")
        self.run_and_check_objective("test_no_fuels", -3796000221920.0)

    def test_variable_om_curves(self):
        """
        Check validation and objective function value of
        "test_variable_om_curves"
        example
        :return:
        """

        self.check_validation("test_variable_om_curves")
        self.run_and_check_objective("test_variable_om_curves", -3796309193923.3223)

    def test_aux_cons(self):
        """
        Check validation and objective function value of
        "test_aux_cons" example

        Note: the objective function value is lower than that for the "test"
        example because the auxiliary consumption results in less
        overgeneration and therefore lower overgeneration penalty.
        """

        self.check_validation("test_aux_cons")
        self.run_and_check_objective("test_aux_cons", -3664910801437.807)

    def test_example_test_w_lf_down_percent_req(self):
        """
        Check validation and objective function value of
        "test_w_lf_down_percent_req" example
        :return:
        """

        self.check_validation("test_w_lf_down_percent_req")
        self.run_and_check_objective("test_w_lf_down_percent_req", -6643312468674.122)

    def test_example_2periods_new_build_capgroups(self):
        """
        Check validation and objective function value of "2periods_new_build" example
        """

        self.check_validation("2periods_new_build_capgroups")
        self.run_and_check_objective("2periods_new_build_capgroups", -5266183794340.191)

    def test_example_test_markets(self):
        """
        Check validation and objective function value of "test" example
        :return:
        """

        self.check_validation("test_markets")
        self.run_and_check_objective("test_markets", -3504300478278.3403)

    def test_example_2periods_new_build_horizon_energy_target(self):
        """
        Check validation and objective function value of
        "test_example_2periods_new_build_horizon_energy_target" example
        :return:
        """
        objective = -26966855745114.633 if UBUNTU_16 else -26966855745108.062

        self.check_validation("2periods_new_build_horizon_energy_target")
        self.run_and_check_objective(
            "2periods_new_build_horizon_energy_target", objective
        )

    def test_example_2periods_new_build_horizon_energy_target_halfyear(self):
        """
        Check validation and objective function value of
        "2periods_new_build_horizon_energy_target_halfyear" example
        :return:
        """
        objective = -101086984772727.86 if UBUNTU_16 else -101086984772721.28

        self.check_validation("2periods_new_build_horizon_energy_target_halfyear")
        self.run_and_check_objective(
            "2periods_new_build_horizon_energy_target_halfyear", objective
        )

    def test_example_test_new_build_gen_var_stor_hyb(self):
        """
        Check validation and objective function value of
        "2periods_new_build_horizon_energy_target_halfyear" example
        :return:
        """

        self.check_validation("test_new_build_gen_var_stor_hyb")
        self.run_and_check_objective(
            "test_new_build_gen_var_stor_hyb", -5797066114.34292
        )

    def test_example_test_carbon_tax_allowance(self):
        """
        Check validation and objective function value of
        "test_carbon_tax_allowance" example
        :return:
        """

        self.check_validation("test_carbon_tax_allowance")
        self.run_and_check_objective("test_carbon_tax_allowance", -3796303120157.2686)

    def test_example_test_min_max_build_trans(self):
        """
        Check validation and objective function value of
        "test_min_max_build_trans" example
        :return:
        """
        objective = -7028538202569.947 if UBUNTU_16 else -7028538202574.325

        self.check_validation("test_min_max_build_trans")
        self.run_and_check_objective("test_min_max_build_trans", objective)

    def test_example_2periods_new_build_2zones_transmission_Tx1halfavail(self):
        """
        Check validation and objective function value of
        "2periods_new_build_2zones_transmission_Tx1halfavail" example
        :return:
        """
        objective = -308370294932310.25 if UBUNTU_16 else -308370294932297.06

        self.check_validation("2periods_new_build_2zones_transmission_Tx1halfavail")
        self.run_and_check_objective(
            "2periods_new_build_2zones_transmission_Tx1halfavail", objective
        )

    def test_example_2periods_new_build_2zones_transmission_Tx1halfavailmonthly(self):
        """
        Check validation and objective function value of
        "2periods_new_build_2zones_transmission_Tx1halfavail" example
        :return:
        """

        objective = -308370294932310.25 if UBUNTU_16 else -308370294932297.06

        self.check_validation(
            "2periods_new_build_2zones_transmission_Tx1halfavailmonthly"
        )
        self.run_and_check_objective(
            "2periods_new_build_2zones_transmission_Tx1halfavailmonthly", objective
        )

    def test_example_test_cheap_fuel_blend(self):
        """
        Check validation and objective function value of "test_cheap_fuel_blend" example
        :return:
        """

        objective = -3796255594374.1226

        self.check_validation("test_cheap_fuel_blend")
        self.run_and_check_objective("test_cheap_fuel_blend", objective)

    def test_example_test_new_solar_carbon_cap_2zones_tx_low_carbon_fuel_blend(self):
        """
        Check validation and objective function value of
        "test_new_solar_carbon_cap_2zones_tx_low_carbon_fuel_blend" example
        :return:
        """

        self.check_validation(
            "test_new_solar_carbon_cap_2zones_tx_low_carbon_fuel_blend"
        )
        self.run_and_check_objective(
            "test_new_solar_carbon_cap_2zones_tx_low_carbon_fuel_blend",
            -3504399050661.217,
        )

    def test_example_test_cheap_fuel_blend_w_limit(self):
        """
        Check validation and objective function value of
        "test_cheap_fuel_blend_w_limit" example
        :return:
        """

        objective = -3796282357926.1226

        self.check_validation("test_cheap_fuel_blend_w_limit")
        self.run_and_check_objective("test_cheap_fuel_blend_w_limit", objective)

    def test_example_test_new_solar_fuel_burn_limit(self):
        """
        Check validation and objective function value of
        "test_new_solar_fuel_burn_limit" example. Inputs set up so that this should
        be the same as the "test_new_solar_carbon_cap" example.
        :return:
        """

        self.check_validation("test_new_solar_fuel_burn_limit")
        self.run_and_check_objective(
            "test_new_solar_fuel_burn_limit", -58282515304521.79
        )

    def test_example_test_new_solar_fuel_burn_limit_relative(self):
        """
        Check validation and objective function value of
        "test_new_solar_fuel_burn_limit_relative" example. Inputs set up so that this
        should be the same as the "test_new_solar_fuel_burn_limit" example.
        :return:
        """

        self.check_validation("test_new_solar_fuel_burn_limit_relative")
        self.run_and_check_objective(
            "test_new_solar_fuel_burn_limit_relative", -58282515304521.79
        )

    def test_test_w_solver_options(self):
        """
        Check validation and objective function value of "test_w_solver_options" example
        :return:
        """

        self.check_validation("test_w_solver_options")
        self.run_and_check_objective("test_w_solver_options", -3796309121478.12)

    def test_example_test_carbon_tax_allowance_with_different_fuel_groups(self):
        """
        Check validation and objective function value of
        "test_carbon_tax_allowance_with_different_fuel_groups" example
        :return:
        """

        self.check_validation("test_carbon_tax_allowance_with_different_fuel_groups")
        self.run_and_check_objective(
            "test_carbon_tax_allowance_with_different_fuel_groups", -3796325179179.2686
        )

    def test_performance_standard(self):
        """
        Check validation and objective function value of "test_performance_standard" example
        :return:
        """

        self.check_validation("test_performance_standard")
        self.run_and_check_objective("test_performance_standard", -3592014754469.9077)

    def test_tx_flow(self):
        """
        Check validation and objective function value of
        "test_tx_flow" example
        :return:
        """

        self.check_validation("test_tx_flow")
        self.run_and_check_objective("test_tx_flow", -59124336744013.484)

    def test_example_test_new_solar_reserve_prj_contribution(self):
        """
        Check validation and objective function value of
        "test_reserve_prj_contribution" example.
        This example is based on "test_new_solar" with the only difference, the LF UP
        requirement ID
        :return:
        """

        self.check_validation("test_new_solar_reserve_prj_contribution")
        self.run_and_check_objective(
            "test_new_solar_reserve_prj_contribution", -3796311064738.0493
        )

    def test_test_new_solar_carbon_cap_2zones_tx_hydrogen_prod(self):
        """
        Check validation and objective function value of
        "test_reserve_prj_contribution" example.
        This example is based on "test_new_solar" with the only difference, the LF UP
        requirement ID
        :return:
        """

        self.check_validation("test_new_solar_carbon_cap_2zones_tx_hydrogen_prod")
        self.run_and_check_objective(
            "test_new_solar_carbon_cap_2zones_tx_hydrogen_prod", -186977669.6
        )

    def test_test_new_solar_carbon_cap_2zones_tx_hydrogen_prod_new(self):
        """
        Check validation and objective function value of
        "test_reserve_prj_contribution" example.
        This example is based on "test_new_solar" with the only difference, the LF UP
        requirement ID
        :return:
        """

        self.check_validation("test_new_solar_carbon_cap_2zones_tx_hydrogen_prod_new")
        self.run_and_check_objective(
            "test_new_solar_carbon_cap_2zones_tx_hydrogen_prod_new", -186998077.6
        )

    def test_example_test_new_solar_carbon_cap_dac(self):
        """
        Check validation and objective function value of
        "test_new_solar_carbon_cap_dac" example.

        Note that the same version of Cbc (v2.10.5) produces a slightly different
        objective function for this problem on Windows than on Mac.
        :return:
        """

        self.check_validation("test_new_solar_carbon_cap_dac")
        self.run_and_check_objective(
            "test_new_solar_carbon_cap_dac",
            -3504434601570.9893,
        )

    def test_example_test_cap_factor_limits(self):
        """
        Check validation and objective function value of "test" example
        :return:
        """

        self.check_validation("test_cap_factor_limits")
        self.run_and_check_objective("test_cap_factor_limits", -5373102109974.298)

    def test_example_multi_stage_prod_cost_w_markets(self):
        """
        Check validation and objective function values of
        "multi_stage_prod_cost_w_markets" example
        :return:
        """

        self.check_validation("multi_stage_prod_cost_w_markets")
        self.run_and_check_objective(
            "multi_stage_prod_cost_w_markets",
            {
                1: {
                    1: -1168100020726.1135,
                    2: -1168100283039.4688,
                    3: -1168100283039.5056,
                },
                2: {
                    1: -1168100035326.1135,
                    2: -1168100283039.4688,
                    3: -1168100283039.5056,
                },
                3: {
                    1: -1168100020726.1135,
                    2: -1168100283039.4688,
                    3: -1168100283039.5056,
                },
            },
        )

    def test_example_test_supplemental_firing(self):
        """
        Check validation and objective function value of "test_supplemental_firing" example
        :return:
        """

        self.check_validation("test_supplemental_firing")
        self.run_and_check_objective("test_supplemental_firing", -4380327039279.8545)

    def test_example_test_tx_capacity_groups(self):
        """
        Check validation and objective function value of
        "test_tx_capacity_groups" example
        :return:
        """

        self.check_validation("test_tx_capacity_groups")
        self.run_and_check_objective("test_tx_capacity_groups", -12284573611936.518)

    def test_example_2periods_new_build_fin_lifetime(self):
        """
        Check validation and objective function value of
        "2periods_new_build_fin_lifetime" example. Same as "2periods_new_build" but
        with shorter financial lifetimes and some fixed costs. Cost is lower because
        the same payment is made fewer times.
        """

        self.check_validation("2periods_new_build_fin_lifetime")
        self.run_and_check_objective(
            "2periods_new_build_fin_lifetime", -10022366566.861605
        )

    def test_example_2periods_new_build_cumulative_and_vintage_min_max(self):
        """
        Check validation and objective function value of
        "2periods_new_build_cumulative_and_vintage_min_max" example. It is the same
        as 2periods_new_build_cumulative_and_min_max but with a max in 2020 for the
        CCGT to force early build and a min on the CT in 2030 to force more build.

        :return:
        """

        self.check_validation("2periods_new_build_cumulative_and_vintage_min_max")
        self.run_and_check_objective(
            "2periods_new_build_cumulative_and_vintage_min_max", -110384972580606.39
        )

    def test_example_test_w_storage_w_soc_penalty(self):
        """
        Check validation and objective function value of "test_w_storage_w_soc_penalty"
        example
        :return:
        """

        self.check_validation("test_w_storage_w_soc_penalty")
        self.run_and_check_objective(
            "test_w_storage_w_soc_penalty", -245736137.55082923
        )

<<<<<<< HEAD
    def test_example_2periods_new_build_simple_prm_2loadzones(self):
        """
        Check validation and objective function value of
        "2periods_new_build_simple_prm_2loadzones"
        example
        :return:
        """
        objective = -613211671721885.6
        self.check_validation("2periods_new_build_simple_prm_2loadzones")
        self.run_and_check_objective(
            "2periods_new_build_simple_prm_2loadzones", objective
        )

    def test_example_2periods_new_build_simple_prm_2loadzones_newtx_w_transfers(self):
        """
        Check validation and objective function value of
        "2periods_new_build_simple_prm_w_transfers"
        example
        :return:
        """
        objective = -17323444870.099785
        self.check_validation(
            "2periods_new_build_simple_prm_2loadzones_newtx_w_transfers"
        )
        self.run_and_check_objective(
            "2periods_new_build_simple_prm_2loadzones_newtx_w_transfers", objective
        )
=======
    def test_example_test_new_solar_itc(self):
        """
        Check validation and objective function value of
        "test_new_solar_itc" example
        :return:
        """

        self.check_validation("test_new_solar_itc")
        self.run_and_check_objective("test_new_solar_itc", -3796301348804.993)

    def test_example_test_new_build_storage_itc(self):
        """
        Check validation and objective function value of
        "test_new_build_storage" example
        :return:
        """

        self.check_validation("test_new_build_storage_itc")
        self.run_and_check_objective("test_new_build_storage_itc", -4484590199.92)
>>>>>>> 78305264

    @classmethod
    def tearDownClass(cls):
        os.remove(DB_PATH)
        for temp_file_ext in ["-shm", "-wal"]:
            temp_file = "{}{}".format(DB_PATH, temp_file_ext)
            if os.path.exists(temp_file):
                os.remove(temp_file)


if __name__ == "__main__":
    unittest.main()<|MERGE_RESOLUTION|>--- conflicted
+++ resolved
@@ -1289,7 +1289,26 @@
             "test_w_storage_w_soc_penalty", -245736137.55082923
         )
 
-<<<<<<< HEAD
+    def test_example_test_new_solar_itc(self):
+        """
+        Check validation and objective function value of
+        "test_new_solar_itc" example
+        :return:
+        """
+
+        self.check_validation("test_new_solar_itc")
+        self.run_and_check_objective("test_new_solar_itc", -3796301348804.993)
+
+    def test_example_test_new_build_storage_itc(self):
+        """
+        Check validation and objective function value of
+        "test_new_build_storage" example
+        :return:
+        """
+
+        self.check_validation("test_new_build_storage_itc")
+        self.run_and_check_objective("test_new_build_storage_itc", -4484590199.92)
+
     def test_example_2periods_new_build_simple_prm_2loadzones(self):
         """
         Check validation and objective function value of
@@ -1317,27 +1336,6 @@
         self.run_and_check_objective(
             "2periods_new_build_simple_prm_2loadzones_newtx_w_transfers", objective
         )
-=======
-    def test_example_test_new_solar_itc(self):
-        """
-        Check validation and objective function value of
-        "test_new_solar_itc" example
-        :return:
-        """
-
-        self.check_validation("test_new_solar_itc")
-        self.run_and_check_objective("test_new_solar_itc", -3796301348804.993)
-
-    def test_example_test_new_build_storage_itc(self):
-        """
-        Check validation and objective function value of
-        "test_new_build_storage" example
-        :return:
-        """
-
-        self.check_validation("test_new_build_storage_itc")
-        self.run_and_check_objective("test_new_build_storage_itc", -4484590199.92)
->>>>>>> 78305264
 
     @classmethod
     def tearDownClass(cls):
