# Copyright 2016-2020 Blue Marble Analytics LLC.
#
# Licensed under the Apache License, Version 2.0 (the "License");
# you may not use this file except in compliance with the License.
# You may obtain a copy of the License at
#
#     http://www.apache.org/licenses/LICENSE-2.0
#
# Unless required by applicable law or agreed to in writing, software
# distributed under the License is distributed on an "AS IS" BASIS,
# WITHOUT WARRANTIES OR CONDITIONS OF ANY KIND, either express or implied.
# See the License for the specific language governing permissions and
# limitations under the License.

import logging
import multiprocessing
import os
import platform
import sqlite3
import unittest

from gridpath import run_end_to_end, validate_inputs
from db import create_database
from db.common_functions import connect_to_database
from db.utilities import port_csvs_to_db, scenario


# Change directory to 'gridpath' directory, as that's what run_scenario.py
# expects; the rest of the global variables are relative paths from there
os.chdir(os.path.join(os.path.dirname(__file__), "..", "gridpath"))
EXAMPLES_DIRECTORY = os.path.join("..", "examples")
DB_NAME = "unittest_examples"
DB_PATH = os.path.join("../db", "{}.db".format(DB_NAME))
CSV_PATH = "../db//csvs_test_examples"
SCENARIOS_CSV = os.path.join(CSV_PATH, "scenarios.csv")

# Travis CI VM machines run on Ubuntu 16.04.7 LTS, which has an older
# version of Cbc only (2.8.12) and gives slightly different results for some
# tests
UBUNTU_16 = (
    True
    if (platform.system() == "Linux" and platform.release() == "4.15.0-1098-gcp")
    else False
)


class TestExamples(unittest.TestCase):
    """ """

    def assertDictAlmostEqual(self, d1, d2, msg=None, places=7):

        # check if both inputs are dicts
        self.assertIsInstance(d1, dict, "First argument is not a dictionary")
        self.assertIsInstance(d2, dict, "Second argument is not a dictionary")

        # check if both inputs have the same keys
        self.assertEqual(d1.keys(), d2.keys())

        # check each key
        for key, value in d1.items():
            if isinstance(value, dict):
                self.assertDictAlmostEqual(d1[key], d2[key], places=places, msg=msg)
            else:
                self.assertAlmostEqual(d1[key], d2[key], places=places, msg=msg)

    def check_validation(self, test):
        """
        Check that validate inputs runs without errors, and that there
        are no validation issues recorded in the status_validation table
        :return:
        """

        # Check that test validation runs without errors
        validate_inputs.main(["--database", DB_PATH, "--scenario", test, "--quiet"])

        # Check that no validation issues are recorded in the db for the test
        expected_validations = []

        conn = connect_to_database(
            db_path=DB_PATH, detect_types=sqlite3.PARSE_DECLTYPES
        )
        c = conn.cursor()
        validations = c.execute(
            """
            SELECT scenario_name FROM status_validation
            INNER JOIN
            (SELECT scenario_id, scenario_name FROM scenarios)
            USING (scenario_id)
            WHERE scenario_name = '{}'
            """.format(
                test
            )
        )
        actual_validations = validations.fetchall()

        self.assertListEqual(expected_validations, actual_validations)

    def run_and_check_objective(self, test, expected_objective, parallel=1):
        """

        :param test: str, name of the test example
        :param expected_objective: float or dict, expected objective
        :param parallel: int, set to a number > 1 to test
            parallelization functionality
        :return:
        """

        actual_objective = run_end_to_end.main(
            [
                "--database",
                DB_PATH,
                "--scenario",
                test,
                "--scenario_location",
                EXAMPLES_DIRECTORY,
                # "--log",
                # "--write_solver_files_to_logs_dir",
                # "--keepfiles",
                # "--symbolic",
                "--n_parallel_get_inputs",
                str(parallel),
                "--n_parallel_solve",
                str(parallel),
                "--quiet",
                "--mute_solver_output",
                "--testing",
            ]
        )

        # Check if we have a multiprocessing manager
        # If so, convert the manager proxy dictionary to to a simple dictionary
        # to avoid errors
        # Done via copies to avoid broken pipe error
        if hasattr(multiprocessing, "managers"):
            if isinstance(actual_objective, multiprocessing.managers.DictProxy):
                # Make a dictionary from a copy of the objective
                actual_objective_copy = dict(actual_objective.copy())
                for subproblem in actual_objective.keys():
                    # If we have stages, make a dictionary form a copy of the
                    # stage dictionary for each subproblem
                    if isinstance(
                        actual_objective[subproblem], multiprocessing.managers.DictProxy
                    ):
                        stage_dict_copy = dict(actual_objective_copy[subproblem].copy())
                        # Reset the stage dictionary to the new simple
                        # dictionary object
                        actual_objective_copy[subproblem] = stage_dict_copy
                # Reset the objective to the new dictionary object
                actual_objective = actual_objective_copy

        # Multi-subproblem and/or multi-stage scenarios return dict
        if isinstance(expected_objective, dict):
            self.assertDictAlmostEqual(expected_objective, actual_objective, places=1)
        # Otherwise, objective is a single value
        else:
            self.assertAlmostEqual(expected_objective, actual_objective, places=1)

    @classmethod
    def setUpClass(cls):
        """
        Set up the testing database
        :return:
        """

        if os.path.exists(DB_PATH):
            os.remove(DB_PATH)

        create_database.main(["--database", DB_PATH])

        try:
            port_csvs_to_db.main(
                ["--database", DB_PATH, "--csv_location", CSV_PATH, "--quiet"]
            )
        except Exception as e:
            print(
                "Error encountered during population of testing database "
                "{}.db. Deleting database ...".format(DB_NAME)
            )
            logging.exception(e)
            os.remove(DB_PATH)

        try:
            scenario.main(
                ["--database", DB_PATH, "--csv_path", SCENARIOS_CSV, "--quiet"]
            )
        except Exception as e:
            print(
                "Error encountered during population of testing database "
                "{}.db. Deleting database ...".format(DB_NAME)
            )
            logging.exception(e)
            os.remove(DB_PATH)

    def test_example_test(self):
        """
        Check validation and objective function value of "test" example
        :return:
        """

        self.check_validation("test")
        self.run_and_check_objective("test", -3796309121478.12)

    def test_example_test_no_overgen_allowed(self):
        """
        Check validation and objective function value of
        "test_no_overgen_allowed" example
        :return:
        """

        self.check_validation("test_no_overgen_allowed")
        self.run_and_check_objective("test_no_overgen_allowed", -5256303226874.182)

    def test_example_test_new_build_storage(self):
        """
        Check validation and objective function value of
        "test_new_build_storage" example
        :return:
        """

        self.check_validation("test_new_build_storage")
        self.run_and_check_objective("test_new_build_storage", -4484591199.92)

    def test_example_test_new_binary_build_storage(self):
        """
        Check validation and objective function value of
        "test_new_binary_build_storage" example
        :return:
        """

        self.check_validation("test_new_binary_build_storage")
        self.run_and_check_objective(
            "test_new_binary_build_storage", -4484591878.4800005
        )

    def test_example_test_new_build_storage_cumulative_min_max(self):
        """
        Check validation and objective function value of
        "test_new_build_storage_cumulative_min_max" example
        :return:
        """

        self.check_validation("test_new_build_storage_cumulative_min_max")
        self.run_and_check_objective(
            "test_new_build_storage_cumulative_min_max", -4561692383.87
        )

    def test_example_test_no_reserves(self):
        """
        Check validation and objective function value of
        "test_no_reserves" example
        :return:
        """

        self.check_validation("test_no_reserves")
        self.run_and_check_objective("test_no_reserves", -233812049.889)

    def test_example_test_w_hydro(self):
        """
        Check validation and objective function value of "test_w_hydro" example
        :return:
        """

        self.check_validation("test_w_hydro")
        self.run_and_check_objective("test_w_hydro", -214913823.36742803)

    def test_example_test_w_storage(self):
        """
        Check validation and objective function value of "test_w_storage" example
        :return:
        """

        self.check_validation("test_w_storage")
        self.run_and_check_objective("test_w_storage", -237985313.88900003)

    def test_example_2horizons(self):
        """
        Check validation and objective function value of "2horizons" example
        :return:
        """

        self.check_validation("2horizons")
        self.run_and_check_objective("2horizons", -3796309121478.1226)

    def test_example_2horizons_w_hydro(self):
        """
        Check validation and objective function value of
        "2horizons_w_hydro" example
        :return:
        """

        self.check_validation("2horizons_w_hydro")
        self.run_and_check_objective("2horizons_w_hydro", -219136981.90835398)

    def test_example_2horizons_w_hydro_and_nuclear_binary_availability(self):
        """
        Check validation and objective function value of
        "2horizons_w_hydro_and_nuclear_binary_availability" example

        NOTE: the objective function for this example is lower than that for
        the '2horizons_w_hydro' example because of the unrealistically high
        relative heat rate of the 'Nuclear' project relative to the gas
        projects; allowing binary availability for a must-run project
        actually allows lower-cost power when the nuclear plant is
        unavailable. We should probably re-think this example as part of a
        future more general revamp of the examples.

        :return:
        """

        self.check_validation("2horizons_w_hydro_and_nuclear_binary_availability")
        self.run_and_check_objective(
            "2horizons_w_hydro_and_nuclear_binary_availability", -179455911.23328674
        )

    def test_example_2horizons_w_hydro_w_balancing_types(self):
        """
        Check validation and objective function value of
        "2horizons_w_hydro_w_balancing_types" example. The objective
        function of this example should be lower than that of the
        '2horizons_w_hydro' example, as the average hydro budget is the
        same across all timepoints, but the hydro balancing horizon is now
        longer.
        :return:
        """

        self.check_validation("2horizons_w_hydro_w_balancing_types")
        self.run_and_check_objective(
            "2horizons_w_hydro_w_balancing_types", -214913823.367428
        )

    def test_example_2periods(self):
        """
        Check validation and objective function value of "2periods" example
        :return:
        """

        self.check_validation("2periods")
        self.run_and_check_objective("2periods", -75926182429562.45)

    def test_example_2periods_new_build(self):
        """
        Check validation and objective function value of "2periods_new_build" example
        """

        self.check_validation("2periods_new_build")
        self.run_and_check_objective("2periods_new_build", -10085845900.191605)

    def test_example_2periods_new_build_2zones(self):
        """
        Check validation and objective function value of
        "2periods_new_build_2zones" example
        :return:
        """
        objective = -20171691806.955845 if UBUNTU_16 else -20171691798.193214

        self.check_validation("2periods_new_build_2zones")
        self.run_and_check_objective("2periods_new_build_2zones", objective)

    def test_example_2periods_new_build_2zones_new_build_transmission(self):
        """
        Check validation and objective function value of
        "2periods_new_build_2zones_new_build_transmission" example
        :return:
        """

        self.check_validation("2periods_new_build_2zones_new_build_transmission")
        self.run_and_check_objective(
            "2periods_new_build_2zones_new_build_transmission", -7028494941419.333
        )

    def test_example_2periods_new_build_2zones_singleBA(self):
        """
        Check validation and objective function value of
        "2periods_new_build_2zones_singleBA"
        example
        :return:
        """

        objective = -20171691752.945038 if UBUNTU_16 else -20171691750.059643

        self.check_validation("2periods_new_build_2zones_singleBA")
        self.run_and_check_objective("2periods_new_build_2zones_singleBA", objective)

    def test_example_2periods_new_build_2zones_transmission(self):
        """
        Check validation and objective function value of
        "2periods_new_build_2zones_transmission" example
        :return:
        """
        objective = -220771078212324.8 if UBUNTU_16 else -220771078212311.7
        self.check_validation("2periods_new_build_2zones_transmission")
        self.run_and_check_objective(
            "2periods_new_build_2zones_transmission", objective
        )

    def test_example_2periods_new_build_2zones_transmission_w_losses(self):
        """
        Check validation and objective function value of
        "2periods_new_build_2zones_transmission_w_losses" example
        :return:
        """
        objective = -238291078037124.8 if UBUNTU_16 else -238291078037111.7

        self.check_validation("2periods_new_build_2zones_transmission_w_losses")
        self.run_and_check_objective(
            "2periods_new_build_2zones_transmission_w_losses", objective
        )

    def test_example_2periods_new_build_2zones_transmission_w_losses_opp_dir(self):
        """
        Check validation and objective function value of
        "2periods_new_build_2zones_transmission_w_losses_opp_dir" example

        Note: this should be the same as the objective function for
        2periods_new_build_2zones_transmission_w_losses
        :return:
        """
        objective = -238291078037124.8 if UBUNTU_16 else -238291078037111.7

        self.check_validation("2periods_new_build_2zones_transmission_w_losses_opp_dir")
        self.run_and_check_objective(
            "2periods_new_build_2zones_transmission_w_losses_opp_dir", objective
        )

    def test_example_2periods_new_build_rps(self):
        """
        Check validation and objective function value of
        "2periods_new_build_rps" example
        :return:
        """
        objective = -26966855745114.633 if UBUNTU_16 else -26966855745108.062

        self.check_validation("2periods_new_build_rps")
        self.run_and_check_objective("2periods_new_build_rps", objective)

    def test_example_2periods_new_build_rps_percent_target(self):
        """
        Check objective function value of
        "2periods_new_build_rps_percent_target" example
        This example should have the same objective function as
        test_example_2periods_new_build_rps, as its target is the same,
        but specified as percentage of load.
        :return:
        """
        objective = -26966855745114.633 if UBUNTU_16 else -26966855745108.062

        self.check_validation("2periods_new_build_rps_percent_target")
        self.run_and_check_objective("2periods_new_build_rps_percent_target", objective)

    def test_example_2periods_new_build_cumulative_min_max(self):
        """
        Check validation and objective function value of
        "2periods_new_build_cumulative_min_max" example
        :return:
        """

        self.check_validation("2periods_new_build_cumulative_min_max")
        self.run_and_check_objective(
            "2periods_new_build_cumulative_min_max", -27166044526940.195
        )

    def test_example_single_stage_prod_cost(self):
        """
        Check validation and objective function values of
        "single_stage_prod_cost" example
        :return:
        """

        self.check_validation("single_stage_prod_cost")
        self.run_and_check_objective(
            "single_stage_prod_cost",
            {1: -1265436373826.0408, 2: -1265436373826.0408, 3: -1265436373826.0408},
        )

    def test_example_single_stage_prod_cost_linked_subproblems(self):
        """
        Check objective function values of
        "single_stage_prod_cost_linked_subproblems" example
        :return:
        """
        self.check_validation("single_stage_prod_cost_linked_subproblems")
        self.run_and_check_objective(
            "single_stage_prod_cost_linked_subproblems",
            {1: -1265436373826.0408, 2: -1265436373826.0408, 3: -1265436373826.0408},
        )

    def test_example_multi_stage_prod_cost(self):
        """
        Check validation and objective function values of
        "multi_stage_prod_cost" example
        :return:
        """

        self.check_validation("multi_stage_prod_cost")
        self.run_and_check_objective(
            "multi_stage_prod_cost",
            {
                1: {
                    1: -1265436373826.0408,
                    2: -1265436373826.0408,
                    3: -1265436373826.099,
                },
                2: {
                    1: -1265436373826.0408,
                    2: -1265436373826.0408,
                    3: -1265436373826.099,
                },
                3: {
                    1: -1265436373826.0408,
                    2: -1265436373826.0408,
                    3: -1265436373826.099,
                },
            },
        )

    def test_example_multi_stage_prod_cost_parallel(self):
        """
        Check validation and objective function values of
        "multi_stage_prod_cost" example
        :return:
        """
        # TODO: figure why run_e2e processed gets terminated on linux when
        #  using parallel processing; skip test on linux for the time being
        if platform.system() == "Linux":
            print(
                "Skipping test_example_multi_stage_prod_cost_parallel on ",
                platform.system(),
            )
        else:
            self.run_and_check_objective(
                "multi_stage_prod_cost",
                {
                    1: {
                        1: -1265436373826.0408,
                        2: -1265436373826.0408,
                        3: -1265436373826.099,
                    },
                    2: {
                        1: -1265436373826.0408,
                        2: -1265436373826.0408,
                        3: -1265436373826.099,
                    },
                    3: {
                        1: -1265436373826.0408,
                        2: -1265436373826.0408,
                        3: -1265436373826.099,
                    },
                },
                parallel=3,
            )

    def test_example_multi_stage_prod_cost_w_hydro(self):
        """
        Check validation and objective function values of
        "multi_stage_prod_cost_w_hydro"
        example
        :return:
        """

        self.check_validation("multi_stage_prod_cost_w_hydro")
        self.run_and_check_objective(
            "multi_stage_prod_cost_w_hydro",
            {
                1: {
                    1: -1411433910806.1167,
                    2: -1411433910806.1167,
                    3: -1411433910806.175,
                },
                2: {
                    1: -1411433910806.1167,
                    2: -1411433910806.1167,
                    3: -1411433910806.175,
                },
                3: {
                    1: -1411433910806.1167,
                    2: -1411433910806.1167,
                    3: -1411433910806.175,
                },
            },
        )

    def test_example_multi_stage_prod_cost_linked_subproblems(self):
        """
        Check validation and objective function values of
        "multi_stage_prod_cost_linked_subproblems" example
        :return:
        """
        self.check_validation("multi_stage_prod_cost_linked_subproblems")
        self.run_and_check_objective(
            "multi_stage_prod_cost_linked_subproblems",
            {
                1: {
                    1: -1265436373826.0408,
                    2: -1265436373826.0408,
                    3: -1265436372366.0408,
                },
                2: {
                    1: -1265436373826.0408,
                    2: -1265436373826.0408,
                    3: -1265436372366.0408,
                },
                3: {
                    1: -1265436373826.0408,
                    2: -1265436373826.0408,
                    3: -1265436372366.0408,
                },
            },
        )

    def test_example_2periods_gen_lin_econ_retirement(self):
        """
        Check validation and objective function value of
        "2periods_gen_lin_econ_retirement"
        example
        :return:
        """

        self.check_validation("2periods_gen_lin_econ_retirement")
        self.run_and_check_objective(
            "2periods_gen_lin_econ_retirement", -75926125638846.83
        )

    def test_example_2periods_gen_bin_econ_retirement(self):
        """
        Check validation and objective function value of
        "2periods_gen_bin_econ_retirement"
        example
        :return:
        """

        self.check_validation("2periods_gen_bin_econ_retirement")
        self.run_and_check_objective(
            "2periods_gen_bin_econ_retirement", -75926182429562.45
        )

    def test_example_variable_gen_reserves(self):
        """
        Check validation and objective function value of
        "variable_gen_reserves"
        example; this example requires a non-linear solver
        :return:
        """

        self.check_validation("test_variable_gen_reserves")
        self.run_and_check_objective("test_variable_gen_reserves", -1343499590014.7651)

    def test_example_2periods_new_build_rps_variable_reserves(self):
        """
        Check validation and objective function value of
        "2periods_new_build_rps_variable_reserves" example
        :return:
        """

        self.check_validation("2periods_new_build_rps_variable_reserves")
        self.run_and_check_objective(
            "2periods_new_build_rps_variable_reserves", -4980266823.194146
        )

    def test_example_2periods_new_build_rps_variable_reserves_subhourly_adj(self):
        """
        Check validation and objective function value of
        "2periods_new_build_rps_variable_reserves_subhourly_adj" example
        :return:
        """

        self.check_validation("2periods_new_build_rps_variable_reserves_subhourly_adj")
        self.run_and_check_objective(
            "2periods_new_build_rps_variable_reserves_subhourly_adj", -4980266823.194146
        )

    def test_example_test_ramp_up_constraints(self):
        """
        Check validation and objective function value of
        "test_ramp_up_constraints" example
        :return:
        """

        self.check_validation("test_ramp_up_constraints")
        self.run_and_check_objective("test_ramp_up_constraints", -3796309121478.1226)

    def test_example_test_ramp_up_and_down_constraints(self):
        """
        Check validation and objective function value of
        "test_ramp_up_and_down_constraints"
        example;
        :return:
        """

        self.check_validation("test_ramp_up_and_down_constraints")
        self.run_and_check_objective(
            "test_ramp_up_and_down_constraints", -4730755816658.181
        )

    def test_example_2periods_new_build_rps_w_rps_ineligible_storage(self):
        """
        Check validation and objective function value of
        "2periods_new_build_rps_w_rps_ineligible_storage" example
        :return:
        """

        self.check_validation("2periods_new_build_rps_w_rps_ineligible_storage")
        self.run_and_check_objective(
            "2periods_new_build_rps_w_rps_ineligible_storage", -16980455713578.633
        )

    def test_example_2periods_new_build_rps_w_rps_eligible_storage(self):
        """
        Check validation and objective function value of
        "2periods_new_build_rps_w_rps_eligible_storage" example
        :return:
        """

        self.check_validation("2periods_new_build_rps_w_rps_eligible_storage")
        self.run_and_check_objective(
            "2periods_new_build_rps_w_rps_eligible_storage", -26966830249904.633
        )

    def test_example_test_new_solar(self):
        """
        Check validation and objective function value of
        "test_new_solar" example
        :return:
        """

        self.check_validation("test_new_solar")
        self.run_and_check_objective("test_new_solar", -3796301348838.3267)

    def test_example_test_new_binary_solar(self):
        """
        Check validation and objective function value of
        "test_new_binary_solar" example
        :return:
        """

        self.check_validation("test_new_binary_solar")
        self.run_and_check_objective("test_new_binary_solar", -3796300848658.342)

    def test_example_test_new_solar_carbon_cap(self):
        """
        Check validation and objective function value of
        "test_new_solar_carbon_cap" example
        :return:
        """

        self.check_validation("test_new_solar_carbon_cap")
        self.run_and_check_objective("test_new_solar_carbon_cap", -58282515304521.79)

    def test_example_test_new_solar_carbon_cap_2zones_tx(self):
        """
        Check validation and objective function value of
        "test_new_solar_carbon_cap_2zones_tx" example
        :return:
        """

        self.check_validation("test_new_solar_carbon_cap_2zones_tx")
        self.run_and_check_objective(
            "test_new_solar_carbon_cap_2zones_tx", -58248087935073.625
        )

    def test_example_test_new_solar_carbon_cap_2zones_dont_count_tx(self):
        """
        Check validation and objective function value of
        "test_new_solar_carbon_cap_2zones_dont_count_tx" example
        :return:
        """

        self.check_validation("test_new_solar_carbon_cap_2zones_dont_count_tx")
        self.run_and_check_objective(
            "test_new_solar_carbon_cap_2zones_dont_count_tx", -56530649982951.8
        )

    def test_example_test_new_solar_carbon_tax(self):
        """
        Check validation and objective function value of
        "test_new_solar_carbon_tax" example
        :return:
        """

        self.check_validation("test_new_solar_carbon_tax")
        self.run_and_check_objective("test_new_solar_carbon_tax", -3796369926691.2686)

    def test_example_2periods_new_build_simple_prm(self):
        """
        Check validation and objective function value of
        "2periods_new_build_simple_prm"
        example
        :return:
        """
        objective = -10153045886.999044 if UBUNTU_16 else -10153045900.191605
        self.check_validation("2periods_new_build_simple_prm")
        self.run_and_check_objective("2periods_new_build_simple_prm", objective)

    def test_example_2periods_new_build_local_capacity(self):
        """
        Check validation and objective function value of
        "2periods_new_build_local_capacity"
        example
        :return:
        """

        self.check_validation("2periods_new_build_local_capacity")
        self.run_and_check_objective(
            "2periods_new_build_local_capacity", -10087189902.382917
        )

    def test_example_test_tx_dcopf(self):
        """
        Check validation and objective function value of
        "test_tx_dcopf" example
        :return:
        """

        self.check_validation("test_tx_dcopf")
        self.run_and_check_objective("test_tx_dcopf", -58248351050674.516)

    def test_example_test_tx_simple(self):
        """
        Check validation and objective function value of
        "test_tx_simple" example
        :return:
        """

        self.check_validation("test_tx_simple")
        self.run_and_check_objective("test_tx_simple", -58248338996673.625)

    def test_example_test_startup_shutdown_rates(self):
        """
        Check validation and objective function value of
        "test_startup_shutdown_rates"
        example
        :return:
        """

        self.check_validation("test_startup_shutdown_rates")
        self.run_and_check_objective("test_startup_shutdown_rates", -560795927282.9794)

    def test_no_fuels(self):
        """
        Check validation and objective function value of "test_no_fuels"
        example
        :return:
        """

        self.check_validation("test_no_fuels")
        self.run_and_check_objective("test_no_fuels", -3796000221920.0)

    def test_variable_om_curves(self):
        """
        Check validation and objective function value of
        "test_variable_om_curves"
        example
        :return:
        """

        self.check_validation("test_variable_om_curves")
        self.run_and_check_objective("test_variable_om_curves", -3796309193923.3223)

    def test_aux_cons(self):
        """
        Check validation and objective function value of
        "test_aux_cons" example

        Note: the objective function value is lower than that for the "test"
        example because the auxiliary consumption results in less
        overgeneration and therefore lower overgeneration penalty.
        """

        self.check_validation("test_aux_cons")
        self.run_and_check_objective("test_aux_cons", -3664910801437.807)

    def test_example_test_w_lf_down_percent_req(self):
        """
        Check validation and objective function value of
        "test_w_lf_down_percent_req" example
        :return:
        """

        self.check_validation("test_w_lf_down_percent_req")
        self.run_and_check_objective("test_w_lf_down_percent_req", -6643312468674.122)

    def test_example_2periods_new_build_capgroups(self):
        """
        Check validation and objective function value of "2periods_new_build" example
        """

        self.check_validation("2periods_new_build_capgroups")
        self.run_and_check_objective("2periods_new_build_capgroups", -5266183794340.191)

    def test_example_test_markets(self):
        """
        Check validation and objective function value of "test" example
        :return:
        """

        self.check_validation("test_markets")
        self.run_and_check_objective("test_markets", -3504300478278.3403)

    def test_example_2periods_new_build_horizon_energy_target(self):
        """
        Check validation and objective function value of
        "test_example_2periods_new_build_horizon_energy_target" example
        :return:
        """
        objective = -26966855745114.633 if UBUNTU_16 else -26966855745108.062

        self.check_validation("2periods_new_build_horizon_energy_target")
        self.run_and_check_objective(
            "2periods_new_build_horizon_energy_target", objective
        )

    def test_example_2periods_new_build_horizon_energy_target_halfyear(self):
        """
        Check validation and objective function value of
        "2periods_new_build_horizon_energy_target_halfyear" example
        :return:
        """
        objective = -101086984772727.86 if UBUNTU_16 else -101086984772721.28

        self.check_validation("2periods_new_build_horizon_energy_target_halfyear")
        self.run_and_check_objective(
            "2periods_new_build_horizon_energy_target_halfyear", objective
        )

    def test_example_test_new_build_gen_var_stor_hyb(self):
        """
        Check validation and objective function value of
        "2periods_new_build_horizon_energy_target_halfyear" example
        :return:
        """

        self.check_validation("test_new_build_gen_var_stor_hyb")
        self.run_and_check_objective(
            "test_new_build_gen_var_stor_hyb", -5797066114.34292
        )

    def test_carbon_tax_allowance(self):
        """
        Check validation and objective function value of
        "test_carbon_tax_allowance" example
        :return:
        """

        self.check_validation("test_carbon_tax_allowance")
        self.run_and_check_objective("test_carbon_tax_allowance", -3796356403371.2686)

    def test_min_max_build_trans(self):
        """
        Check validation and objective function value of
        "test_min_max_build_trans" example
        :return:
        """
        objective = -7028538202569.947 if UBUNTU_16 else -7028538202574.325

        self.check_validation("test_min_max_build_trans")
        self.run_and_check_objective("test_min_max_build_trans", objective)

    def test_example_2periods_new_build_2zones_transmission_Tx1halfavail(self):
        """
        Check validation and objective function value of
        "2periods_new_build_2zones_transmission_Tx1halfavail" example
        :return:
        """
        objective = -308370294932310.25 if UBUNTU_16 else -308370294932297.06

        self.check_validation("2periods_new_build_2zones_transmission_Tx1halfavail")
        self.run_and_check_objective(
            "2periods_new_build_2zones_transmission_Tx1halfavail", objective
        )

    def test_example_2periods_new_build_2zones_transmission_Tx1halfavailmonthly(self):
        """
        Check validation and objective function value of
        "2periods_new_build_2zones_transmission_Tx1halfavail" example
        :return:
        """

        objective = -308370294932310.25 if UBUNTU_16 else -308370294932297.06

        self.check_validation(
            "2periods_new_build_2zones_transmission_Tx1halfavailmonthly"
        )
        self.run_and_check_objective(
            "2periods_new_build_2zones_transmission_Tx1halfavailmonthly", objective
        )

<<<<<<< HEAD
    def test_tx_min_transmit_power(self):
        """
        Check validation and objective function value of
        "test_tx_min_transmit_power" example
        :return:
        """

        self.check_validation("test_tx_min_transmit_power")
        self.run_and_check_objective("test_tx_min_transmit_power",
                                     -58467336323371.43)
=======
    def test_example_test_cheap_fuel_blend(self):
        """
        Check validation and objective function value of
        "2periods_new_build_2zones_transmission_Tx1halfavail" example
        :return:
        """

        objective = -3796255594374.1226

        self.check_validation("test_cheap_fuel_blend")
        self.run_and_check_objective("test_cheap_fuel_blend", objective)

    def test_example_test_new_solar_carbon_cap_2zones_tx_low_carbon_fuel_blend(self):
        """
        Check validation and objective function value of
        "test_new_solar_carbon_cap_2zones_tx_low_carbon_fuel_blend" example
        :return:
        """

        self.check_validation(
            "test_new_solar_carbon_cap_2zones_tx_low_carbon_fuel_blend"
        )
        self.run_and_check_objective(
            "test_new_solar_carbon_cap_2zones_tx_low_carbon_fuel_blend",
            -3504399050661.217,
        )
>>>>>>> 83b4bb49

    @classmethod
    def tearDownClass(cls):
        os.remove(DB_PATH)
        for temp_file_ext in ["-shm", "-wal"]:
            temp_file = "{}{}".format(DB_PATH, temp_file_ext)
            if os.path.exists(temp_file):
                os.remove(temp_file)


if __name__ == "__main__":
    unittest.main()<|MERGE_RESOLUTION|>--- conflicted
+++ resolved
@@ -983,18 +983,6 @@
             "2periods_new_build_2zones_transmission_Tx1halfavailmonthly", objective
         )
 
-<<<<<<< HEAD
-    def test_tx_min_transmit_power(self):
-        """
-        Check validation and objective function value of
-        "test_tx_min_transmit_power" example
-        :return:
-        """
-
-        self.check_validation("test_tx_min_transmit_power")
-        self.run_and_check_objective("test_tx_min_transmit_power",
-                                     -58467336323371.43)
-=======
     def test_example_test_cheap_fuel_blend(self):
         """
         Check validation and objective function value of
@@ -1021,7 +1009,16 @@
             "test_new_solar_carbon_cap_2zones_tx_low_carbon_fuel_blend",
             -3504399050661.217,
         )
->>>>>>> 83b4bb49
+
+    def test_tx_min_transmit_power(self):
+        """
+        Check validation and objective function value of
+        "test_tx_min_transmit_power" example
+        :return:
+        """
+
+        self.check_validation("test_tx_min_transmit_power")
+        self.run_and_check_objective("test_tx_min_transmit_power", -58467336323371.43)
 
     @classmethod
     def tearDownClass(cls):
