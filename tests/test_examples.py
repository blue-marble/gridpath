# Copyright 2016-2023 Blue Marble Analytics LLC.
#
# Licensed under the Apache License, Version 2.0 (the "License");
# you may not use this file except in compliance with the License.
# You may obtain a copy of the License at
#
#     http://www.apache.org/licenses/LICENSE-2.0
#
# Unless required by applicable law or agreed to in writing, software
# distributed under the License is distributed on an "AS IS" BASIS,
# WITHOUT WARRANTIES OR CONDITIONS OF ANY KIND, either express or implied.
# See the License for the specific language governing permissions and
# limitations under the License.

import ast
import csv
import logging
import multiprocessing
import os
import pandas as pd
import platform
import sqlite3
import unittest

from gridpath import run_end_to_end, run_scenario, validate_inputs
from db import create_database
from db.common_functions import connect_to_database
from db.utilities import port_csvs_to_db, scenario

# Change directory to 'gridpath' directory, as that's what run_scenario.py
# expects; the rest of the global variables are relative paths from there
os.chdir(os.path.join(os.path.dirname(__file__), "..", "gridpath"))
EXAMPLES_DIRECTORY = os.path.join("..", "examples")
DB_NAME = "unittest_examples"
DB_PATH = os.path.join("../db", "{}.db".format(DB_NAME))
DATA_DIRECTORY = "../db/data"
CSV_PATH = "../db//csvs_test_examples"
SCENARIOS_CSV = os.path.join(CSV_PATH, "scenarios.csv")
TEST_SCENARIOS_CSV = "../tests/test_data/test_scenario_objective_function_values.csv"

# Platform check
LINUX = True if platform.system() == "Linux" else False
MACOS = True if platform.system() == "Darwin" else False
WINDOWS = True if platform.system() == "Windows" else False


class TestExamples(unittest.TestCase):
    """ """

    df = pd.read_csv(TEST_SCENARIOS_CSV, delimiter=",")
    df.set_index("test_scenario", inplace=True)

    def assertDictAlmostEqual(self, d1, d2, msg=None, places=7):
        # check if both inputs are dicts
        self.assertIsInstance(d1, dict, "First argument is not a dictionary")
        self.assertIsInstance(d2, dict, "Second argument is not a dictionary")

        # check if both inputs have the same keys
        self.assertEqual(d1.keys(), d2.keys())

        # check each key
        for key, value in d1.items():
            if isinstance(value, dict):
                self.assertDictAlmostEqual(d1[key], d2[key], places=places, msg=msg)
            else:
                self.assertAlmostEqual(d1[key], d2[key], places=places, msg=msg)

    def check_validation(self, test):
        """
        Check that validate inputs runs without errors, and that there
        are no validation issues recorded in the status_validation table
        :return:
        """

        # Check that test validation runs without errors
        validate_inputs.main(["--database", DB_PATH, "--scenario", test, "--quiet"])

        # Check that no validation issues are recorded in the db for the test
        expected_validations = []

        conn = connect_to_database(
            db_path=DB_PATH, detect_types=sqlite3.PARSE_DECLTYPES
        )
        c = conn.cursor()
        validations = c.execute(
            """
            SELECT scenario_name FROM status_validation
            INNER JOIN
            (SELECT scenario_id, scenario_name FROM scenarios)
            USING (scenario_id)
            WHERE scenario_name = '{}'
            """.format(
                test
            )
        )
        actual_validations = validations.fetchall()

        self.assertListEqual(expected_validations, actual_validations)

    def run_and_check_objective(
        self, test, expected_objective, solver=None, parallel=1
    ):
        """

        :param test: str, name of the test example
        :param expected_objective: float or dict, expected objective
        :param parallel: int, set to a number > 1 to test
            parallelization functionality
        :return:
        """
        args_to_pass = [
            "--database",
            DB_PATH,
            "--scenario",
            test,
            "--scenario_location",
            EXAMPLES_DIRECTORY,
            # "--log",
            # "--write_solver_files_to_logs_dir",
            # "--keepfiles",
            # "--symbolic",
            "--n_parallel_get_inputs",
            str(parallel),
            "--n_parallel_solve",
            str(parallel),
            "--quiet",
            "--mute_solver_output",
            "--testing",
        ]
        if solver is not None:
            args_to_pass.append("--solver")
            args_to_pass.append(solver)

        actual_objective = run_end_to_end.main(args_to_pass)

        # Check if we have a multiprocessing manager
        # If so, convert the manager proxy dictionary to a simple dictionary
        # to avoid errors
        # Done via copies to avoid broken pipe error
        if hasattr(multiprocessing, "managers"):
            if isinstance(actual_objective, multiprocessing.managers.DictProxy):
                # Make a dictionary from a copy of the objective
                actual_objective_copy = dict(actual_objective.copy())
                for subproblem in actual_objective.keys():
                    # If we have stages, make a dictionary form a copy of the
                    # stage dictionary for each subproblem
                    if isinstance(
                        actual_objective[subproblem], multiprocessing.managers.DictProxy
                    ):
                        stage_dict_copy = dict(actual_objective_copy[subproblem].copy())
                        # Reset the stage dictionary to the new simple
                        # dictionary object
                        actual_objective_copy[subproblem] = stage_dict_copy
                # Reset the objective to the new dictionary object
                actual_objective = actual_objective_copy

        # Uncomment this to save new objective function values
        df = pd.read_csv(TEST_SCENARIOS_CSV, delimiter=",")
        df.set_index("test_scenario", inplace=True)
        # Set dtype to 'object' so that we can have floats and dictionaries
        # in the column
        df["actual_objective"] = df["actual_objective"].astype("object")
        df.at[test, "actual_objective"] = actual_objective
        df.to_csv(TEST_SCENARIOS_CSV, index=True)

        # Multi-subproblem and/or multi-stage scenarios return dict
        if isinstance(expected_objective, dict):
            self.assertDictAlmostEqual(expected_objective, actual_objective, places=1)
        # Otherwise, objective is a single value
        else:
            self.assertAlmostEqual(expected_objective, actual_objective, places=1)

    @classmethod
    def setUpClass(cls):
        """
        Set up the testing database
        :return:
        """

        if os.path.exists(DB_PATH):
            os.remove(DB_PATH)

        create_database.main(
            ["--database", DB_PATH, "--data_directory", DATA_DIRECTORY]
        )

        try:
            port_csvs_to_db.main(
                ["--database", DB_PATH, "--csv_location", CSV_PATH, "--quiet"]
            )
        except Exception as e:
            print(
                "Error encountered during population of testing database "
                "{}.db. Deleting database ...".format(DB_NAME)
            )
            logging.exception(e)
            os.remove(DB_PATH)

        try:
            scenario.main(
                ["--database", DB_PATH, "--csv_path", SCENARIOS_CSV, "--quiet"]
            )
        except Exception as e:
            print(
                "Error encountered during population of testing database "
                "{}.db. Deleting database ...".format(DB_NAME)
            )
            logging.exception(e)
            os.remove(DB_PATH)

    def validate_and_test_example_generic(
        self, scenario_name, solver=None, skip_validation=False
    ):
        # Use the expected objective column by default
        column_to_use = "expected_objective"
        if MACOS and not pd.isnull(
            self.df.loc[scenario_name]["expected_objective_darwin"]
        ):
            column_to_use = "expected_objective_darwin"
        if WINDOWS and not pd.isnull(
            self.df.loc[scenario_name]["expected_objective_windows"]
        ):
            column_to_use = "expected_objective_windows"

        # Evaluate the objective function as a literal (as it is in
        # dictionary format stored as string in the CSV)
        # This is now done for all scenarios, even if they have no iterations
        # or multiple subproblem/stages
        objective = ast.literal_eval(self.df.loc[scenario_name][column_to_use])
        if not skip_validation:
            self.check_validation(scenario_name)
        self.run_and_check_objective(
            test=scenario_name, solver=solver, expected_objective=objective
        )

    def test_example_test(self):
        """
        Check validation and objective function value of "test" example
        :return:
        """
        scenario_name = "test"
        self.validate_and_test_example_generic(scenario_name=scenario_name)

    def test_example_test_no_overgen_allowed(self):
        """
        Check validation and objective function value of
        "test_no_overgen_allowed" example
        :return:
        """

        scenario_name = "test_no_overgen_allowed"
        self.validate_and_test_example_generic(scenario_name=scenario_name)

    def test_example_test_new_build_storage(self):
        """
        Check validation and objective function value of
        "test_new_build_storage" example
        :return:
        """

        scenario_name = "test_new_build_storage"
        self.validate_and_test_example_generic(scenario_name=scenario_name)

    def test_example_test_new_binary_build_storage(self):
        """
        Check validation and objective function value of
        "test_new_binary_build_storage" example
        :return:
        """
        scenario_name = "test_new_binary_build_storage"
        self.validate_and_test_example_generic(scenario_name=scenario_name)

    def test_example_test_new_build_storage_cumulative_min_max(self):
        """
        Check validation and objective function value of
        "test_new_build_storage_cumulative_min_max" example
        :return:
        """
        scenario_name = "test_new_build_storage_cumulative_min_max"
        self.validate_and_test_example_generic(scenario_name=scenario_name)

    def test_example_test_no_reserves(self):
        """
        Check validation and objective function value of
        "test_no_reserves" example
        :return:
        """
        scenario_name = "test_no_reserves"
        self.validate_and_test_example_generic(scenario_name=scenario_name)

    def test_example_test_w_hydro(self):
        """
        Check validation and objective function value of "test_w_hydro" example
        :return:
        """
        scenario_name = "test_w_hydro"
        self.validate_and_test_example_generic(scenario_name=scenario_name)

    def test_example_test_w_storage(self):
        """
        Check validation and objective function value of "test_w_storage" example
        :return:
        """
        scenario_name = "test_w_storage"
        self.validate_and_test_example_generic(scenario_name=scenario_name)

    def test_example_2horizons(self):
        """
        Check validation and objective function value of "2horizons" example
        :return:
        """
        scenario_name = "2horizons"
        self.validate_and_test_example_generic(scenario_name=scenario_name)

    def test_example_2horizons_w_hydro(self):
        """
        Check validation and objective function value of
        "2horizons_w_hydro" example
        :return:
        """
        scenario_name = "2horizons_w_hydro"
        self.validate_and_test_example_generic(scenario_name=scenario_name)

    def test_example_2horizons_w_hydro_and_nuclear_binary_availability(self):
        """
        Check validation and objective function value of
        "2horizons_w_hydro_and_nuclear_binary_availability" example

        NOTE: the objective function for this example is lower than that for
        the '2horizons_w_hydro' example because of the unrealistically high
        relative heat rate of the 'Nuclear' project relative to the gas
        projects; allowing binary availability for a must-run project
        actually allows lower-cost power when the nuclear plant is
        unavailable. We should probably re-think this example as part of a
        future more general revamp of the examples.

        :return:
        """
        scenario_name = "2horizons_w_hydro_and_nuclear_binary_availability"
        self.validate_and_test_example_generic(scenario_name=scenario_name)

    def test_example_2horizons_w_hydro_w_balancing_types(self):
        """
        Check validation and objective function value of
        "2horizons_w_hydro_w_balancing_types" example. The objective
        function of this example should be lower than that of the
        '2horizons_w_hydro' example, as the average hydro budget is the
        same across all timepoints, but the hydro balancing horizon is now
        longer.
        :return:
        """
        scenario_name = "2horizons_w_hydro_w_balancing_types"
        self.validate_and_test_example_generic(scenario_name=scenario_name)

    def test_example_2periods(self):
        """
        Check validation and objective function value of "2periods" example
        :return:
        """
        scenario_name = "2periods"
        self.validate_and_test_example_generic(scenario_name=scenario_name)

    def test_example_2periods_new_build(self):
        """
        Check validation and objective function value of "2periods_new_build" example
        """
        scenario_name = "2periods_new_build"
        self.validate_and_test_example_generic(scenario_name=scenario_name)

    def test_example_2periods_new_build_2zones(self):
        """
        Check validation and objective function value of
        "2periods_new_build_2zones" example
        :return:
        """
        scenario_name = "2periods_new_build_2zones"
        self.validate_and_test_example_generic(scenario_name=scenario_name)

    def test_example_2periods_new_build_2zones_new_build_transmission(self):
        """
        Check validation and objective function value of
        "2periods_new_build_2zones_new_build_transmission" example
        :return:
        """
        scenario_name = "2periods_new_build_2zones_new_build_transmission"
        self.validate_and_test_example_generic(scenario_name=scenario_name)

    def test_example_2periods_new_build_2zones_singleBA(self):
        """
        Check validation and objective function value of
        "2periods_new_build_2zones_singleBA"
        example
        :return:
        """
        scenario_name = "2periods_new_build_2zones_singleBA"
        self.validate_and_test_example_generic(scenario_name=scenario_name)

    def test_example_2periods_new_build_2zones_transmission(self):
        """
        Check validation and objective function value of
        "2periods_new_build_2zones_transmission" example
        :return:
        """
        scenario_name = "2periods_new_build_2zones_transmission"
        self.validate_and_test_example_generic(scenario_name=scenario_name)

    def test_example_2periods_new_build_2zones_transmission_w_losses(self):
        """
        Check validation and objective function value of
        "2periods_new_build_2zones_transmission_w_losses" example
        :return:
        """
        scenario_name = "2periods_new_build_2zones_transmission_w_losses"
        self.validate_and_test_example_generic(scenario_name=scenario_name)

    def test_example_2periods_new_build_2zones_transmission_w_losses_opp_dir(self):
        """
        Check validation and objective function value of
        "2periods_new_build_2zones_transmission_w_losses_opp_dir" example

        Note: this should be the same as the objective function for
        2periods_new_build_2zones_transmission_w_losses
        :return:
        """
        scenario_name = "2periods_new_build_2zones_transmission_w_losses_opp_dir"
        self.validate_and_test_example_generic(scenario_name=scenario_name)

    def test_example_2periods_new_build_rps(self):
        """
        Check validation and objective function value of
        "2periods_new_build_rps" example
        :return:
        """
        scenario_name = "2periods_new_build_rps"
        self.validate_and_test_example_generic(scenario_name=scenario_name)

    def test_example_2periods_new_build_rps_percent_target(self):
        """
        Check objective function value of
        "2periods_new_build_rps_percent_target" example
        This example should have the same objective function as
        test_example_2periods_new_build_rps, as its target is the same,
        but specified as percentage of load.
        :return:
        """
        scenario_name = "2periods_new_build_rps_percent_target"
        self.validate_and_test_example_generic(scenario_name=scenario_name)

    def test_example_2periods_new_build_cumulative_min_max(self):
        """
        Check validation and objective function value of
        "2periods_new_build_cumulative_min_max" example
        :return:
        """
        scenario_name = "2periods_new_build_cumulative_min_max"
        self.validate_and_test_example_generic(scenario_name=scenario_name)

    def test_example_single_stage_prod_cost(self):
        """
        Check validation and objective function values of
        "single_stage_prod_cost" example
        :return:
        """
        scenario_name = "single_stage_prod_cost"
        self.validate_and_test_example_generic(scenario_name=scenario_name)

    def test_example_single_stage_prod_cost_linked_subproblems(self):
        """
        Check objective function values of
        "single_stage_prod_cost_linked_subproblems" example
        :return:
        """
        scenario_name = "single_stage_prod_cost_linked_subproblems"
        self.validate_and_test_example_generic(scenario_name=scenario_name)

    def test_example_single_stage_prod_cost_linked_subproblems_w_hydro(self):
        """
        Check objective function values of
        "single_stage_prod_cost_linked_subproblems" example
        :return:
        """
        scenario_name = "single_stage_prod_cost_linked_subproblems_w_hydro"
        self.validate_and_test_example_generic(scenario_name=scenario_name)

    def test_example_multi_stage_prod_cost(self):
        """
        Check validation and objective function values of
        "multi_stage_prod_cost" example
        :return:
        """
        scenario_name = "multi_stage_prod_cost"
        self.validate_and_test_example_generic(scenario_name=scenario_name)

    def test_example_single_stage_prod_cost_cycle_select(self):
        """
        Check validation and objective function values of
        "single_stage_prod_cost_cycle_select" example. This example is the same as
        single_stage_prod_cost but the Coal and Gas_CCGT plants have mutually
        exclusive commitment in this example.
        """
        scenario_name = "single_stage_prod_cost_cycle_select"
        self.validate_and_test_example_generic(scenario_name=scenario_name)

    def test_example_multi_stage_prod_cost_parallel(self):
        """
        Check "multi_stage_prod_cost" example running subproblems in parallel
        (getting inputs and optimization)
        :return:
        """
        run_end_to_end.main(
            [
                "--database",
                DB_PATH,
                "--scenario",
                "multi_stage_prod_cost",
                "--scenario_location",
                EXAMPLES_DIRECTORY,
                # "--log",
                # "--write_solver_files_to_logs_dir",
                # "--keepfiles",
                # "--symbolic",
                "--n_parallel_get_inputs",
                "3",
                "--n_parallel_solve",
                "3",
                "--quiet",
                "--mute_solver_output",
                "--testing",
            ]
        )

    def test_example_multi_stage_prod_cost_w_hydro(self):
        """
        Check validation and objective function values of
        "multi_stage_prod_cost_w_hydro"
        example
        :return:
        """
        scenario_name = "multi_stage_prod_cost_w_hydro"
        self.validate_and_test_example_generic(scenario_name=scenario_name)

    def test_example_multi_stage_prod_cost_linked_subproblems(self):
        """
        Check validation and objective function values of
        "multi_stage_prod_cost_linked_subproblems" example
        :return:
        """
        scenario_name = "multi_stage_prod_cost_linked_subproblems"
        self.validate_and_test_example_generic(scenario_name=scenario_name)

    def test_example_2periods_gen_lin_econ_retirement(self):
        """
        Check validation and objective function value of
        "2periods_gen_lin_econ_retirement"
        example
        :return:
        """
        scenario_name = "2periods_gen_lin_econ_retirement"
        self.validate_and_test_example_generic(scenario_name=scenario_name)

    def test_example_2periods_gen_bin_econ_retirement(self):
        """
        Check validation and objective function value of
        "2periods_gen_bin_econ_retirement"
        example
        :return:
        """
        scenario_name = "2periods_gen_bin_econ_retirement"
        self.validate_and_test_example_generic(scenario_name=scenario_name)

    def test_example_variable_gen_reserves(self):
        """
        Check validation and objective function value of
        "variable_gen_reserves"
        example; this example requires a non-linear solver
        :return:
        """
        scenario_name = "test_variable_gen_reserves"
        self.validate_and_test_example_generic(scenario_name=scenario_name)

    def test_example_2periods_new_build_rps_variable_reserves(self):
        """
        Check validation and objective function value of
        "2periods_new_build_rps_variable_reserves" example
        :return:
        """
        scenario_name = "2periods_new_build_rps_variable_reserves"
        self.validate_and_test_example_generic(scenario_name=scenario_name)

    def test_example_2periods_new_build_rps_variable_reserves_subhourly_adj(self):
        """
        Check validation and objective function value of
        "2periods_new_build_rps_variable_reserves_subhourly_adj" example
        :return:
        """
        scenario_name = "2periods_new_build_rps_variable_reserves_subhourly_adj"
        self.validate_and_test_example_generic(scenario_name=scenario_name)

    def test_example_test_ramp_up_constraints(self):
        """
        Check validation and objective function value of
        "test_ramp_up_constraints" example
        :return:
        """
        scenario_name = "test_ramp_up_constraints"
        self.validate_and_test_example_generic(scenario_name=scenario_name)

    def test_example_test_ramp_up_and_down_constraints(self):
        """
        Check validation and objective function value of
        "test_ramp_up_and_down_constraints"
        example;
        :return:
        """
        scenario_name = "test_ramp_up_and_down_constraints"
        self.validate_and_test_example_generic(scenario_name=scenario_name)

    def test_example_2periods_new_build_rps_w_rps_ineligible_storage(self):
        """
        Check validation and objective function value of
        "2periods_new_build_rps_w_rps_ineligible_storage" example
        :return:
        """
        scenario_name = "2periods_new_build_rps_w_rps_ineligible_storage"
        self.validate_and_test_example_generic(scenario_name=scenario_name)

    def test_example_2periods_new_build_rps_w_rps_eligible_storage(self):
        """
        Check validation and objective function value of
        "2periods_new_build_rps_w_rps_eligible_storage" example
        :return:
        """
        scenario_name = "2periods_new_build_rps_w_rps_eligible_storage"
        self.validate_and_test_example_generic(scenario_name=scenario_name)

    def test_example_test_new_solar(self):
        """
        Check validation and objective function value of
        "test_new_solar" example
        :return:
        """
        scenario_name = "test_new_solar"
        self.validate_and_test_example_generic(scenario_name=scenario_name)

    def test_example_test_new_binary_solar(self):
        """
        Check validation and objective function value of
        "test_new_binary_solar" example
        :return:
        """
        scenario_name = "test_new_binary_solar"
        self.validate_and_test_example_generic(scenario_name=scenario_name)

    def test_example_test_new_solar_carbon_cap(self):
        """
        Check validation and objective function value of
        "test_new_solar_carbon_cap" example
        :return:
        """
        scenario_name = "test_new_solar_carbon_cap"
        self.validate_and_test_example_generic(scenario_name=scenario_name)

    def test_example_test_new_solar_carbon_cap_2zones_tx(self):
        """
        Check validation and objective function value of
        "test_new_solar_carbon_cap_2zones_tx" example
        :return:
        """
        scenario_name = "test_new_solar_carbon_cap_2zones_tx"
        self.validate_and_test_example_generic(scenario_name=scenario_name)

    def test_example_test_new_solar_carbon_cap_2zones_dont_count_tx(self):
        """
        Check validation and objective function value of
        "test_new_solar_carbon_cap_2zones_dont_count_tx" example
        :return:
        """
        scenario_name = "test_new_solar_carbon_cap_2zones_dont_count_tx"
        self.validate_and_test_example_generic(scenario_name=scenario_name)

    def test_example_test_new_solar_carbon_tax(self):
        """
        Check validation and objective function value of
        "test_new_solar_carbon_tax" example
        :return:
        """
        scenario_name = "test_new_solar_carbon_tax"
        self.validate_and_test_example_generic(scenario_name=scenario_name)

    def test_example_2periods_new_build_simple_prm(self):
        """
        Check validation and objective function value of
        "2periods_new_build_simple_prm"
        example
        :return:
        """
        scenario_name = "2periods_new_build_simple_prm"
        self.validate_and_test_example_generic(scenario_name=scenario_name)

    def test_example_2periods_new_build_simple_prm_w_energy_only(self):
        """
        Check validation and objective function value of
        "2periods_new_build_simple_prm"
        example
        :return:
        """
        scenario_name = "2periods_new_build_simple_prm_w_energy_only"
        self.validate_and_test_example_generic(scenario_name=scenario_name)

    def test_example_2periods_new_build_simple_prm_w_energy_only_deliv_cap_limit(self):
        """
        Check validation and objective function value of
        "2periods_new_build_simple_prm"
        example
        :return:
        """
        scenario_name = "2periods_new_build_simple_prm_w_energy_only_deliv_cap_limit"
        self.validate_and_test_example_generic(scenario_name=scenario_name)

    def test_example_2periods_new_build_local_capacity(self):
        """
        Check validation and objective function value of
        "2periods_new_build_local_capacity"
        example
        :return:
        """
        scenario_name = "2periods_new_build_local_capacity"
        self.validate_and_test_example_generic(scenario_name=scenario_name)

    def test_example_test_tx_dcopf(self):
        """
        Check validation and objective function value of
        "test_tx_dcopf" example
        :return:
        """
        scenario_name = "test_tx_dcopf"
        self.validate_and_test_example_generic(scenario_name=scenario_name)

    def test_example_test_tx_simple(self):
        """
        Check validation and objective function value of
        "test_tx_simple" example
        :return:
        """
        scenario_name = "test_tx_simple"
        self.validate_and_test_example_generic(scenario_name=scenario_name)

    def test_example_test_startup_shutdown_rates(self):
        """
        Check validation and objective function value of
        "test_startup_shutdown_rates"
        example
        :return:
        """
        scenario_name = "test_startup_shutdown_rates"
        self.validate_and_test_example_generic(scenario_name=scenario_name)

    def test_no_fuels(self):
        """
        Check validation and objective function value of "test_no_fuels"
        example
        :return:
        """
        scenario_name = "test_no_fuels"
        self.validate_and_test_example_generic(scenario_name=scenario_name)

    def test_variable_om_curves(self):
        """
        Check validation and objective function value of
        "test_variable_om_curves"
        example
        :return:
        """
        scenario_name = "test_variable_om_curves"
        self.validate_and_test_example_generic(scenario_name=scenario_name)

    def test_aux_cons(self):
        """
        Check validation and objective function value of
        "test_aux_cons" example

        Note: the objective function value is lower than that for the "test"
        example because the auxiliary consumption results in less
        overgeneration and therefore lower overgeneration penalty.
        """
        scenario_name = "test_aux_cons"
        self.validate_and_test_example_generic(scenario_name=scenario_name)

    def test_example_test_w_lf_down_percent_req(self):
        """
        Check validation and objective function value of
        "test_w_lf_down_percent_req" example
        :return:
        """
        scenario_name = "test_w_lf_down_percent_req"
        self.validate_and_test_example_generic(scenario_name=scenario_name)

    def test_example_2periods_new_build_capgroups(self):
        """
        Check validation and objective function value of "2periods_new_build" example
        """
        scenario_name = "2periods_new_build_capgroups"
        self.validate_and_test_example_generic(scenario_name=scenario_name)

    def test_example_test_markets(self):
        """
        Check validation and objective function value of "test" example
        :return:
        """
        scenario_name = "test_markets"
        self.validate_and_test_example_generic(scenario_name=scenario_name)

    def test_example_2periods_new_build_horizon_energy_target(self):
        """
        Check validation and objective function value of
        "test_example_2periods_new_build_horizon_energy_target" example
        :return:
        """
        scenario_name = "2periods_new_build_horizon_energy_target"
        self.validate_and_test_example_generic(scenario_name=scenario_name)

    def test_example_2periods_new_build_horizon_energy_target_halfyear(self):
        """
        Check validation and objective function value of
        "2periods_new_build_horizon_energy_target_halfyear" example
        :return:
        """
        scenario_name = "2periods_new_build_horizon_energy_target_halfyear"
        self.validate_and_test_example_generic(scenario_name=scenario_name)

    def test_example_test_new_build_gen_var_stor_hyb(self):
        """
        Check validation and objective function value of
        "2periods_new_build_horizon_energy_target_halfyear" example
        :return:
        """
        scenario_name = "test_new_build_gen_var_stor_hyb"
        self.validate_and_test_example_generic(scenario_name=scenario_name)

    def test_example_test_carbon_tax_allowance(self):
        """
        Check validation and objective function value of
        "test_carbon_tax_allowance" example
        :return:
        """
        scenario_name = "test_carbon_tax_allowance"
        self.validate_and_test_example_generic(scenario_name=scenario_name)

    def test_example_test_min_max_build_trans(self):
        """
        Check validation and objective function value of
        "test_min_max_build_trans" example
        :return:
        """
        scenario_name = "test_min_max_build_trans"
        self.validate_and_test_example_generic(scenario_name=scenario_name)

    def test_example_2periods_new_build_2zones_transmission_Tx1halfavail(self):
        """
        Check validation and objective function value of
        "2periods_new_build_2zones_transmission_Tx1halfavail" example
        :return:
        """
        scenario_name = "2periods_new_build_2zones_transmission_Tx1halfavail"
        self.validate_and_test_example_generic(scenario_name=scenario_name)

    def test_example_2periods_new_build_2zones_transmission_Tx1halfavailmonthly(self):
        """
        Check validation and objective function value of
        "2periods_new_build_2zones_transmission_Tx1halfavail" example
        :return:
        """
        scenario_name = "2periods_new_build_2zones_transmission_Tx1halfavailmonthly"
        self.validate_and_test_example_generic(scenario_name=scenario_name)

    def test_example_test_cheap_fuel_blend(self):
        """
        Check validation and objective function value of "test_cheap_fuel_blend" example
        :return:
        """
        scenario_name = "test_cheap_fuel_blend"
        self.validate_and_test_example_generic(scenario_name=scenario_name)

    def test_example_test_new_solar_carbon_cap_2zones_tx_low_carbon_fuel_blend(self):
        """
        Check validation and objective function value of
        "test_new_solar_carbon_cap_2zones_tx_low_carbon_fuel_blend" example
        :return:
        """
        scenario_name = "test_new_solar_carbon_cap_2zones_tx_low_carbon_fuel_blend"
        self.validate_and_test_example_generic(scenario_name=scenario_name)

    def test_example_test_cheap_fuel_blend_w_limit(self):
        """
        Check validation and objective function value of
        "test_cheap_fuel_blend_w_limit" example
        :return:
        """
        scenario_name = "test_cheap_fuel_blend_w_limit"
        self.validate_and_test_example_generic(scenario_name=scenario_name)

    def test_example_test_new_solar_fuel_burn_limit(self):
        """
        Check validation and objective function value of
        "test_new_solar_fuel_burn_limit" example. Inputs set up so that this should
        be the same as the "test_new_solar_carbon_cap" example.
        :return:
        """
        scenario_name = "test_new_solar_fuel_burn_limit"
        self.validate_and_test_example_generic(scenario_name=scenario_name)

    def test_example_test_new_solar_fuel_burn_limit_relative(self):
        """
        Check validation and objective function value of
        "test_new_solar_fuel_burn_limit_relative" example. Inputs set up so that this
        should be the same as the "test_new_solar_fuel_burn_limit" example.
        :return:
        """
        scenario_name = "test_new_solar_fuel_burn_limit_relative"
        self.validate_and_test_example_generic(scenario_name=scenario_name)

    def test_test_w_solver_options(self):
        """
        Check validation and objective function value of "test_w_solver_options" example
        :return:
        """
        scenario_name = "test_w_solver_options"
        self.validate_and_test_example_generic(scenario_name=scenario_name)

    def test_example_test_carbon_tax_allowance_with_different_fuel_groups(self):
        """
        Check validation and objective function value of
        "test_carbon_tax_allowance_with_different_fuel_groups" example
        :return:
        """
        scenario_name = "test_carbon_tax_allowance_with_different_fuel_groups"
        self.validate_and_test_example_generic(scenario_name=scenario_name)

    def test_performance_standard(self):
        """
        Check validation and objective function value of "test_performance_standard" example
        :return:
        """
        scenario_name = "test_performance_standard"
        self.validate_and_test_example_generic(scenario_name=scenario_name)

    def test_tx_flow(self):
        """
        Check validation and objective function value of
        "test_tx_flow" example
        :return:
        """
        scenario_name = "test_tx_flow"
        self.validate_and_test_example_generic(scenario_name=scenario_name)

    def test_example_test_new_solar_reserve_prj_contribution(self):
        """
        Check validation and objective function value of
        "test_reserve_prj_contribution" example.
        This example is based on "test_new_solar" with the only difference, the LF UP
        requirement ID
        :return:
        """
        scenario_name = "test_new_solar_reserve_prj_contribution"
        self.validate_and_test_example_generic(scenario_name=scenario_name)

    def test_test_new_solar_carbon_cap_2zones_tx_hydrogen_prod(self):
        """
        Check validation and objective function value of
        "test_reserve_prj_contribution" example.
        This example is based on "test_new_solar" with the only difference, the LF UP
        requirement ID
        :return:
        """
        scenario_name = "test_new_solar_carbon_cap_2zones_tx_hydrogen_prod"
        self.validate_and_test_example_generic(scenario_name=scenario_name)

    def test_test_new_solar_carbon_cap_2zones_tx_hydrogen_prod_new(self):
        """
        Check validation and objective function value of
        "test_reserve_prj_contribution" example.
        This example is based on "test_new_solar" with the only difference, the LF UP
        requirement ID
        :return:
        """
        scenario_name = "test_new_solar_carbon_cap_2zones_tx_hydrogen_prod_new"
        self.validate_and_test_example_generic(scenario_name=scenario_name)

    def test_example_test_new_solar_carbon_cap_dac(self):
        """
        Check validation and objective function value of
        "test_new_solar_carbon_cap_dac" example.

        Note that the same version of Cbc (v2.10.5) produces a slightly different
        objective function for this problem on Windows than on Mac.
        :return:
        """
        scenario_name = "test_new_solar_carbon_cap_dac"
        self.validate_and_test_example_generic(scenario_name=scenario_name)

    def test_example_test_cap_factor_limits(self):
        """
        Check validation and objective function value of "test" example
        :return:
        """
        scenario_name = "test_cap_factor_limits"
        self.validate_and_test_example_generic(scenario_name=scenario_name)

    def test_example_multi_stage_prod_cost_w_markets(self):
        """
        Check validation and objective function values of
        "multi_stage_prod_cost_w_markets" example
        :return:
        """
        scenario_name = "multi_stage_prod_cost_w_markets"
        self.validate_and_test_example_generic(scenario_name=scenario_name)

    def test_example_test_supplemental_firing(self):
        """
        Check validation and objective function value of "test_supplemental_firing" example
        :return:
        """
        scenario_name = "test_supplemental_firing"
        self.validate_and_test_example_generic(scenario_name=scenario_name)

    def test_example_test_tx_capacity_groups(self):
        """
        Check validation and objective function value of
        "test_tx_capacity_groups" example
        :return:
        """
        scenario_name = "test_tx_capacity_groups"
        self.validate_and_test_example_generic(scenario_name=scenario_name)

    def test_example_2periods_new_build_fin_lifetime(self):
        """
        Check validation and objective function value of
        "2periods_new_build_fin_lifetime" example. Same as "2periods_new_build" but
        with shorter financial lifetimes and some fixed costs. Cost is lower because
        the same payment is made fewer times.
        """
        scenario_name = "2periods_new_build_fin_lifetime"
        self.validate_and_test_example_generic(scenario_name=scenario_name)

    def test_example_2periods_new_build_cumulative_and_vintage_min_max(self):
        """
        Check validation and objective function value of
        "2periods_new_build_cumulative_and_vintage_min_max" example. It is the same
        as 2periods_new_build_cumulative_and_min_max but with a max in 2020 for the
        CCGT to force early build and a min on the CT in 2030 to force more build.

        :return:
        """
        scenario_name = "2periods_new_build_cumulative_and_vintage_min_max"
        self.validate_and_test_example_generic(scenario_name=scenario_name)

    def test_example_test_w_storage_w_soc_penalty(self):
        """
        Check validation and objective function value of "test_w_storage_w_soc_penalty"
        example
        :return:
        """
        scenario_name = "test_w_storage_w_soc_penalty"
        self.validate_and_test_example_generic(scenario_name=scenario_name)

    def test_example_test_w_storage_w_soc_last_tmp_penalty(self):
        """
        Check validation and objective function value of "test_w_storage_w_soc_penalty"
        example
        :return:
        """
        scenario_name = "test_w_storage_w_soc_last_tmp_penalty"
        self.validate_and_test_example_generic(scenario_name=scenario_name)

    def test_example_test_new_solar_itc(self):
        """
        Check validation and objective function value of
        "test_new_solar_itc" example
        :return:
        """
        scenario_name = "test_new_solar_itc"
        self.validate_and_test_example_generic(scenario_name=scenario_name)

    def test_example_test_new_build_storage_itc(self):
        """
        Check validation and objective function value of
        "test_new_build_storage" example
        :return:
        """
        scenario_name = "test_new_build_storage_itc"
        self.validate_and_test_example_generic(scenario_name=scenario_name)

    def test_example_2periods_new_build_simple_prm_2loadzones(self):
        """
        Check validation and objective function value of
        "2periods_new_build_simple_prm_2loadzones"
        example
        :return:
        """
        scenario_name = "2periods_new_build_simple_prm_2loadzones"
        self.validate_and_test_example_generic(scenario_name=scenario_name)

    def test_example_2periods_new_build_simple_prm_2loadzones_newtx_w_transfers(self):
        """
        Check validation and objective function value of
        "2periods_new_build_simple_prm_w_transfers"
        example
        :return:
        """
        scenario_name = "2periods_new_build_simple_prm_2loadzones_newtx_w_transfers"
        self.validate_and_test_example_generic(scenario_name=scenario_name)

    def test_example_2periods_new_build_simple_prm_2loadzones_newtx_w_transfers_w_costs(
        self,
    ):
        """
        Check validation and objective function value of
        "2periods_new_build_simple_prm_2loadzones_newtx_w_transfers_w_costs"
        example
        :return:
        """
        scenario_name = (
            "2periods_new_build_simple_prm_2loadzones_newtx_w_transfers_w_costs"
        )
        self.validate_and_test_example_generic(scenario_name=scenario_name)

    def test_example_test_w_flex_load(self):
        """
        Check validation and objective function value of "test_w_storage" example
        :return:
        """
        scenario_name = "test_w_flex_load"
        self.validate_and_test_example_generic(scenario_name=scenario_name)

    def test_example_test_new_solar_w_relative_capacity_instead_of_potential(self):
        """
        Check validation and objective function value of
        "test_new_solar" example
        :return:
        """
        scenario_name = "test_new_solar_w_relative_capacity_instead_of_potential"
        self.validate_and_test_example_generic(scenario_name=scenario_name)

    def test_example_2periods_new_build_2zones_transmission_w_hurdle_rates(self):
        """
        Check validation and objective function value of
        "2periods_new_build_2zones_transmission_w_hurdle_rates" example
        :return:
        """
        scenario_name = "2periods_new_build_2zones_transmission_w_hurdle_rates"
        self.validate_and_test_example_generic(scenario_name=scenario_name)

    def test_example_2periods_new_build_simple_prm_2loadzones_newtx_w_transfers_w_subsidies(
        self,
    ):
        """
        Check validation and objective function value of
        "test_new_solar" example
        :return:
        """
        scenario_name = (
            "2periods_new_build_simple_prm_2loadzones_newtx_w_transfers_w_subsidies"
        )
        self.validate_and_test_example_generic(scenario_name=scenario_name)

    def test_example_test_new_build_storage_itc_single_superperiod(self):
        """
        Check validation and objective function value of
        "test_new_build_storage_itc_single_superperiodself" example
        :return:
        """
        scenario_name = "test_new_build_storage_itc_single_superperiod"
        self.validate_and_test_example_generic(scenario_name=scenario_name)

    def test_incomplete_only(self):
        """
        Check that the "incomplete only" functionality works with no errors.
        :return:
        """
        actual_objective = run_scenario.main(
            [
                "--scenario",
                "test",
                "--scenario_location",
                EXAMPLES_DIRECTORY,
                "--quiet",
                "--mute_solver_output",
                "--incomplete_only",
            ]
        )

    def test_example_test_w_storage_starting_soc(self):
        """
        Check validation and objective function value of
        "test_w_storage_starting_soc" example
        :return:
        """
        scenario_name = "test_w_storage_starting_soc"
        self.validate_and_test_example_generic(scenario_name=scenario_name)

    def test_example_test_w_nonfuel_emissions(self):
        """
        Check validation and objective function value of "test" example
        :return:
        """
        scenario_name = "test_w_nonfuel_emissions"
        self.validate_and_test_example_generic(scenario_name=scenario_name)

    def test_example_test_new_solar_carbon_credits(self):
        """
        Check validation and objective function value of
        "test_new_solar_carbon_credits" example
        :return:
        """
        scenario_name = "test_new_solar_carbon_credits"
        self.validate_and_test_example_generic(scenario_name=scenario_name)

    def test_performance_standard_carbon_credits(self):
        """
        Check validation and objective function value of "test_performance_standard" example
        :return:
        """
        scenario_name = "test_performance_standard_carbon_credits"
        self.validate_and_test_example_generic(scenario_name=scenario_name)

    def test_example_test_new_solar_carbon_tax_w_carbon_credits(self):
        """
        Check validation and objective function value of
        "test_new_solar_carbon_tax_w_carbon_credits" example
        :return:
        """
        scenario_name = "test_new_solar_carbon_tax_w_carbon_credits"
        self.validate_and_test_example_generic(scenario_name=scenario_name)

    def test_example_test_new_solar_carbon_credits_w_sell(self):
        """
        Check validation and objective function value of
        "test_new_solar_carbon_credits_w_sell" example
        The carbon credit price must be set higher than the cost of USE in this
        example to incentivize the project to not run and generate credits.
        :return:
        """
        scenario_name = "test_new_solar_carbon_credits_w_sell"
        self.validate_and_test_example_generic(scenario_name=scenario_name)

    def test_test_performance_standard_carbon_credits_w_cap_no_credits_mapping(self):
        """
        Check validation and objective function value of
        "test_performance_standard_carbon_credits_w_cap_no_credits_mapping" example
        :return:
        """
        scenario_name = (
            "test_performance_standard_carbon_credits_w_cap_no_credits_mapping"
        )
        self.validate_and_test_example_generic(scenario_name=scenario_name)

    def test_test_new_solar_carbon_credits_w_buy(self):
        """
        Check validation and objective function value of "test_new_solar_carbon_credits_w_buy" example
        :return:
        """
        scenario_name = "test_new_solar_carbon_credits_w_buy"
        self.validate_and_test_example_generic(scenario_name=scenario_name)

    def test_test_new_solar_carbon_credits_w_buy_and_sell(self):
        """
        Check validation and objective function value of "test_new_solar_carbon_credits_w_buy_and_sell" example
        :return:
        """
        scenario_name = "test_new_solar_carbon_credits_w_buy_and_sell"
        self.validate_and_test_example_generic(scenario_name=scenario_name)

    def test_example_single_stage_prod_cost_w_spinup_lookahead(self):
        """
        Check validation and objective function values of
        "single_stage_prod_cost_w_spinup_lookahead" example
        :return:
        """
        scenario_name = "single_stage_prod_cost_w_spinup_lookahead"
        self.validate_and_test_example_generic(scenario_name=scenario_name)

    def test_example_test_tx_targets_max(self):
        """
        Check validation and objective function value of
        "test_example_test_tx_targets_max"
        example
        :return:
        """
        scenario_name = "test_tx_targets_max"
        self.validate_and_test_example_generic(scenario_name=scenario_name)

    def test_example_ra_toolkit_monte_carlo(self):
        """
        Check validation and objective function values of
        "ra_toolkit_monte_carlo" example
        :return:
        """
        scenario_name = "ra_toolkit_monte_carlo"
        self.validate_and_test_example_generic(
            scenario_name=scenario_name, skip_validation=True
        )

    def test_example_ra_toolkit_sync(self):
        """
        Check validation and objective function values of
        "ra_toolkit_sync" example
        :return:
        """
        scenario_name = "ra_toolkit_sync"
        self.validate_and_test_example_generic(
            scenario_name=scenario_name, skip_validation=True
        )

    def test_example_2periods_nuclear_var_cost_by_period_same(self):
        """
        Check validation and objective function value of "2periods_nuclear_var_cost_by_period_same" example
        :return:
        """
        scenario_name = "2periods_nuclear_var_cost_by_period_same"
        self.validate_and_test_example_generic(scenario_name=scenario_name)

    def test_example_2periods_nuclear_var_cost_by_period_diff(self):
        """
        Check validation and objective function value of
        "2periods_nuclear_var_cost_by_period_diff" example
        :return:
        """
        scenario_name = "2periods_nuclear_var_cost_by_period_diff"
        self.validate_and_test_example_generic(scenario_name=scenario_name)

    def test_example_ra_toolkit_sync_single_year(self):
        """
        Check validation and objective function values of
        "ra_toolkit_sync_single_year" example
        :return:
        """
        scenario_name = "ra_toolkit_sync_single_year"
        self.validate_and_test_example_generic(
            scenario_name=scenario_name, skip_validation=True
        )

    def test_test_performance_standard_power(self):
        """
        Check validation and objective function values of "test_performance_standard_power" example
        :return:
        """
        scenario_name = "test_performance_standard_power"
        self.validate_and_test_example_generic(scenario_name=scenario_name)

    def test_test_performance_standard_both(self):
        """
        Check validation and objective function values of "test_performance_standard_both" example
        :return:
        """
        scenario_name = "test_performance_standard_both"
        self.validate_and_test_example_generic(scenario_name=scenario_name)

    def test_test_new_instantaneous_penetration(self):
        """
        Check validation and objective function value of "test_new_instantaneous_penetration" example
        :return:
        """

        scenario_name = "test_new_instantaneous_penetration"
        self.validate_and_test_example_generic(scenario_name=scenario_name)

<<<<<<< HEAD
    def test_hydro_system(self):
        """
        Check validation and objective function value of "hydro_system" example
        :return:
        """

        scenario_name = "hydro_system"
        self.validate_and_test_example_generic(
            scenario_name=scenario_name, solver="multistart"
        )

    def test_hydro_system_exog_elev(self):
        """
        Check validation and objective function value of "hydro_system" example
        :return:
        """

        scenario_name = "hydro_system_exog_elev"
=======
    def test_test_tx_flow_w_simflow(self):
        """
        Check validation and objective function value of "test_tx_flow_w_simflow" example
        :return:
        """

        scenario_name = "test_tx_flow_w_simflow"
>>>>>>> 4d591267
        self.validate_and_test_example_generic(scenario_name=scenario_name)

    @classmethod
    def tearDownClass(cls):
        os.remove(DB_PATH)
        for temp_file_ext in ["-shm", "-wal"]:
            temp_file = "{}{}".format(DB_PATH, temp_file_ext)
            if os.path.exists(temp_file):
                os.remove(temp_file)


if __name__ == "__main__":
    unittest.main()<|MERGE_RESOLUTION|>--- conflicted
+++ resolved
@@ -1364,7 +1364,6 @@
         scenario_name = "test_new_instantaneous_penetration"
         self.validate_and_test_example_generic(scenario_name=scenario_name)
 
-<<<<<<< HEAD
     def test_hydro_system(self):
         """
         Check validation and objective function value of "hydro_system" example
@@ -1383,7 +1382,8 @@
         """
 
         scenario_name = "hydro_system_exog_elev"
-=======
+        self.validate_and_test_example_generic(scenario_name=scenario_name)
+
     def test_test_tx_flow_w_simflow(self):
         """
         Check validation and objective function value of "test_tx_flow_w_simflow" example
@@ -1391,7 +1391,6 @@
         """
 
         scenario_name = "test_tx_flow_w_simflow"
->>>>>>> 4d591267
         self.validate_and_test_example_generic(scenario_name=scenario_name)
 
     @classmethod
