--- conflicted
+++ resolved
@@ -1266,7 +1266,18 @@
             "2periods_new_build_cumulative_and_vintage_min_max", -110384972580606.39
         )
 
-<<<<<<< HEAD
+    def test_example_test_w_storage_w_soc_penalty(self):
+        """
+        Check validation and objective function value of "test_w_storage_w_soc_penalty"
+        example
+        :return:
+        """
+
+        self.check_validation("test_w_storage_w_soc_penalty")
+        self.run_and_check_objective(
+            "test_w_storage_w_soc_penalty", -245736137.55082923
+        )
+
     def test_example_2periods_new_build_simple_prm_w_transfers(self):
         """
         Check validation and objective function value of
@@ -1278,18 +1289,6 @@
         self.check_validation("2periods_new_build_simple_prm_w_transfers")
         self.run_and_check_objective(
             "2periods_new_build_simple_prm_w_transfers", objective
-=======
-    def test_example_test_w_storage_w_soc_penalty(self):
-        """
-        Check validation and objective function value of "test_w_storage_w_soc_penalty"
-        example
-        :return:
-        """
-
-        self.check_validation("test_w_storage_w_soc_penalty")
-        self.run_and_check_objective(
-            "test_w_storage_w_soc_penalty", -245736137.55082923
->>>>>>> e68d4c2d
         )
 
     @classmethod
