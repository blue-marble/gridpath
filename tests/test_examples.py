# Copyright 2016-2020 Blue Marble Analytics LLC.
#
# Licensed under the Apache License, Version 2.0 (the "License");
# you may not use this file except in compliance with the License.
# You may obtain a copy of the License at
#
#     http://www.apache.org/licenses/LICENSE-2.0
#
# Unless required by applicable law or agreed to in writing, software
# distributed under the License is distributed on an "AS IS" BASIS,
# WITHOUT WARRANTIES OR CONDITIONS OF ANY KIND, either express or implied.
# See the License for the specific language governing permissions and
# limitations under the License.

import logging
import multiprocessing
import os
import platform
import sqlite3
import unittest

from gridpath import run_end_to_end, validate_inputs
from db import create_database
from db.common_functions import connect_to_database
from db.utilities import port_csvs_to_db, scenario


# Change directory to 'gridpath' directory, as that's what run_scenario.py
# expects; the rest of the global variables are relative paths from there
os.chdir(os.path.join(os.path.dirname(__file__), "..", "gridpath"))
EXAMPLES_DIRECTORY = os.path.join("..", "examples")
DB_NAME = "unittest_examples"
DB_PATH = os.path.join("../db", "{}.db".format(DB_NAME))
CSV_PATH = "../db//csvs_test_examples"
SCENARIOS_CSV = os.path.join(CSV_PATH, "scenarios.csv")

# Travis CI VM machines run on Ubuntu 16.04.7 LTS, which has an older
# version of Cbc only (2.8.12) and gives slightly different results for some
# tests
UBUNTU_16 = (
    True
    if (platform.system() == "Linux" and platform.release() == "4.15.0-1098-gcp")
    else False
)


class TestExamples(unittest.TestCase):
    """ """

    def assertDictAlmostEqual(self, d1, d2, msg=None, places=7):

        # check if both inputs are dicts
        self.assertIsInstance(d1, dict, "First argument is not a dictionary")
        self.assertIsInstance(d2, dict, "Second argument is not a dictionary")

        # check if both inputs have the same keys
        self.assertEqual(d1.keys(), d2.keys())

        # check each key
        for key, value in d1.items():
            if isinstance(value, dict):
                self.assertDictAlmostEqual(d1[key], d2[key], places=places, msg=msg)
            else:
                self.assertAlmostEqual(d1[key], d2[key], places=places, msg=msg)

    def check_validation(self, test):
        """
        Check that validate inputs runs without errors, and that there
        are no validation issues recorded in the status_validation table
        :return:
        """

        # Check that test validation runs without errors
        validate_inputs.main(["--database", DB_PATH, "--scenario", test, "--quiet"])

        # Check that no validation issues are recorded in the db for the test
        expected_validations = []

        conn = connect_to_database(
            db_path=DB_PATH, detect_types=sqlite3.PARSE_DECLTYPES
        )
        c = conn.cursor()
        validations = c.execute(
            """
            SELECT scenario_name FROM status_validation
            INNER JOIN
            (SELECT scenario_id, scenario_name FROM scenarios)
            USING (scenario_id)
            WHERE scenario_name = '{}'
            """.format(
                test
            )
        )
        actual_validations = validations.fetchall()

        self.assertListEqual(expected_validations, actual_validations)

    def run_and_check_objective(self, test, expected_objective, parallel=1):
        """

        :param test: str, name of the test example
        :param expected_objective: float or dict, expected objective
        :param parallel: int, set to a number > 1 to test
            parallelization functionality
        :return:
        """

        actual_objective = run_end_to_end.main(
            [
                "--database",
                DB_PATH,
                "--scenario",
                test,
                "--scenario_location",
                EXAMPLES_DIRECTORY,
                # "--log",
                # "--write_solver_files_to_logs_dir",
                # "--keepfiles",
                # "--symbolic",
                "--n_parallel_get_inputs",
                str(parallel),
                "--n_parallel_solve",
                str(parallel),
                "--quiet",
                "--mute_solver_output",
                "--testing",
            ]
        )

        # Check if we have a multiprocessing manager
        # If so, convert the manager proxy dictionary to to a simple dictionary
        # to avoid errors
        # Done via copies to avoid broken pipe error
        if hasattr(multiprocessing, "managers"):
            if isinstance(actual_objective, multiprocessing.managers.DictProxy):
                # Make a dictionary from a copy of the objective
                actual_objective_copy = dict(actual_objective.copy())
                for subproblem in actual_objective.keys():
                    # If we have stages, make a dictionary form a copy of the
                    # stage dictionary for each subproblem
                    if isinstance(
                        actual_objective[subproblem], multiprocessing.managers.DictProxy
                    ):
                        stage_dict_copy = dict(actual_objective_copy[subproblem].copy())
                        # Reset the stage dictionary to the new simple
                        # dictionary object
                        actual_objective_copy[subproblem] = stage_dict_copy
                # Reset the objective to the new dictionary object
                actual_objective = actual_objective_copy

        # Multi-subproblem and/or multi-stage scenarios return dict
        if isinstance(expected_objective, dict):
            self.assertDictAlmostEqual(expected_objective, actual_objective, places=1)
        # Otherwise, objective is a single value
        else:
            self.assertAlmostEqual(expected_objective, actual_objective, places=1)

    @classmethod
    def setUpClass(cls):
        """
        Set up the testing database
        :return:
        """

        if os.path.exists(DB_PATH):
            os.remove(DB_PATH)

        create_database.main(["--database", DB_PATH])

        try:
            port_csvs_to_db.main(
                ["--database", DB_PATH, "--csv_location", CSV_PATH, "--quiet"]
            )
        except Exception as e:
            print(
                "Error encountered during population of testing database "
                "{}.db. Deleting database ...".format(DB_NAME)
            )
            logging.exception(e)
            os.remove(DB_PATH)

        try:
            scenario.main(
                ["--database", DB_PATH, "--csv_path", SCENARIOS_CSV, "--quiet"]
            )
        except Exception as e:
            print(
                "Error encountered during population of testing database "
                "{}.db. Deleting database ...".format(DB_NAME)
            )
            logging.exception(e)
            os.remove(DB_PATH)

    def test_example_test(self):
        """
        Check validation and objective function value of "test" example
        :return:
        """

        self.check_validation("test")
        self.run_and_check_objective("test", -3796309121478.12)

    def test_example_test_no_overgen_allowed(self):
        """
        Check validation and objective function value of
        "test_no_overgen_allowed" example
        :return:
        """

        self.check_validation("test_no_overgen_allowed")
        self.run_and_check_objective("test_no_overgen_allowed", -5256303226874.182)

    def test_example_test_new_build_storage(self):
        """
        Check validation and objective function value of
        "test_new_build_storage" example
        :return:
        """

        self.check_validation("test_new_build_storage")
        self.run_and_check_objective("test_new_build_storage", -4484591199.92)

    def test_example_test_new_binary_build_storage(self):
        """
        Check validation and objective function value of
        "test_new_binary_build_storage" example
        :return:
        """

        self.check_validation("test_new_binary_build_storage")
        self.run_and_check_objective(
            "test_new_binary_build_storage", -4484591878.4800005
        )

    def test_example_test_new_build_storage_cumulative_min_max(self):
        """
        Check validation and objective function value of
        "test_new_build_storage_cumulative_min_max" example
        :return:
        """

        self.check_validation("test_new_build_storage_cumulative_min_max")
        self.run_and_check_objective(
            "test_new_build_storage_cumulative_min_max", -4561692383.87
        )

    def test_example_test_no_reserves(self):
        """
        Check validation and objective function value of
        "test_no_reserves" example
        :return:
        """

        self.check_validation("test_no_reserves")
        self.run_and_check_objective("test_no_reserves", -233812049.889)

    def test_example_test_w_hydro(self):
        """
        Check validation and objective function value of "test_w_hydro" example
        :return:
        """

        self.check_validation("test_w_hydro")
        self.run_and_check_objective("test_w_hydro", -214913823.36742803)

    def test_example_test_w_storage(self):
        """
        Check validation and objective function value of "test_w_storage" example
        :return:
        """

        self.check_validation("test_w_storage")
        self.run_and_check_objective("test_w_storage", -237985313.88900003)

    def test_example_2horizons(self):
        """
        Check validation and objective function value of "2horizons" example
        :return:
        """

        self.check_validation("2horizons")
        self.run_and_check_objective("2horizons", -3796309121478.1226)

    def test_example_2horizons_w_hydro(self):
        """
        Check validation and objective function value of
        "2horizons_w_hydro" example
        :return:
        """

        self.check_validation("2horizons_w_hydro")
        self.run_and_check_objective("2horizons_w_hydro", -219136981.90835398)

    def test_example_2horizons_w_hydro_and_nuclear_binary_availability(self):
        """
        Check validation and objective function value of
        "2horizons_w_hydro_and_nuclear_binary_availability" example

        NOTE: the objective function for this example is lower than that for
        the '2horizons_w_hydro' example because of the unrealistically high
        relative heat rate of the 'Nuclear' project relative to the gas
        projects; allowing binary availability for a must-run project
        actually allows lower-cost power when the nuclear plant is
        unavailable. We should probably re-think this example as part of a
        future more general revamp of the examples.

        :return:
        """

        self.check_validation("2horizons_w_hydro_and_nuclear_binary_availability")
        self.run_and_check_objective(
            "2horizons_w_hydro_and_nuclear_binary_availability", -179455911.23328674
        )

    def test_example_2horizons_w_hydro_w_balancing_types(self):
        """
        Check validation and objective function value of
        "2horizons_w_hydro_w_balancing_types" example. The objective
        function of this example should be lower than that of the
        '2horizons_w_hydro' example, as the average hydro budget is the
        same across all timepoints, but the hydro balancing horizon is now
        longer.
        :return:
        """

        self.check_validation("2horizons_w_hydro_w_balancing_types")
        self.run_and_check_objective(
            "2horizons_w_hydro_w_balancing_types", -214913823.367428
        )

    def test_example_2periods(self):
        """
        Check validation and objective function value of "2periods" example
        :return:
        """

        self.check_validation("2periods")
        self.run_and_check_objective("2periods", -75926182429562.45)

    def test_example_2periods_new_build(self):
        """
        Check validation and objective function value of "2periods_new_build" example
        """

        self.check_validation("2periods_new_build")
        self.run_and_check_objective("2periods_new_build", -10085845900.191605)

    def test_example_2periods_new_build_2zones(self):
        """
        Check validation and objective function value of
        "2periods_new_build_2zones" example
        :return:
        """
        objective = -20171691806.955845 if UBUNTU_16 else -20171691798.193214

        self.check_validation("2periods_new_build_2zones")
        self.run_and_check_objective("2periods_new_build_2zones", objective)

    def test_example_2periods_new_build_2zones_new_build_transmission(self):
        """
        Check validation and objective function value of
        "2periods_new_build_2zones_new_build_transmission" example
        :return:
        """

        self.check_validation("2periods_new_build_2zones_new_build_transmission")
        self.run_and_check_objective(
            "2periods_new_build_2zones_new_build_transmission", -7028494941419.333
        )

    def test_example_2periods_new_build_2zones_singleBA(self):
        """
        Check validation and objective function value of
        "2periods_new_build_2zones_singleBA"
        example
        :return:
        """

        objective = -20171691752.945038 if UBUNTU_16 else -20171691750.059643

        self.check_validation("2periods_new_build_2zones_singleBA")
        self.run_and_check_objective("2periods_new_build_2zones_singleBA", objective)

    def test_example_2periods_new_build_2zones_transmission(self):
        """
        Check validation and objective function value of
        "2periods_new_build_2zones_transmission" example
        :return:
        """
        objective = -220771078212324.8 if UBUNTU_16 else -220771078212311.7
        self.check_validation("2periods_new_build_2zones_transmission")
        self.run_and_check_objective(
            "2periods_new_build_2zones_transmission", objective
        )

    def test_example_2periods_new_build_2zones_transmission_w_losses(self):
        """
        Check validation and objective function value of
        "2periods_new_build_2zones_transmission_w_losses" example
        :return:
        """
        objective = -238291078037124.8 if UBUNTU_16 else -238291078037111.7

        self.check_validation("2periods_new_build_2zones_transmission_w_losses")
        self.run_and_check_objective(
            "2periods_new_build_2zones_transmission_w_losses", objective
        )

    def test_example_2periods_new_build_2zones_transmission_w_losses_opp_dir(self):
        """
        Check validation and objective function value of
        "2periods_new_build_2zones_transmission_w_losses_opp_dir" example

        Note: this should be the same as the objective function for
        2periods_new_build_2zones_transmission_w_losses
        :return:
        """
        objective = -238291078037124.8 if UBUNTU_16 else -238291078037111.7

        self.check_validation("2periods_new_build_2zones_transmission_w_losses_opp_dir")
        self.run_and_check_objective(
            "2periods_new_build_2zones_transmission_w_losses_opp_dir", objective
        )

    def test_example_2periods_new_build_rps(self):
        """
        Check validation and objective function value of
        "2periods_new_build_rps" example
        :return:
        """
        objective = -26966855745114.633 if UBUNTU_16 else -26966855745108.062

        self.check_validation("2periods_new_build_rps")
        self.run_and_check_objective("2periods_new_build_rps", objective)

    def test_example_2periods_new_build_rps_percent_target(self):
        """
        Check objective function value of
        "2periods_new_build_rps_percent_target" example
        This example should have the same objective function as
        test_example_2periods_new_build_rps, as its target is the same,
        but specified as percentage of load.
        :return:
        """
        objective = -26966855745114.633 if UBUNTU_16 else -26966855745108.062

        self.check_validation("2periods_new_build_rps_percent_target")
        self.run_and_check_objective("2periods_new_build_rps_percent_target", objective)

    def test_example_2periods_new_build_cumulative_min_max(self):
        """
        Check validation and objective function value of
        "2periods_new_build_cumulative_min_max" example
        :return:
        """

        self.check_validation("2periods_new_build_cumulative_min_max")
        self.run_and_check_objective(
            "2periods_new_build_cumulative_min_max", -27166044526940.195
        )

    def test_example_single_stage_prod_cost(self):
        """
        Check validation and objective function values of
        "single_stage_prod_cost" example
        :return:
        """

        self.check_validation("single_stage_prod_cost")
        self.run_and_check_objective(
            "single_stage_prod_cost",
            {1: -1265436373826.0408, 2: -1265436373826.0408, 3: -1265436373826.0408},
        )

    def test_example_single_stage_prod_cost_linked_subproblems(self):
        """
        Check objective function values of
        "single_stage_prod_cost_linked_subproblems" example
        :return:
        """
        self.check_validation("single_stage_prod_cost_linked_subproblems")
        self.run_and_check_objective(
            "single_stage_prod_cost_linked_subproblems",
            {1: -1265436373826.0408, 2: -1265436373826.0408, 3: -1265436373826.0408},
        )

    def test_example_multi_stage_prod_cost(self):
        """
        Check validation and objective function values of
        "multi_stage_prod_cost" example
        :return:
        """

        self.check_validation("multi_stage_prod_cost")
        self.run_and_check_objective(
            "multi_stage_prod_cost",
            {
                1: {
                    1: -1265436373826.0408,
                    2: -1265436373826.0408,
                    3: -1265436373826.099,
                },
                2: {
                    1: -1265436373826.0408,
                    2: -1265436373826.0408,
                    3: -1265436373826.099,
                },
                3: {
                    1: -1265436373826.0408,
                    2: -1265436373826.0408,
                    3: -1265436373826.099,
                },
            },
        )

    def test_example_multi_stage_prod_cost_parallel(self):
        """
        Check validation and objective function values of
        "multi_stage_prod_cost" example
        :return:
        """
        # TODO: figure why run_e2e processed gets terminated on linux when
        #  using parallel processing; skip test on linux for the time being
        if platform.system() == "Linux":
            print(
                "Skipping test_example_multi_stage_prod_cost_parallel on ",
                platform.system(),
            )
        else:
            self.run_and_check_objective(
                "multi_stage_prod_cost",
                {
                    1: {
                        1: -1265436373826.0408,
                        2: -1265436373826.0408,
                        3: -1265436373826.099,
                    },
                    2: {
                        1: -1265436373826.0408,
                        2: -1265436373826.0408,
                        3: -1265436373826.099,
                    },
                    3: {
                        1: -1265436373826.0408,
                        2: -1265436373826.0408,
                        3: -1265436373826.099,
                    },
                },
                parallel=3,
            )

    def test_example_multi_stage_prod_cost_w_hydro(self):
        """
        Check validation and objective function values of
        "multi_stage_prod_cost_w_hydro"
        example
        :return:
        """

        self.check_validation("multi_stage_prod_cost_w_hydro")
        self.run_and_check_objective(
            "multi_stage_prod_cost_w_hydro",
            {
                1: {
                    1: -1411433910806.1167,
                    2: -1411433910806.1167,
                    3: -1411433910806.175,
                },
                2: {
                    1: -1411433910806.1167,
                    2: -1411433910806.1167,
                    3: -1411433910806.175,
                },
                3: {
                    1: -1411433910806.1167,
                    2: -1411433910806.1167,
                    3: -1411433910806.175,
                },
            },
        )

    def test_example_multi_stage_prod_cost_linked_subproblems(self):
        """
        Check validation and objective function values of
        "multi_stage_prod_cost_linked_subproblems" example
        :return:
        """
        self.check_validation("multi_stage_prod_cost_linked_subproblems")
        self.run_and_check_objective(
            "multi_stage_prod_cost_linked_subproblems",
            {
                1: {
                    1: -1265436373826.0408,
                    2: -1265436373826.0408,
                    3: -1265436372366.0408,
                },
                2: {
                    1: -1265436373826.0408,
                    2: -1265436373826.0408,
                    3: -1265436372366.0408,
                },
                3: {
                    1: -1265436373826.0408,
                    2: -1265436373826.0408,
                    3: -1265436372366.0408,
                },
            },
        )

    def test_example_2periods_gen_lin_econ_retirement(self):
        """
        Check validation and objective function value of
        "2periods_gen_lin_econ_retirement"
        example
        :return:
        """

        self.check_validation("2periods_gen_lin_econ_retirement")
        self.run_and_check_objective(
            "2periods_gen_lin_econ_retirement", -75926125638846.83
        )

    def test_example_2periods_gen_bin_econ_retirement(self):
        """
        Check validation and objective function value of
        "2periods_gen_bin_econ_retirement"
        example
        :return:
        """

        self.check_validation("2periods_gen_bin_econ_retirement")
        self.run_and_check_objective(
            "2periods_gen_bin_econ_retirement", -75926182429562.45
        )

    def test_example_variable_gen_reserves(self):
        """
        Check validation and objective function value of
        "variable_gen_reserves"
        example; this example requires a non-linear solver
        :return:
        """

        self.check_validation("test_variable_gen_reserves")
        self.run_and_check_objective("test_variable_gen_reserves", -1343499590014.7651)

    def test_example_2periods_new_build_rps_variable_reserves(self):
        """
        Check validation and objective function value of
        "2periods_new_build_rps_variable_reserves" example
        :return:
        """

        self.check_validation("2periods_new_build_rps_variable_reserves")
        self.run_and_check_objective(
            "2periods_new_build_rps_variable_reserves", -4980266823.194146
        )

    def test_example_2periods_new_build_rps_variable_reserves_subhourly_adj(self):
        """
        Check validation and objective function value of
        "2periods_new_build_rps_variable_reserves_subhourly_adj" example
        :return:
        """

        self.check_validation("2periods_new_build_rps_variable_reserves_subhourly_adj")
        self.run_and_check_objective(
            "2periods_new_build_rps_variable_reserves_subhourly_adj", -4980266823.194146
        )

    def test_example_test_ramp_up_constraints(self):
        """
        Check validation and objective function value of
        "test_ramp_up_constraints" example
        :return:
        """

        self.check_validation("test_ramp_up_constraints")
        self.run_and_check_objective("test_ramp_up_constraints", -3796309121478.1226)

    def test_example_test_ramp_up_and_down_constraints(self):
        """
        Check validation and objective function value of
        "test_ramp_up_and_down_constraints"
        example;
        :return:
        """

        self.check_validation("test_ramp_up_and_down_constraints")
        self.run_and_check_objective(
            "test_ramp_up_and_down_constraints", -4730755816658.181
        )

    def test_example_2periods_new_build_rps_w_rps_ineligible_storage(self):
        """
        Check validation and objective function value of
        "2periods_new_build_rps_w_rps_ineligible_storage" example
        :return:
        """

        self.check_validation("2periods_new_build_rps_w_rps_ineligible_storage")
        self.run_and_check_objective(
            "2periods_new_build_rps_w_rps_ineligible_storage", -16980455713578.633
        )

    def test_example_2periods_new_build_rps_w_rps_eligible_storage(self):
        """
        Check validation and objective function value of
        "2periods_new_build_rps_w_rps_eligible_storage" example
        :return:
        """

        self.check_validation("2periods_new_build_rps_w_rps_eligible_storage")
        self.run_and_check_objective(
            "2periods_new_build_rps_w_rps_eligible_storage", -26966830249904.633
        )

    def test_example_test_new_solar(self):
        """
        Check validation and objective function value of
        "test_new_solar" example
        :return:
        """

        self.check_validation("test_new_solar")
        self.run_and_check_objective("test_new_solar", -3796301348838.3267)

    def test_example_test_new_binary_solar(self):
        """
        Check validation and objective function value of
        "test_new_binary_solar" example
        :return:
        """

        self.check_validation("test_new_binary_solar")
        self.run_and_check_objective("test_new_binary_solar", -3796300848658.342)

    def test_example_test_new_solar_carbon_cap(self):
        """
        Check validation and objective function value of
        "test_new_solar_carbon_cap" example
        :return:
        """

        self.check_validation("test_new_solar_carbon_cap")
        self.run_and_check_objective("test_new_solar_carbon_cap", -58282515304521.79)

    def test_example_test_new_solar_carbon_cap_2zones_tx(self):
        """
        Check validation and objective function value of
        "test_new_solar_carbon_cap_2zones_tx" example
        :return:
        """

        self.check_validation("test_new_solar_carbon_cap_2zones_tx")
        self.run_and_check_objective(
            "test_new_solar_carbon_cap_2zones_tx", -58248087935073.625
        )

    def test_example_test_new_solar_carbon_cap_2zones_dont_count_tx(self):
        """
        Check validation and objective function value of
        "test_new_solar_carbon_cap_2zones_dont_count_tx" example
        :return:
        """

        self.check_validation("test_new_solar_carbon_cap_2zones_dont_count_tx")
        self.run_and_check_objective(
            "test_new_solar_carbon_cap_2zones_dont_count_tx", -56530649982951.8
        )

    def test_example_test_new_solar_carbon_tax(self):
        """
        Check validation and objective function value of
        "test_new_solar_carbon_tax" example
        :return:
        """

        self.check_validation("test_new_solar_carbon_tax")
        self.run_and_check_objective("test_new_solar_carbon_tax", -3796369926691.2686)

    def test_example_2periods_new_build_simple_prm(self):
        """
        Check validation and objective function value of
        "2periods_new_build_simple_prm"
        example
        :return:
        """
        objective = -10153045886.999044 if UBUNTU_16 else -10153045900.191605
        self.check_validation("2periods_new_build_simple_prm")
        self.run_and_check_objective("2periods_new_build_simple_prm", objective)

    def test_example_2periods_new_build_local_capacity(self):
        """
        Check validation and objective function value of
        "2periods_new_build_local_capacity"
        example
        :return:
        """

        self.check_validation("2periods_new_build_local_capacity")
        self.run_and_check_objective(
            "2periods_new_build_local_capacity", -10087189902.382917
        )

    def test_example_test_tx_dcopf(self):
        """
        Check validation and objective function value of
        "test_tx_dcopf" example
        :return:
        """

        self.check_validation("test_tx_dcopf")
        self.run_and_check_objective("test_tx_dcopf", -58248351050674.516)

    def test_example_test_tx_simple(self):
        """
        Check validation and objective function value of
        "test_tx_simple" example
        :return:
        """

        self.check_validation("test_tx_simple")
        self.run_and_check_objective("test_tx_simple", -58248338996673.625)

    def test_example_test_startup_shutdown_rates(self):
        """
        Check validation and objective function value of
        "test_startup_shutdown_rates"
        example
        :return:
        """

        self.check_validation("test_startup_shutdown_rates")
        self.run_and_check_objective("test_startup_shutdown_rates", -560795927282.9794)

    def test_no_fuels(self):
        """
        Check validation and objective function value of "test_no_fuels"
        example
        :return:
        """

        self.check_validation("test_no_fuels")
        self.run_and_check_objective("test_no_fuels", -3796000221920.0)

    def test_variable_om_curves(self):
        """
        Check validation and objective function value of
        "test_variable_om_curves"
        example
        :return:
        """

        self.check_validation("test_variable_om_curves")
        self.run_and_check_objective("test_variable_om_curves", -3796309193923.3223)

    def test_aux_cons(self):
        """
        Check validation and objective function value of
        "test_aux_cons" example

        Note: the objective function value is lower than that for the "test"
        example because the auxiliary consumption results in less
        overgeneration and therefore lower overgeneration penalty.
        """

        self.check_validation("test_aux_cons")
        self.run_and_check_objective("test_aux_cons", -3664910801437.807)

    def test_example_test_w_lf_down_percent_req(self):
        """
        Check validation and objective function value of
        "test_w_lf_down_percent_req" example
        :return:
        """

        self.check_validation("test_w_lf_down_percent_req")
        self.run_and_check_objective("test_w_lf_down_percent_req", -6643312468674.122)

    def test_example_2periods_new_build_capgroups(self):
        """
        Check validation and objective function value of "2periods_new_build" example
        """

        self.check_validation("2periods_new_build_capgroups")
        self.run_and_check_objective("2periods_new_build_capgroups", -5266183794340.191)

    def test_example_test_markets(self):
        """
        Check validation and objective function value of "test" example
        :return:
        """

        self.check_validation("test_markets")
        self.run_and_check_objective("test_markets", -3504300478278.3403)

    def test_example_2periods_new_build_horizon_energy_target(self):
        """
        Check validation and objective function value of
        "test_example_2periods_new_build_horizon_energy_target" example
        :return:
        """
        objective = -26966855745114.633 if UBUNTU_16 else -26966855745108.062

        self.check_validation("2periods_new_build_horizon_energy_target")
        self.run_and_check_objective(
            "2periods_new_build_horizon_energy_target", objective
        )

    def test_example_2periods_new_build_horizon_energy_target_halfyear(self):
        """
        Check validation and objective function value of
        "2periods_new_build_horizon_energy_target_halfyear" example
        :return:
        """
        objective = -101086984772727.86 if UBUNTU_16 else -101086984772721.28

        self.check_validation("2periods_new_build_horizon_energy_target_halfyear")
        self.run_and_check_objective(
            "2periods_new_build_horizon_energy_target_halfyear", objective
        )

    def test_example_test_new_build_gen_var_stor_hyb(self):
        """
        Check validation and objective function value of
        "2periods_new_build_horizon_energy_target_halfyear" example
        :return:
        """

        self.check_validation("test_new_build_gen_var_stor_hyb")
        self.run_and_check_objective(
            "test_new_build_gen_var_stor_hyb", -5797066114.34292
        )

    def test_example_test_carbon_tax_allowance(self):
        """
        Check validation and objective function value of
        "test_carbon_tax_allowance" example
        :return:
        """

        self.check_validation("test_carbon_tax_allowance")
        self.run_and_check_objective("test_carbon_tax_allowance", -3796303120157.2686)

    def test_example_test_min_max_build_trans(self):
        """
        Check validation and objective function value of
        "test_min_max_build_trans" example
        :return:
        """
        objective = -7028538202569.947 if UBUNTU_16 else -7028538202574.325

        self.check_validation("test_min_max_build_trans")
        self.run_and_check_objective("test_min_max_build_trans", objective)

    def test_example_2periods_new_build_2zones_transmission_Tx1halfavail(self):
        """
        Check validation and objective function value of
        "2periods_new_build_2zones_transmission_Tx1halfavail" example
        :return:
        """
        objective = -308370294932310.25 if UBUNTU_16 else -308370294932297.06

        self.check_validation("2periods_new_build_2zones_transmission_Tx1halfavail")
        self.run_and_check_objective(
            "2periods_new_build_2zones_transmission_Tx1halfavail", objective
        )

    def test_example_2periods_new_build_2zones_transmission_Tx1halfavailmonthly(self):
        """
        Check validation and objective function value of
        "2periods_new_build_2zones_transmission_Tx1halfavail" example
        :return:
        """

        objective = -308370294932310.25 if UBUNTU_16 else -308370294932297.06

        self.check_validation(
            "2periods_new_build_2zones_transmission_Tx1halfavailmonthly"
        )
        self.run_and_check_objective(
            "2periods_new_build_2zones_transmission_Tx1halfavailmonthly", objective
        )

    def test_example_test_cheap_fuel_blend(self):
        """
        Check validation and objective function value of "test_cheap_fuel_blend" example
        :return:
        """

        objective = -3796255594374.1226

        self.check_validation("test_cheap_fuel_blend")
        self.run_and_check_objective("test_cheap_fuel_blend", objective)

    def test_example_test_new_solar_carbon_cap_2zones_tx_low_carbon_fuel_blend(self):
        """
        Check validation and objective function value of
        "test_new_solar_carbon_cap_2zones_tx_low_carbon_fuel_blend" example
        :return:
        """

        self.check_validation(
            "test_new_solar_carbon_cap_2zones_tx_low_carbon_fuel_blend"
        )
        self.run_and_check_objective(
            "test_new_solar_carbon_cap_2zones_tx_low_carbon_fuel_blend",
            -3504399050661.217,
        )

    def test_example_test_cheap_fuel_blend_w_limit(self):
        """
        Check validation and objective function value of
        "test_cheap_fuel_blend_w_limit" example
        :return:
        """

        objective = -3796282357926.1226

        self.check_validation("test_cheap_fuel_blend_w_limit")
        self.run_and_check_objective("test_cheap_fuel_blend_w_limit", objective)

    def test_example_test_new_solar_fuel_burn_limit(self):
        """
        Check validation and objective function value of
        "test_new_solar_fuel_burn_limit" example. Inputs set up so that this should
        be the same as the "test_new_solar_carbon_cap" example.
        :return:
        """

        self.check_validation("test_new_solar_fuel_burn_limit")
        self.run_and_check_objective(
            "test_new_solar_fuel_burn_limit", -58282515304521.79
        )

    def test_example_test_new_solar_fuel_burn_limit_relative(self):
        """
        Check validation and objective function value of
        "test_new_solar_fuel_burn_limit_relative" example. Inputs set up so that this
        should be the same as the "test_new_solar_fuel_burn_limit" example.
        :return:
        """

        self.check_validation("test_new_solar_fuel_burn_limit_relative")
        self.run_and_check_objective(
            "test_new_solar_fuel_burn_limit_relative", -58282515304521.79
        )

    def test_test_w_solver_options(self):
        """
        Check validation and objective function value of "test_w_solver_options" example
        :return:
        """

        self.check_validation("test_w_solver_options")
        self.run_and_check_objective("test_w_solver_options", -3796309121478.12)

<<<<<<< HEAD
    def test_performance_standard(self):
        """
        Check validation and objective function value of "test_performance_standard" example
        :return:
        """

        self.check_validation("test_performance_standard")
        self.run_and_check_objective("test_performance_standard", -3592014754469.9077)
=======
    def test_example_test_carbon_tax_allowance_with_different_fuel_groups(self):
        """
        Check validation and objective function value of
        "test_carbon_tax_allowance_with_different_fuel_groups" example
        :return:
        """

        self.check_validation("test_carbon_tax_allowance_with_different_fuel_groups")
        self.run_and_check_objective("test_carbon_tax_allowance_with_different_fuel_groups", -3796325179179.2686)
>>>>>>> b59107d0

    @classmethod
    def tearDownClass(cls):
        os.remove(DB_PATH)
        for temp_file_ext in ["-shm", "-wal"]:
            temp_file = "{}{}".format(DB_PATH, temp_file_ext)
            if os.path.exists(temp_file):
                os.remove(temp_file)


if __name__ == "__main__":
    unittest.main()<|MERGE_RESOLUTION|>--- conflicted
+++ resolved
@@ -1056,7 +1056,16 @@
         self.check_validation("test_w_solver_options")
         self.run_and_check_objective("test_w_solver_options", -3796309121478.12)
 
-<<<<<<< HEAD
+    def test_example_test_carbon_tax_allowance_with_different_fuel_groups(self):
+        """
+        Check validation and objective function value of
+        "test_carbon_tax_allowance_with_different_fuel_groups" example
+        :return:
+        """
+
+        self.check_validation("test_carbon_tax_allowance_with_different_fuel_groups")
+        self.run_and_check_objective("test_carbon_tax_allowance_with_different_fuel_groups", -3796325179179.2686)
+
     def test_performance_standard(self):
         """
         Check validation and objective function value of "test_performance_standard" example
@@ -1065,17 +1074,6 @@
 
         self.check_validation("test_performance_standard")
         self.run_and_check_objective("test_performance_standard", -3592014754469.9077)
-=======
-    def test_example_test_carbon_tax_allowance_with_different_fuel_groups(self):
-        """
-        Check validation and objective function value of
-        "test_carbon_tax_allowance_with_different_fuel_groups" example
-        :return:
-        """
-
-        self.check_validation("test_carbon_tax_allowance_with_different_fuel_groups")
-        self.run_and_check_objective("test_carbon_tax_allowance_with_different_fuel_groups", -3796325179179.2686)
->>>>>>> b59107d0
 
     @classmethod
     def tearDownClass(cls):
