--- conflicted
+++ resolved
@@ -1373,15 +1373,6 @@
         scenario_name = "test_new_instantaneous_penetration"
         self.validate_and_test_example_generic(scenario_name=scenario_name)
 
-<<<<<<< HEAD
-    def test_open_data(self):
-        """
-        Check validation and objective function value of "open_data" example
-        :return:
-        """
-
-        scenario_name = "open_data"
-=======
     def test_hydro_system_exog_elev(self):
         """
         Check validation and objective function value of "hydro_system" example
@@ -1398,7 +1389,6 @@
         """
 
         scenario_name = "hydro_system_exog_elev_w_travel_time"
->>>>>>> bb2ef3c8
         self.validate_and_test_example_generic(scenario_name=scenario_name)
 
     def test_test_tx_flow_w_simflow(self):
@@ -1560,6 +1550,16 @@
         """
         scenario_name = "2periods_new_build_generic_policy"
         self.validate_and_test_example_generic(scenario_name=scenario_name)
+
+    def test_open_data(self):
+        """
+        Check validation and objective function value of "open_data" example
+        :return:
+        """
+
+        scenario_name = "open_data"
+        self.validate_and_test_example_generic(scenario_name=scenario_name)
+
 
     @classmethod
     def tearDownClass(cls):
