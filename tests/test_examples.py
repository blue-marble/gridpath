--- conflicted
+++ resolved
@@ -1289,17 +1289,6 @@
             "test_w_storage_w_soc_penalty", -245736137.55082923
         )
 
-<<<<<<< HEAD
-    def test_example_test_period_tx_targets(self):
-        """
-        Check validation and objective function value of "test_w_storage_w_soc_penalty"
-        example
-        :return:
-        """
-
-        self.check_validation("test_period_tx_targets")
-        self.run_and_check_objective("test_period_tx_targets", -58248345119704.586)
-=======
     def test_example_test_new_solar_itc(self):
         """
         Check validation and objective function value of
@@ -1347,7 +1336,16 @@
         self.run_and_check_objective(
             "2periods_new_build_simple_prm_2loadzones_newtx_w_transfers", objective
         )
->>>>>>> f33b7958
+
+    def test_example_test_period_tx_targets(self):
+        """
+        Check validation and objective function value of "test_w_storage_w_soc_penalty"
+        example
+        :return:
+        """
+
+        self.check_validation("test_period_tx_targets")
+        self.run_and_check_objective("test_period_tx_targets", -58248345119704.586)
 
     @classmethod
     def tearDownClass(cls):
