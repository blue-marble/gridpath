# Copyright 2016-2023 Blue Marble Analytics LLC.
#
# Licensed under the Apache License, Version 2.0 (the "License");
# you may not use this file except in compliance with the License.
# You may obtain a copy of the License at
#
#     http://www.apache.org/licenses/LICENSE-2.0
#
# Unless required by applicable law or agreed to in writing, software
# distributed under the License is distributed on an "AS IS" BASIS,
# WITHOUT WARRANTIES OR CONDITIONS OF ANY KIND, either express or implied.
# See the License for the specific language governing permissions and
# limitations under the License.

import ast
import csv
import logging
import multiprocessing
import os
import pandas as pd
import platform
import sqlite3
import unittest

from gridpath import run_end_to_end, run_scenario, validate_inputs
from db import create_database
from db.common_functions import connect_to_database
from db.utilities import port_csvs_to_db, scenario

# Change directory to 'gridpath' directory, as that's what run_scenario.py
# expects; the rest of the global variables are relative paths from there
os.chdir(os.path.join(os.path.dirname(__file__), "..", "gridpath"))
EXAMPLES_DIRECTORY = os.path.join("..", "examples")
DB_NAME = "unittest_examples"
DB_PATH = os.path.join("../db", "{}.db".format(DB_NAME))
CSV_PATH = "../db//csvs_test_examples"
SCENARIOS_CSV = os.path.join(CSV_PATH, "scenarios.csv")
TEST_SCENARIOS_CSV = "../tests/test_data/test_scenario_objective_function_values.csv"

# Travis CI VM machines run on Ubuntu 16.04.7 LTS, which has an older
# version of Cbc only (2.8.12) and gives slightly different results for some
# tests
UBUNTU_16 = (
    True
    if (platform.system() == "Linux" and platform.release() == "4.15.0-1098-gcp")
    else False
)

# Windows check
WINDOWS = True if os.name == "nt" else False


class TestExamples(unittest.TestCase):
    """ """

    df = pd.read_csv(TEST_SCENARIOS_CSV, delimiter=",")
    df.set_index("test_scenario", inplace=True)

    def assertDictAlmostEqual(self, d1, d2, msg=None, places=7):
        # check if both inputs are dicts
        self.assertIsInstance(d1, dict, "First argument is not a dictionary")
        self.assertIsInstance(d2, dict, "Second argument is not a dictionary")

        # check if both inputs have the same keys
        self.assertEqual(d1.keys(), d2.keys())

        # check each key
        for key, value in d1.items():
            if isinstance(value, dict):
                self.assertDictAlmostEqual(d1[key], d2[key], places=places, msg=msg)
            else:
                self.assertAlmostEqual(d1[key], d2[key], places=places, msg=msg)

    def check_validation(self, test):
        """
        Check that validate inputs runs without errors, and that there
        are no validation issues recorded in the status_validation table
        :return:
        """

        # Check that test validation runs without errors
        validate_inputs.main(["--database", DB_PATH, "--scenario", test, "--quiet"])

        # Check that no validation issues are recorded in the db for the test
        expected_validations = []

        conn = connect_to_database(
            db_path=DB_PATH, detect_types=sqlite3.PARSE_DECLTYPES
        )
        c = conn.cursor()
        validations = c.execute(
            """
            SELECT scenario_name FROM status_validation
            INNER JOIN
            (SELECT scenario_id, scenario_name FROM scenarios)
            USING (scenario_id)
            WHERE scenario_name = '{}'
            """.format(
                test
            )
        )
        actual_validations = validations.fetchall()

        self.assertListEqual(expected_validations, actual_validations)

    def run_and_check_objective(self, test, expected_objective, parallel=1):
        """

        :param test: str, name of the test example
        :param expected_objective: float or dict, expected objective
        :param parallel: int, set to a number > 1 to test
            parallelization functionality
        :return:
        """

        actual_objective = run_end_to_end.main(
            [
                "--database",
                DB_PATH,
                "--scenario",
                test,
                "--scenario_location",
                EXAMPLES_DIRECTORY,
                # "--log",
                # "--write_solver_files_to_logs_dir",
                # "--keepfiles",
                # "--symbolic",
                "--n_parallel_get_inputs",
                str(parallel),
                "--n_parallel_solve",
                str(parallel),
                "--quiet",
                "--mute_solver_output",
                "--testing",
            ]
        )

        # Check if we have a multiprocessing manager
        # If so, convert the manager proxy dictionary to a simple dictionary
        # to avoid errors
        # Done via copies to avoid broken pipe error
        if hasattr(multiprocessing, "managers"):
            if isinstance(actual_objective, multiprocessing.managers.DictProxy):
                # Make a dictionary from a copy of the objective
                actual_objective_copy = dict(actual_objective.copy())
                for subproblem in actual_objective.keys():
                    # If we have stages, make a dictionary form a copy of the
                    # stage dictionary for each subproblem
                    if isinstance(
                        actual_objective[subproblem], multiprocessing.managers.DictProxy
                    ):
                        stage_dict_copy = dict(actual_objective_copy[subproblem].copy())
                        # Reset the stage dictionary to the new simple
                        # dictionary object
                        actual_objective_copy[subproblem] = stage_dict_copy
                # Reset the objective to the new dictionary object
                actual_objective = actual_objective_copy

        # Uncomment this to save new objective function values
        df = pd.read_csv(TEST_SCENARIOS_CSV, delimiter=",")
        df.set_index("test_scenario", inplace=True)
        # Set dtype to 'object' so that we can have floats and dictionaries
        # in the column
        df["actual_objective"] = df["actual_objective"].astype("object")
        df.at[test, "actual_objective"] = actual_objective
        df.to_csv(TEST_SCENARIOS_CSV, index=True)

        # Multi-subproblem and/or multi-stage scenarios return dict
        if isinstance(expected_objective, dict):
            self.assertDictAlmostEqual(expected_objective, actual_objective, places=1)
        # Otherwise, objective is a single value
        else:
            self.assertAlmostEqual(expected_objective, actual_objective, places=1)

    @classmethod
    def setUpClass(cls):
        """
        Set up the testing database
        :return:
        """

        if os.path.exists(DB_PATH):
            os.remove(DB_PATH)

        create_database.main(["--database", DB_PATH])

        try:
            port_csvs_to_db.main(
                ["--database", DB_PATH, "--csv_location", CSV_PATH, "--quiet"]
            )
        except Exception as e:
            print(
                "Error encountered during population of testing database "
                "{}.db. Deleting database ...".format(DB_NAME)
            )
            logging.exception(e)
            os.remove(DB_PATH)

        try:
            scenario.main(
                ["--database", DB_PATH, "--csv_path", SCENARIOS_CSV, "--quiet"]
            )
        except Exception as e:
            print(
                "Error encountered during population of testing database "
                "{}.db. Deleting database ...".format(DB_NAME)
            )
            logging.exception(e)
            os.remove(DB_PATH)

    def validate_and_test_example_generic(
        self, scenario_name, literal=False, skip_validation=False
    ):
        # For multi-subproblem and multi-stage problems, we need to evaluate
        # the objective function as a literal (as it is in dictionary format
        # stored as string in the CSV)
        # For the rest of the problems, convert the objective function value
        # from string to floating point data type
        if literal:
            objective = ast.literal_eval(
                self.df.loc[scenario_name]["expected_objective"]
            )
        else:
            objective = float(self.df.loc[scenario_name]["expected_objective"])
        if not skip_validation:
            self.check_validation(scenario_name)
        self.run_and_check_objective(scenario_name, objective)

    def test_example_test(self):
        """
        Check validation and objective function value of "test" example
        :return:
        """
        scenario_name = "test"
        self.validate_and_test_example_generic(scenario_name=scenario_name)

    def test_example_test_no_overgen_allowed(self):
        """
        Check validation and objective function value of
        "test_no_overgen_allowed" example
        :return:
        """

        scenario_name = "test_no_overgen_allowed"
        self.validate_and_test_example_generic(scenario_name=scenario_name)

    def test_example_test_new_build_storage(self):
        """
        Check validation and objective function value of
        "test_new_build_storage" example
        :return:
        """

        scenario_name = "test_new_build_storage"
        self.validate_and_test_example_generic(scenario_name=scenario_name)

    def test_example_test_new_binary_build_storage(self):
        """
        Check validation and objective function value of
        "test_new_binary_build_storage" example
        :return:
        """
        scenario_name = "test_new_binary_build_storage"
        self.validate_and_test_example_generic(scenario_name=scenario_name)

    def test_example_test_new_build_storage_cumulative_min_max(self):
        """
        Check validation and objective function value of
        "test_new_build_storage_cumulative_min_max" example
        :return:
        """
        scenario_name = "test_new_build_storage_cumulative_min_max"
        self.validate_and_test_example_generic(scenario_name=scenario_name)

    def test_example_test_no_reserves(self):
        """
        Check validation and objective function value of
        "test_no_reserves" example
        :return:
        """
        scenario_name = "test_no_reserves"
        self.validate_and_test_example_generic(scenario_name=scenario_name)

    def test_example_test_w_hydro(self):
        """
        Check validation and objective function value of "test_w_hydro" example
        :return:
        """
        scenario_name = "test_w_hydro"
        self.validate_and_test_example_generic(scenario_name=scenario_name)

    def test_example_test_w_storage(self):
        """
        Check validation and objective function value of "test_w_storage" example
        :return:
        """
        scenario_name = "test_w_storage"
        self.validate_and_test_example_generic(scenario_name=scenario_name)

    def test_example_2horizons(self):
        """
        Check validation and objective function value of "2horizons" example
        :return:
        """
        scenario_name = "2horizons"
        self.validate_and_test_example_generic(scenario_name=scenario_name)

    def test_example_2horizons_w_hydro(self):
        """
        Check validation and objective function value of
        "2horizons_w_hydro" example
        :return:
        """
        scenario_name = "2horizons_w_hydro"
        self.validate_and_test_example_generic(scenario_name=scenario_name)

    def test_example_2horizons_w_hydro_and_nuclear_binary_availability(self):
        """
        Check validation and objective function value of
        "2horizons_w_hydro_and_nuclear_binary_availability" example

        NOTE: the objective function for this example is lower than that for
        the '2horizons_w_hydro' example because of the unrealistically high
        relative heat rate of the 'Nuclear' project relative to the gas
        projects; allowing binary availability for a must-run project
        actually allows lower-cost power when the nuclear plant is
        unavailable. We should probably re-think this example as part of a
        future more general revamp of the examples.

        :return:
        """
        scenario_name = "2horizons_w_hydro_and_nuclear_binary_availability"
        self.validate_and_test_example_generic(scenario_name=scenario_name)

    def test_example_2horizons_w_hydro_w_balancing_types(self):
        """
        Check validation and objective function value of
        "2horizons_w_hydro_w_balancing_types" example. The objective
        function of this example should be lower than that of the
        '2horizons_w_hydro' example, as the average hydro budget is the
        same across all timepoints, but the hydro balancing horizon is now
        longer.
        :return:
        """
        scenario_name = "2horizons_w_hydro_w_balancing_types"
        self.validate_and_test_example_generic(scenario_name=scenario_name)

    def test_example_2periods(self):
        """
        Check validation and objective function value of "2periods" example
        :return:
        """
        scenario_name = "2periods"
        self.validate_and_test_example_generic(scenario_name=scenario_name)

    def test_example_2periods_new_build(self):
        """
        Check validation and objective function value of "2periods_new_build" example
        """
        scenario_name = "2periods_new_build"
        self.validate_and_test_example_generic(scenario_name=scenario_name)

    def test_example_2periods_new_build_2zones(self):
        """
        Check validation and objective function value of
        "2periods_new_build_2zones" example
        :return:
        """
        scenario_name = "2periods_new_build_2zones"
        self.validate_and_test_example_generic(scenario_name=scenario_name)

    def test_example_2periods_new_build_2zones_new_build_transmission(self):
        """
        Check validation and objective function value of
        "2periods_new_build_2zones_new_build_transmission" example
        :return:
        """
        scenario_name = "2periods_new_build_2zones_new_build_transmission"
        self.validate_and_test_example_generic(scenario_name=scenario_name)

    def test_example_2periods_new_build_2zones_singleBA(self):
        """
        Check validation and objective function value of
        "2periods_new_build_2zones_singleBA"
        example
        :return:
        """
        scenario_name = "2periods_new_build_2zones_singleBA"
        self.validate_and_test_example_generic(scenario_name=scenario_name)

    def test_example_2periods_new_build_2zones_transmission(self):
        """
        Check validation and objective function value of
        "2periods_new_build_2zones_transmission" example
        :return:
        """
        scenario_name = "2periods_new_build_2zones_transmission"
        self.validate_and_test_example_generic(scenario_name=scenario_name)

    def test_example_2periods_new_build_2zones_transmission_w_losses(self):
        """
        Check validation and objective function value of
        "2periods_new_build_2zones_transmission_w_losses" example
        :return:
        """
        scenario_name = "2periods_new_build_2zones_transmission_w_losses"
        self.validate_and_test_example_generic(scenario_name=scenario_name)

    def test_example_2periods_new_build_2zones_transmission_w_losses_opp_dir(self):
        """
        Check validation and objective function value of
        "2periods_new_build_2zones_transmission_w_losses_opp_dir" example

        Note: this should be the same as the objective function for
        2periods_new_build_2zones_transmission_w_losses
        :return:
        """
        scenario_name = "2periods_new_build_2zones_transmission_w_losses_opp_dir"
        self.validate_and_test_example_generic(scenario_name=scenario_name)

    def test_example_2periods_new_build_rps(self):
        """
        Check validation and objective function value of
        "2periods_new_build_rps" example
        :return:
        """
        scenario_name = "2periods_new_build_rps"
        self.validate_and_test_example_generic(scenario_name=scenario_name)

    def test_example_2periods_new_build_rps_percent_target(self):
        """
        Check objective function value of
        "2periods_new_build_rps_percent_target" example
        This example should have the same objective function as
        test_example_2periods_new_build_rps, as its target is the same,
        but specified as percentage of load.
        :return:
        """
        scenario_name = "2periods_new_build_rps_percent_target"
        self.validate_and_test_example_generic(scenario_name=scenario_name)

    def test_example_2periods_new_build_cumulative_min_max(self):
        """
        Check validation and objective function value of
        "2periods_new_build_cumulative_min_max" example
        :return:
        """
        scenario_name = "2periods_new_build_cumulative_min_max"
        self.validate_and_test_example_generic(scenario_name=scenario_name)

    def test_example_single_stage_prod_cost(self):
        """
        Check validation and objective function values of
        "single_stage_prod_cost" example
        :return:
        """
        scenario_name = "single_stage_prod_cost"
        self.validate_and_test_example_generic(
            scenario_name=scenario_name, literal=True
        )

    def test_example_single_stage_prod_cost_linked_subproblems(self):
        """
        Check objective function values of
        "single_stage_prod_cost_linked_subproblems" example
        :return:
        """
        scenario_name = "single_stage_prod_cost_linked_subproblems"
        self.validate_and_test_example_generic(
            scenario_name=scenario_name, literal=True
        )

    def test_example_single_stage_prod_cost_linked_subproblems_w_hydro(self):
        """
        Check objective function values of
        "single_stage_prod_cost_linked_subproblems" example
        :return:
        """
        scenario_name = "single_stage_prod_cost_linked_subproblems_w_hydro"
        self.validate_and_test_example_generic(
            scenario_name=scenario_name, literal=True
        )

    def test_example_multi_stage_prod_cost(self):
        """
        Check validation and objective function values of
        "multi_stage_prod_cost" example
        :return:
        """
        scenario_name = "multi_stage_prod_cost"
        self.validate_and_test_example_generic(
            scenario_name=scenario_name, literal=True
        )

    def test_example_single_stage_prod_cost_cycle_select(self):
        """
        Check validation and objective function values of
        "single_stage_prod_cost_cycle_select" example. This example is the same as
        single_stage_prod_cost but the Coal and Gas_CCGT plants have mutually
        exclusive commitment in this example.
        """
        scenario_name = "single_stage_prod_cost_cycle_select"
        self.validate_and_test_example_generic(
            scenario_name=scenario_name, literal=True
        )

    def test_example_multi_stage_prod_cost_parallel(self):
        """
        Check "multi_stage_prod_cost" example running subproblems in parallel
        (getting inputs and optimization)
        :return:
        """
        run_end_to_end.main(
            [
                "--database",
                DB_PATH,
                "--scenario",
                "multi_stage_prod_cost",
                "--scenario_location",
                EXAMPLES_DIRECTORY,
                # "--log",
                # "--write_solver_files_to_logs_dir",
                # "--keepfiles",
                # "--symbolic",
                "--n_parallel_get_inputs",
                "3",
                "--n_parallel_solve",
                "3",
                "--quiet",
                "--mute_solver_output",
                "--testing",
            ]
        )

    def test_example_multi_stage_prod_cost_w_hydro(self):
        """
        Check validation and objective function values of
        "multi_stage_prod_cost_w_hydro"
        example
        :return:
        """
        scenario_name = "multi_stage_prod_cost_w_hydro"
        self.validate_and_test_example_generic(
            scenario_name=scenario_name, literal=True
        )

    def test_example_multi_stage_prod_cost_linked_subproblems(self):
        """
        Check validation and objective function values of
        "multi_stage_prod_cost_linked_subproblems" example
        :return:
        """
        scenario_name = "multi_stage_prod_cost_linked_subproblems"
        self.validate_and_test_example_generic(
            scenario_name=scenario_name, literal=True
        )

    def test_example_2periods_gen_lin_econ_retirement(self):
        """
        Check validation and objective function value of
        "2periods_gen_lin_econ_retirement"
        example
        :return:
        """
        scenario_name = "2periods_gen_lin_econ_retirement"
        self.validate_and_test_example_generic(scenario_name=scenario_name)

    def test_example_2periods_gen_bin_econ_retirement(self):
        """
        Check validation and objective function value of
        "2periods_gen_bin_econ_retirement"
        example
        :return:
        """
        scenario_name = "2periods_gen_bin_econ_retirement"
        self.validate_and_test_example_generic(scenario_name=scenario_name)

    def test_example_variable_gen_reserves(self):
        """
        Check validation and objective function value of
        "variable_gen_reserves"
        example; this example requires a non-linear solver
        :return:
        """
        scenario_name = "test_variable_gen_reserves"
        self.validate_and_test_example_generic(scenario_name=scenario_name)

    def test_example_2periods_new_build_rps_variable_reserves(self):
        """
        Check validation and objective function value of
        "2periods_new_build_rps_variable_reserves" example
        :return:
        """
        scenario_name = "2periods_new_build_rps_variable_reserves"
        self.validate_and_test_example_generic(scenario_name=scenario_name)

    def test_example_2periods_new_build_rps_variable_reserves_subhourly_adj(self):
        """
        Check validation and objective function value of
        "2periods_new_build_rps_variable_reserves_subhourly_adj" example
        :return:
        """
        scenario_name = "2periods_new_build_rps_variable_reserves_subhourly_adj"
        self.validate_and_test_example_generic(scenario_name=scenario_name)

    def test_example_test_ramp_up_constraints(self):
        """
        Check validation and objective function value of
        "test_ramp_up_constraints" example
        :return:
        """
        scenario_name = "test_ramp_up_constraints"
        self.validate_and_test_example_generic(scenario_name=scenario_name)

    def test_example_test_ramp_up_and_down_constraints(self):
        """
        Check validation and objective function value of
        "test_ramp_up_and_down_constraints"
        example;
        :return:
        """
        scenario_name = "test_ramp_up_and_down_constraints"
        self.validate_and_test_example_generic(scenario_name=scenario_name)

    def test_example_2periods_new_build_rps_w_rps_ineligible_storage(self):
        """
        Check validation and objective function value of
        "2periods_new_build_rps_w_rps_ineligible_storage" example
        :return:
        """
        scenario_name = "2periods_new_build_rps_w_rps_ineligible_storage"
        self.validate_and_test_example_generic(scenario_name=scenario_name)

    def test_example_2periods_new_build_rps_w_rps_eligible_storage(self):
        """
        Check validation and objective function value of
        "2periods_new_build_rps_w_rps_eligible_storage" example
        :return:
        """
        scenario_name = "2periods_new_build_rps_w_rps_eligible_storage"
        self.validate_and_test_example_generic(scenario_name=scenario_name)

    def test_example_test_new_solar(self):
        """
        Check validation and objective function value of
        "test_new_solar" example
        :return:
        """
        scenario_name = "test_new_solar"
        self.validate_and_test_example_generic(scenario_name=scenario_name)

    def test_example_test_new_binary_solar(self):
        """
        Check validation and objective function value of
        "test_new_binary_solar" example
        :return:
        """
        scenario_name = "test_new_binary_solar"
        self.validate_and_test_example_generic(scenario_name=scenario_name)

    def test_example_test_new_solar_carbon_cap(self):
        """
        Check validation and objective function value of
        "test_new_solar_carbon_cap" example
        :return:
        """
        scenario_name = "test_new_solar_carbon_cap"
        self.validate_and_test_example_generic(scenario_name=scenario_name)

    def test_example_test_new_solar_carbon_cap_2zones_tx(self):
        """
        Check validation and objective function value of
        "test_new_solar_carbon_cap_2zones_tx" example
        :return:
        """
        scenario_name = "test_new_solar_carbon_cap_2zones_tx"
        self.validate_and_test_example_generic(scenario_name=scenario_name)

    def test_example_test_new_solar_carbon_cap_2zones_dont_count_tx(self):
        """
        Check validation and objective function value of
        "test_new_solar_carbon_cap_2zones_dont_count_tx" example
        :return:
        """
        scenario_name = "test_new_solar_carbon_cap_2zones_dont_count_tx"
        self.validate_and_test_example_generic(scenario_name=scenario_name)

    def test_example_test_new_solar_carbon_tax(self):
        """
        Check validation and objective function value of
        "test_new_solar_carbon_tax" example
        :return:
        """
        scenario_name = "test_new_solar_carbon_tax"
        self.validate_and_test_example_generic(scenario_name=scenario_name)

    def test_example_2periods_new_build_simple_prm(self):
        """
        Check validation and objective function value of
        "2periods_new_build_simple_prm"
        example
        :return:
        """
        scenario_name = "2periods_new_build_simple_prm"
        self.validate_and_test_example_generic(scenario_name=scenario_name)

    def test_example_2periods_new_build_simple_prm_w_energy_only(self):
        """
        Check validation and objective function value of
        "2periods_new_build_simple_prm"
        example
        :return:
        """
        scenario_name = "2periods_new_build_simple_prm_w_energy_only"
        self.validate_and_test_example_generic(scenario_name=scenario_name)

    def test_example_2periods_new_build_simple_prm_w_energy_only_deliv_cap_limit(self):
        """
        Check validation and objective function value of
        "2periods_new_build_simple_prm"
        example
        :return:
        """
        scenario_name = "2periods_new_build_simple_prm_w_energy_only_deliv_cap_limit"
        self.validate_and_test_example_generic(scenario_name=scenario_name)

    def test_example_2periods_new_build_local_capacity(self):
        """
        Check validation and objective function value of
        "2periods_new_build_local_capacity"
        example
        :return:
        """
        scenario_name = "2periods_new_build_local_capacity"
        self.validate_and_test_example_generic(scenario_name=scenario_name)

    def test_example_test_tx_dcopf(self):
        """
        Check validation and objective function value of
        "test_tx_dcopf" example
        :return:
        """
        scenario_name = "test_tx_dcopf"
        self.validate_and_test_example_generic(scenario_name=scenario_name)

    def test_example_test_tx_simple(self):
        """
        Check validation and objective function value of
        "test_tx_simple" example
        :return:
        """
        scenario_name = "test_tx_simple"
        self.validate_and_test_example_generic(scenario_name=scenario_name)

    def test_example_test_startup_shutdown_rates(self):
        """
        Check validation and objective function value of
        "test_startup_shutdown_rates"
        example
        :return:
        """
        scenario_name = "test_startup_shutdown_rates"
        self.validate_and_test_example_generic(scenario_name=scenario_name)

    def test_no_fuels(self):
        """
        Check validation and objective function value of "test_no_fuels"
        example
        :return:
        """
        scenario_name = "test_no_fuels"
        self.validate_and_test_example_generic(scenario_name=scenario_name)

    def test_variable_om_curves(self):
        """
        Check validation and objective function value of
        "test_variable_om_curves"
        example
        :return:
        """
        scenario_name = "test_variable_om_curves"
        self.validate_and_test_example_generic(scenario_name=scenario_name)

    def test_aux_cons(self):
        """
        Check validation and objective function value of
        "test_aux_cons" example

        Note: the objective function value is lower than that for the "test"
        example because the auxiliary consumption results in less
        overgeneration and therefore lower overgeneration penalty.
        """
        scenario_name = "test_aux_cons"
        self.validate_and_test_example_generic(scenario_name=scenario_name)

    def test_example_test_w_lf_down_percent_req(self):
        """
        Check validation and objective function value of
        "test_w_lf_down_percent_req" example
        :return:
        """
        scenario_name = "test_w_lf_down_percent_req"
        self.validate_and_test_example_generic(scenario_name=scenario_name)

    def test_example_2periods_new_build_capgroups(self):
        """
        Check validation and objective function value of "2periods_new_build" example
        """
        scenario_name = "2periods_new_build_capgroups"
        self.validate_and_test_example_generic(scenario_name=scenario_name)

    def test_example_test_markets(self):
        """
        Check validation and objective function value of "test" example
        :return:
        """
        scenario_name = "test_markets"
        self.validate_and_test_example_generic(scenario_name=scenario_name)

    def test_example_2periods_new_build_horizon_energy_target(self):
        """
        Check validation and objective function value of
        "test_example_2periods_new_build_horizon_energy_target" example
        :return:
        """
        scenario_name = "2periods_new_build_horizon_energy_target"
        self.validate_and_test_example_generic(scenario_name=scenario_name)

    def test_example_2periods_new_build_horizon_energy_target_halfyear(self):
        """
        Check validation and objective function value of
        "2periods_new_build_horizon_energy_target_halfyear" example
        :return:
        """
        scenario_name = "2periods_new_build_horizon_energy_target_halfyear"
        self.validate_and_test_example_generic(scenario_name=scenario_name)

    def test_example_test_new_build_gen_var_stor_hyb(self):
        """
        Check validation and objective function value of
        "2periods_new_build_horizon_energy_target_halfyear" example
        :return:
        """
        scenario_name = "test_new_build_gen_var_stor_hyb"
        self.validate_and_test_example_generic(scenario_name=scenario_name)

    def test_example_test_carbon_tax_allowance(self):
        """
        Check validation and objective function value of
        "test_carbon_tax_allowance" example
        :return:
        """
        scenario_name = "test_carbon_tax_allowance"
        self.validate_and_test_example_generic(scenario_name=scenario_name)

    def test_example_test_min_max_build_trans(self):
        """
        Check validation and objective function value of
        "test_min_max_build_trans" example
        :return:
        """
        scenario_name = "test_min_max_build_trans"
        self.validate_and_test_example_generic(scenario_name=scenario_name)

    def test_example_2periods_new_build_2zones_transmission_Tx1halfavail(self):
        """
        Check validation and objective function value of
        "2periods_new_build_2zones_transmission_Tx1halfavail" example
        :return:
        """
        scenario_name = "2periods_new_build_2zones_transmission_Tx1halfavail"
        self.validate_and_test_example_generic(scenario_name=scenario_name)

    def test_example_2periods_new_build_2zones_transmission_Tx1halfavailmonthly(self):
        """
        Check validation and objective function value of
        "2periods_new_build_2zones_transmission_Tx1halfavail" example
        :return:
        """
        scenario_name = "2periods_new_build_2zones_transmission_Tx1halfavailmonthly"
        self.validate_and_test_example_generic(scenario_name=scenario_name)

    def test_example_test_cheap_fuel_blend(self):
        """
        Check validation and objective function value of "test_cheap_fuel_blend" example
        :return:
        """
        scenario_name = "test_cheap_fuel_blend"
        self.validate_and_test_example_generic(scenario_name=scenario_name)

    def test_example_test_new_solar_carbon_cap_2zones_tx_low_carbon_fuel_blend(self):
        """
        Check validation and objective function value of
        "test_new_solar_carbon_cap_2zones_tx_low_carbon_fuel_blend" example
        :return:
        """
        scenario_name = "test_new_solar_carbon_cap_2zones_tx_low_carbon_fuel_blend"
        self.validate_and_test_example_generic(scenario_name=scenario_name)

    def test_example_test_cheap_fuel_blend_w_limit(self):
        """
        Check validation and objective function value of
        "test_cheap_fuel_blend_w_limit" example
        :return:
        """
        scenario_name = "test_cheap_fuel_blend_w_limit"
        self.validate_and_test_example_generic(scenario_name=scenario_name)

    def test_example_test_new_solar_fuel_burn_limit(self):
        """
        Check validation and objective function value of
        "test_new_solar_fuel_burn_limit" example. Inputs set up so that this should
        be the same as the "test_new_solar_carbon_cap" example.
        :return:
        """
        scenario_name = "test_new_solar_fuel_burn_limit"
        self.validate_and_test_example_generic(scenario_name=scenario_name)

    def test_example_test_new_solar_fuel_burn_limit_relative(self):
        """
        Check validation and objective function value of
        "test_new_solar_fuel_burn_limit_relative" example. Inputs set up so that this
        should be the same as the "test_new_solar_fuel_burn_limit" example.
        :return:
        """
        scenario_name = "test_new_solar_fuel_burn_limit_relative"
        self.validate_and_test_example_generic(scenario_name=scenario_name)

    def test_test_w_solver_options(self):
        """
        Check validation and objective function value of "test_w_solver_options" example
        :return:
        """
        scenario_name = "test_w_solver_options"
        self.validate_and_test_example_generic(scenario_name=scenario_name)

    def test_example_test_carbon_tax_allowance_with_different_fuel_groups(self):
        """
        Check validation and objective function value of
        "test_carbon_tax_allowance_with_different_fuel_groups" example
        :return:
        """
        scenario_name = "test_carbon_tax_allowance_with_different_fuel_groups"
        self.validate_and_test_example_generic(scenario_name=scenario_name)

    def test_performance_standard(self):
        """
        Check validation and objective function value of "test_performance_standard" example
        :return:
        """
        scenario_name = "test_performance_standard"
        self.validate_and_test_example_generic(scenario_name=scenario_name)

    def test_tx_flow(self):
        """
        Check validation and objective function value of
        "test_tx_flow" example
        :return:
        """
        scenario_name = "test_tx_flow"
        self.validate_and_test_example_generic(scenario_name=scenario_name)

    def test_example_test_new_solar_reserve_prj_contribution(self):
        """
        Check validation and objective function value of
        "test_reserve_prj_contribution" example.
        This example is based on "test_new_solar" with the only difference, the LF UP
        requirement ID
        :return:
        """
        scenario_name = "test_new_solar_reserve_prj_contribution"
        self.validate_and_test_example_generic(scenario_name=scenario_name)

    def test_test_new_solar_carbon_cap_2zones_tx_hydrogen_prod(self):
        """
        Check validation and objective function value of
        "test_reserve_prj_contribution" example.
        This example is based on "test_new_solar" with the only difference, the LF UP
        requirement ID
        :return:
        """
        scenario_name = "test_new_solar_carbon_cap_2zones_tx_hydrogen_prod"
        self.validate_and_test_example_generic(scenario_name=scenario_name)

    def test_test_new_solar_carbon_cap_2zones_tx_hydrogen_prod_new(self):
        """
        Check validation and objective function value of
        "test_reserve_prj_contribution" example.
        This example is based on "test_new_solar" with the only difference, the LF UP
        requirement ID
        :return:
        """
        scenario_name = "test_new_solar_carbon_cap_2zones_tx_hydrogen_prod_new"
        self.validate_and_test_example_generic(scenario_name=scenario_name)

    def test_example_test_new_solar_carbon_cap_dac(self):
        """
        Check validation and objective function value of
        "test_new_solar_carbon_cap_dac" example.

        Note that the same version of Cbc (v2.10.5) produces a slightly different
        objective function for this problem on Windows than on Mac.
        :return:
        """
        scenario_name = "test_new_solar_carbon_cap_dac"
        self.validate_and_test_example_generic(scenario_name=scenario_name)

    def test_example_test_cap_factor_limits(self):
        """
        Check validation and objective function value of "test" example
        :return:
        """
        scenario_name = "test_cap_factor_limits"
        self.validate_and_test_example_generic(scenario_name=scenario_name)

    def test_example_multi_stage_prod_cost_w_markets(self):
        """
        Check validation and objective function values of
        "multi_stage_prod_cost_w_markets" example
        :return:
        """
        scenario_name = "multi_stage_prod_cost_w_markets"
        self.validate_and_test_example_generic(
            scenario_name=scenario_name, literal=True
        )

    def test_example_test_supplemental_firing(self):
        """
        Check validation and objective function value of "test_supplemental_firing" example
        :return:
        """
        scenario_name = "test_supplemental_firing"
        self.validate_and_test_example_generic(scenario_name=scenario_name)

    def test_example_test_tx_capacity_groups(self):
        """
        Check validation and objective function value of
        "test_tx_capacity_groups" example
        :return:
        """
        scenario_name = "test_tx_capacity_groups"
        self.validate_and_test_example_generic(scenario_name=scenario_name)

    def test_example_2periods_new_build_fin_lifetime(self):
        """
        Check validation and objective function value of
        "2periods_new_build_fin_lifetime" example. Same as "2periods_new_build" but
        with shorter financial lifetimes and some fixed costs. Cost is lower because
        the same payment is made fewer times.
        """
        scenario_name = "2periods_new_build_fin_lifetime"
        self.validate_and_test_example_generic(scenario_name=scenario_name)

    def test_example_2periods_new_build_cumulative_and_vintage_min_max(self):
        """
        Check validation and objective function value of
        "2periods_new_build_cumulative_and_vintage_min_max" example. It is the same
        as 2periods_new_build_cumulative_and_min_max but with a max in 2020 for the
        CCGT to force early build and a min on the CT in 2030 to force more build.

        :return:
        """
        scenario_name = "2periods_new_build_cumulative_and_vintage_min_max"
        self.validate_and_test_example_generic(scenario_name=scenario_name)

    def test_example_test_w_storage_w_soc_penalty(self):
        """
        Check validation and objective function value of "test_w_storage_w_soc_penalty"
        example
        :return:
        """
        scenario_name = "test_w_storage_w_soc_penalty"
        self.validate_and_test_example_generic(scenario_name=scenario_name)

    def test_example_test_w_storage_w_soc_last_tmp_penalty(self):
        """
        Check validation and objective function value of "test_w_storage_w_soc_penalty"
        example
        :return:
        """
        scenario_name = "test_w_storage_w_soc_last_tmp_penalty"
        self.validate_and_test_example_generic(scenario_name=scenario_name)

    def test_example_test_new_solar_itc(self):
        """
        Check validation and objective function value of
        "test_new_solar_itc" example
        :return:
        """
        scenario_name = "test_new_solar_itc"
        self.validate_and_test_example_generic(scenario_name=scenario_name)

    def test_example_test_new_build_storage_itc(self):
        """
        Check validation and objective function value of
        "test_new_build_storage" example
        :return:
        """
        scenario_name = "test_new_build_storage_itc"
        self.validate_and_test_example_generic(scenario_name=scenario_name)

    def test_example_2periods_new_build_simple_prm_2loadzones(self):
        """
        Check validation and objective function value of
        "2periods_new_build_simple_prm_2loadzones"
        example
        :return:
        """
        scenario_name = "2periods_new_build_simple_prm_2loadzones"
        self.validate_and_test_example_generic(scenario_name=scenario_name)

    def test_example_2periods_new_build_simple_prm_2loadzones_newtx_w_transfers(self):
        """
        Check validation and objective function value of
        "2periods_new_build_simple_prm_w_transfers"
        example
        :return:
        """
        scenario_name = "2periods_new_build_simple_prm_2loadzones_newtx_w_transfers"
        self.validate_and_test_example_generic(scenario_name=scenario_name)

    def test_example_2periods_new_build_simple_prm_2loadzones_newtx_w_transfers_w_costs(
        self,
    ):
        """
        Check validation and objective function value of
        "2periods_new_build_simple_prm_2loadzones_newtx_w_transfers_w_costs"
        example
        :return:
        """
        scenario_name = (
            "2periods_new_build_simple_prm_2loadzones_newtx_w_transfers_w_costs"
        )
        self.validate_and_test_example_generic(scenario_name=scenario_name)

    def test_example_test_tx_targets(self):
        """
        Check validation and objective function value of "test_example_test_tx_targets"
        example
        :return:
        """
        scenario_name = "test_tx_targets"
        self.validate_and_test_example_generic(scenario_name=scenario_name)

    def test_example_test_w_flex_load(self):
        """
        Check validation and objective function value of "test_w_storage" example
        :return:
        """
        scenario_name = "test_w_flex_load"
        self.validate_and_test_example_generic(scenario_name=scenario_name)

    def test_example_test_new_solar_w_relative_capacity_instead_of_potential(self):
        """
        Check validation and objective function value of
        "test_new_solar" example
        :return:
        """
        scenario_name = "test_new_solar_w_relative_capacity_instead_of_potential"
        self.validate_and_test_example_generic(scenario_name=scenario_name)

    def test_example_2periods_new_build_2zones_transmission_w_hurdle_rates(self):
        """
        Check validation and objective function value of
        "2periods_new_build_2zones_transmission_w_hurdle_rates" example
        :return:
        """
        scenario_name = "2periods_new_build_2zones_transmission_w_hurdle_rates"
        self.validate_and_test_example_generic(scenario_name=scenario_name)

    def test_example_2periods_new_build_simple_prm_2loadzones_newtx_w_transfers_w_subsidies(
        self,
    ):
        """
        Check validation and objective function value of
        "test_new_solar" example
        :return:
        """
        scenario_name = (
            "2periods_new_build_simple_prm_2loadzones_newtx_w_transfers_w_subsidies"
        )
        self.validate_and_test_example_generic(scenario_name=scenario_name)

    def test_example_test_new_build_storage_itc_single_superperiod(self):
        """
        Check validation and objective function value of
        "test_new_build_storage_itc_single_superperiodself" example
        :return:
        """
        scenario_name = "test_new_build_storage_itc_single_superperiod"
        self.validate_and_test_example_generic(scenario_name=scenario_name)

    def test_incomplete_only(self):
        """
        Check that the "incomplete only" functionality works with no errors.
        :return:
        """
        actual_objective = run_scenario.main(
            [
                "--scenario",
                "test",
                "--scenario_location",
                EXAMPLES_DIRECTORY,
                "--quiet",
                "--mute_solver_output",
                "--incomplete_only",
            ]
        )

    def test_example_test_w_storage_starting_soc(self):
        """
        Check validation and objective function value of
        "test_w_storage_starting_soc" example
        :return:
        """
        scenario_name = "test_w_storage_starting_soc"
        self.validate_and_test_example_generic(scenario_name=scenario_name)

    def test_example_test_w_nonfuel_emissions(self):
        """
        Check validation and objective function value of "test" example
        :return:
        """
        scenario_name = "test_w_nonfuel_emissions"
        self.validate_and_test_example_generic(scenario_name=scenario_name)

    def test_example_test_new_solar_carbon_credits(self):
        """
        Check validation and objective function value of
        "test_new_solar_carbon_credits" example
        :return:
        """
        scenario_name = "test_new_solar_carbon_credits"
        self.validate_and_test_example_generic(scenario_name=scenario_name)

    def test_performance_standard_carbon_credits(self):
        """
        Check validation and objective function value of "test_performance_standard" example
        :return:
        """
        scenario_name = "test_performance_standard_carbon_credits"
        self.validate_and_test_example_generic(scenario_name=scenario_name)

    def test_example_test_new_solar_carbon_tax_w_carbon_credits(self):
        """
        Check validation and objective function value of
        "test_new_solar_carbon_tax_w_carbon_credits" example
        :return:
        """
        scenario_name = "test_new_solar_carbon_tax_w_carbon_credits"
        self.validate_and_test_example_generic(scenario_name=scenario_name)

    def test_example_test_new_solar_carbon_credits_w_sell(self):
        """
        Check validation and objective function value of
        "test_new_solar_carbon_credits_w_sell" example
        The carbon credit price must be set higher than the cost of USE in this
        example to incentivize the project to not run and generate credits.
        :return:
        """
        scenario_name = "test_new_solar_carbon_credits_w_sell"
        self.validate_and_test_example_generic(scenario_name=scenario_name)

    def test_test_performance_standard_carbon_credits_w_cap_no_credits_mapping(self):
        """
        Check validation and objective function value of "test_performance_standard" example
        :return:
        """
        scenario_name = (
            "test_performance_standard_carbon_credits_w_cap_no_credits_mapping"
        )
        self.validate_and_test_example_generic(scenario_name=scenario_name)

    def test_example_single_stage_prod_cost_w_spinup_lookahead(self):
        """
        Check validation and objective function values of
        "single_stage_prod_cost_w_spinup_lookahead" example
        :return:
        """
        scenario_name = "single_stage_prod_cost_w_spinup_lookahead"
        self.validate_and_test_example_generic(
            scenario_name=scenario_name, literal=True
        )

<<<<<<< HEAD
    def test_example_ra_toolkit_monte_carlo(self):
        """
        Check validation and objective function values of
        "ra_toolkit_monte_carlo" example
        :return:
        """
        scenario_name = "ra_toolkit_monte_carlo"
        self.validate_and_test_example_generic(
            scenario_name=scenario_name, literal=True, skip_validation=True
        )

    def test_example_ra_toolkit_sync(self):
        """
        Check validation and objective function values of
        "ra_toolkit_monte_carlo" example
        :return:
        """
        scenario_name = "ra_toolkit_sync"
        self.validate_and_test_example_generic(
            scenario_name=scenario_name, literal=True, skip_validation=True
        )
=======
    def test_example_test_tx_targets_max(self):
        """
        Check validation and objective function value of
        "test_example_test_tx_targets_max"
        example
        :return:
        """
        scenario_name = "test_tx_targets_max"
        self.validate_and_test_example_generic(scenario_name=scenario_name)
>>>>>>> f8bc73b2

    @classmethod
    def tearDownClass(cls):
        os.remove(DB_PATH)
        for temp_file_ext in ["-shm", "-wal"]:
            temp_file = "{}{}".format(DB_PATH, temp_file_ext)
            if os.path.exists(temp_file):
                os.remove(temp_file)


if __name__ == "__main__":
    unittest.main()<|MERGE_RESOLUTION|>--- conflicted
+++ resolved
@@ -1133,15 +1133,6 @@
         )
         self.validate_and_test_example_generic(scenario_name=scenario_name)
 
-    def test_example_test_tx_targets(self):
-        """
-        Check validation and objective function value of "test_example_test_tx_targets"
-        example
-        :return:
-        """
-        scenario_name = "test_tx_targets"
-        self.validate_and_test_example_generic(scenario_name=scenario_name)
-
     def test_example_test_w_flex_load(self):
         """
         Check validation and objective function value of "test_w_storage" example
@@ -1282,7 +1273,16 @@
             scenario_name=scenario_name, literal=True
         )
 
-<<<<<<< HEAD
+    def test_example_test_tx_targets_max(self):
+        """
+        Check validation and objective function value of
+        "test_example_test_tx_targets_max"
+        example
+        :return:
+        """
+        scenario_name = "test_tx_targets_max"
+        self.validate_and_test_example_generic(scenario_name=scenario_name)
+
     def test_example_ra_toolkit_monte_carlo(self):
         """
         Check validation and objective function values of
@@ -1304,17 +1304,6 @@
         self.validate_and_test_example_generic(
             scenario_name=scenario_name, literal=True, skip_validation=True
         )
-=======
-    def test_example_test_tx_targets_max(self):
-        """
-        Check validation and objective function value of
-        "test_example_test_tx_targets_max"
-        example
-        :return:
-        """
-        scenario_name = "test_tx_targets_max"
-        self.validate_and_test_example_generic(scenario_name=scenario_name)
->>>>>>> f8bc73b2
 
     @classmethod
     def tearDownClass(cls):
