# Copyright 2016-2023 Blue Marble Analytics LLC.
#
# Licensed under the Apache License, Version 2.0 (the "License");
# you may not use this file except in compliance with the License.
# You may obtain a copy of the License at
#
#     http://www.apache.org/licenses/LICENSE-2.0
#
# Unless required by applicable law or agreed to in writing, software
# distributed under the License is distributed on an "AS IS" BASIS,
# WITHOUT WARRANTIES OR CONDITIONS OF ANY KIND, either express or implied.
# See the License for the specific language governing permissions and
# limitations under the License.

import ast
import csv
import logging
import multiprocessing
import os
import pandas as pd
import platform
import sqlite3
import unittest

from gridpath import run_end_to_end, run_scenario, validate_inputs
from db import create_database
from db.common_functions import connect_to_database
from db.utilities import port_csvs_to_db, scenario

# Change directory to 'gridpath' directory, as that's what run_scenario.py
# expects; the rest of the global variables are relative paths from there
os.chdir(os.path.join(os.path.dirname(__file__), "..", "gridpath"))
EXAMPLES_DIRECTORY = os.path.join("..", "examples")
DB_NAME = "unittest_examples"
DB_PATH = os.path.join("../db", "{}.db".format(DB_NAME))
DATA_DIRECTORY = "../db/data"
CSV_PATH = "../db//csvs_test_examples"
SCENARIOS_CSV = os.path.join(CSV_PATH, "scenarios.csv")
TEST_SCENARIOS_CSV = "../tests/test_data/test_scenario_objective_function_values.csv"

# Platform check
LINUX = True if platform.system() == "Linux" else False
MACOS = True if platform.system() == "Darwin" else False
WINDOWS = True if platform.system() == "Windows" else False


class TestExamples(unittest.TestCase):
    """ """

    df = pd.read_csv(TEST_SCENARIOS_CSV, delimiter=",")
    df.set_index("test_scenario", inplace=True)

    def assertDictAlmostEqual(self, d1, d2, msg=None, places=7):
        # check if both inputs are dicts
        self.assertIsInstance(d1, dict, "First argument is not a dictionary")
        self.assertIsInstance(d2, dict, "Second argument is not a dictionary")

        # check if both inputs have the same keys
        self.assertEqual(d1.keys(), d2.keys())

        # check each key
        for key, value in d1.items():
            if isinstance(value, dict):
                self.assertDictAlmostEqual(d1[key], d2[key], places=places, msg=msg)
            else:
                self.assertAlmostEqual(d1[key], d2[key], places=places, msg=msg)

    def check_validation(self, test):
        """
        Check that validate inputs runs without errors, and that there
        are no validation issues recorded in the status_validation table
        :return:
        """

        # Check that test validation runs without errors
        validate_inputs.main(["--database", DB_PATH, "--scenario", test, "--quiet"])

        # Check that no validation issues are recorded in the db for the test
        expected_validations = []

        conn = connect_to_database(
            db_path=DB_PATH, detect_types=sqlite3.PARSE_DECLTYPES
        )
        c = conn.cursor()
        validations = c.execute(
            """
            SELECT scenario_name FROM status_validation
            INNER JOIN
            (SELECT scenario_id, scenario_name FROM scenarios)
            USING (scenario_id)
            WHERE scenario_name = '{}'
            """.format(
                test
            )
        )
        actual_validations = validations.fetchall()

        self.assertListEqual(expected_validations, actual_validations)

    def run_and_check_objective(
        self, test, expected_objective, solver=None, parallel=1
    ):
        """

        :param test: str, name of the test example
        :param expected_objective: float or dict, expected objective
        :param parallel: int, set to a number > 1 to test
            parallelization functionality
        :return:
        """
        args_to_pass = [
            "--database",
            DB_PATH,
            "--scenario",
            test,
            "--scenario_location",
            EXAMPLES_DIRECTORY,
            # "--log",
            # "--write_solver_files_to_logs_dir",
            # "--keepfiles",
            # "--symbolic",
            "--n_parallel_get_inputs",
            str(parallel),
            "--n_parallel_solve",
            str(parallel),
            "--quiet",
            "--mute_solver_output",
            "--testing",
        ]
        if solver is not None:
            args_to_pass.append("--solver")
            args_to_pass.append(solver)

        actual_objective = run_end_to_end.main(args_to_pass)

        # Check if we have a multiprocessing manager
        # If so, convert the manager proxy dictionary to a simple dictionary
        # to avoid errors
        # Done via copies to avoid broken pipe error
        if hasattr(multiprocessing, "managers"):
            if isinstance(actual_objective, multiprocessing.managers.DictProxy):
                # Make a dictionary from a copy of the objective
                actual_objective_copy = dict(actual_objective.copy())
                for subproblem in actual_objective.keys():
                    # If we have stages, make a dictionary form a copy of the
                    # stage dictionary for each subproblem
                    if isinstance(
                        actual_objective[subproblem], multiprocessing.managers.DictProxy
                    ):
                        stage_dict_copy = dict(actual_objective_copy[subproblem].copy())
                        # Reset the stage dictionary to the new simple
                        # dictionary object
                        actual_objective_copy[subproblem] = stage_dict_copy
                # Reset the objective to the new dictionary object
                actual_objective = actual_objective_copy

        # Uncomment this to save new objective function values
        df = pd.read_csv(TEST_SCENARIOS_CSV, delimiter=",")
        df.set_index("test_scenario", inplace=True)
        # Set dtype to 'object' so that we can have floats and dictionaries
        # in the column
        df["actual_objective"] = df["actual_objective"].astype("object")
        df.at[test, "actual_objective"] = actual_objective
        df.to_csv(TEST_SCENARIOS_CSV, index=True)

        # Multi-subproblem and/or multi-stage scenarios return dict
        if isinstance(expected_objective, dict):
            self.assertDictAlmostEqual(expected_objective, actual_objective, places=1)
        # Otherwise, objective is a single value
        else:
            self.assertAlmostEqual(expected_objective, actual_objective, places=1)

    @classmethod
    def setUpClass(cls):
        """
        Set up the testing database
        :return:
        """

        if os.path.exists(DB_PATH):
            os.remove(DB_PATH)

        create_database.main(
            ["--database", DB_PATH, "--data_directory", DATA_DIRECTORY]
        )

        try:
            port_csvs_to_db.main(
                ["--database", DB_PATH, "--csv_location", CSV_PATH, "--quiet"]
            )
        except Exception as e:
            print(
                "Error encountered during population of testing database "
                "{}.db. Deleting database ...".format(DB_NAME)
            )
            logging.exception(e)
            os.remove(DB_PATH)

        try:
            scenario.main(
                ["--database", DB_PATH, "--csv_path", SCENARIOS_CSV, "--quiet"]
            )
        except Exception as e:
            print(
                "Error encountered during population of testing database "
                "{}.db. Deleting database ...".format(DB_NAME)
            )
            logging.exception(e)
            os.remove(DB_PATH)

    def validate_and_test_example_generic(
        self, scenario_name, solver=None, skip_validation=False
    ):
        # Use the expected objective column by default
        column_to_use = "expected_objective"
        if MACOS and not pd.isnull(
            self.df.loc[scenario_name]["expected_objective_darwin"]
        ):
            column_to_use = "expected_objective_darwin"
        if WINDOWS and not pd.isnull(
            self.df.loc[scenario_name]["expected_objective_windows"]
        ):
            column_to_use = "expected_objective_windows"

        # Evaluate the objective function as a literal (as it is in
        # dictionary format stored as string in the CSV)
        # This is now done for all scenarios, even if they have no iterations
        # or multiple subproblem/stages
        objective = ast.literal_eval(self.df.loc[scenario_name][column_to_use])
        if not skip_validation:
            self.check_validation(scenario_name)
        self.run_and_check_objective(
            test=scenario_name, solver=solver, expected_objective=objective
        )

    def test_example_test(self):
        """
        Check validation and objective function value of "test" example
        :return:
        """
        scenario_name = "test"
        self.validate_and_test_example_generic(scenario_name=scenario_name)

    def test_example_test_no_overgen_allowed(self):
        """
        Check validation and objective function value of
        "test_no_overgen_allowed" example
        :return:
        """

        scenario_name = "test_no_overgen_allowed"
        self.validate_and_test_example_generic(scenario_name=scenario_name)

    def test_example_test_new_build_storage(self):
        """
        Check validation and objective function value of
        "test_new_build_storage" example
        :return:
        """

        scenario_name = "test_new_build_storage"
        self.validate_and_test_example_generic(scenario_name=scenario_name)

    def test_example_test_new_binary_build_storage(self):
        """
        Check validation and objective function value of
        "test_new_binary_build_storage" example
        :return:
        """
        scenario_name = "test_new_binary_build_storage"
        self.validate_and_test_example_generic(scenario_name=scenario_name)

    def test_example_test_new_build_storage_cumulative_min_max(self):
        """
        Check validation and objective function value of
        "test_new_build_storage_cumulative_min_max" example
        :return:
        """
        scenario_name = "test_new_build_storage_cumulative_min_max"
        self.validate_and_test_example_generic(scenario_name=scenario_name)

    def test_example_test_no_reserves(self):
        """
        Check validation and objective function value of
        "test_no_reserves" example
        :return:
        """
        scenario_name = "test_no_reserves"
        self.validate_and_test_example_generic(scenario_name=scenario_name)

    def test_example_test_w_hydro(self):
        """
        Check validation and objective function value of "test_w_hydro" example
        :return:
        """
        scenario_name = "test_w_hydro"
        self.validate_and_test_example_generic(scenario_name=scenario_name)

    def test_example_test_w_storage(self):
        """
        Check validation and objective function value of "test_w_storage" example
        :return:
        """
        scenario_name = "test_w_storage"
        self.validate_and_test_example_generic(scenario_name=scenario_name)

    def test_example_2horizons(self):
        """
        Check validation and objective function value of "2horizons" example
        :return:
        """
        scenario_name = "2horizons"
        self.validate_and_test_example_generic(scenario_name=scenario_name)

    def test_example_2horizons_w_hydro(self):
        """
        Check validation and objective function value of
        "2horizons_w_hydro" example
        :return:
        """
        scenario_name = "2horizons_w_hydro"
        self.validate_and_test_example_generic(scenario_name=scenario_name)

    def test_example_2horizons_w_hydro_and_nuclear_binary_availability(self):
        """
        Check validation and objective function value of
        "2horizons_w_hydro_and_nuclear_binary_availability" example

        NOTE: the objective function for this example is lower than that for
        the '2horizons_w_hydro' example because of the unrealistically high
        relative heat rate of the 'Nuclear' project relative to the gas
        projects; allowing binary availability for a must-run project
        actually allows lower-cost power when the nuclear plant is
        unavailable. We should probably re-think this example as part of a
        future more general revamp of the examples.

        :return:
        """
        scenario_name = "2horizons_w_hydro_and_nuclear_binary_availability"
        self.validate_and_test_example_generic(scenario_name=scenario_name)

    def test_example_2horizons_w_hydro_w_balancing_types(self):
        """
        Check validation and objective function value of
        "2horizons_w_hydro_w_balancing_types" example. The objective
        function of this example should be lower than that of the
        '2horizons_w_hydro' example, as the average hydro budget is the
        same across all timepoints, but the hydro balancing horizon is now
        longer.
        :return:
        """
        scenario_name = "2horizons_w_hydro_w_balancing_types"
        self.validate_and_test_example_generic(scenario_name=scenario_name)

    def test_example_2periods(self):
        """
        Check validation and objective function value of "2periods" example
        :return:
        """
        scenario_name = "2periods"
        self.validate_and_test_example_generic(scenario_name=scenario_name)

    def test_example_2periods_new_build(self):
        """
        Check validation and objective function value of "2periods_new_build" example
        """
        scenario_name = "2periods_new_build"
        self.validate_and_test_example_generic(scenario_name=scenario_name)

    def test_example_2periods_new_build_2zones(self):
        """
        Check validation and objective function value of
        "2periods_new_build_2zones" example
        :return:
        """
        scenario_name = "2periods_new_build_2zones"
        self.validate_and_test_example_generic(scenario_name=scenario_name)

    def test_example_2periods_new_build_2zones_new_build_transmission(self):
        """
        Check validation and objective function value of
        "2periods_new_build_2zones_new_build_transmission" example
        :return:
        """
        scenario_name = "2periods_new_build_2zones_new_build_transmission"
        self.validate_and_test_example_generic(scenario_name=scenario_name)

    def test_example_2periods_new_build_2zones_singleBA(self):
        """
        Check validation and objective function value of
        "2periods_new_build_2zones_singleBA"
        example
        :return:
        """
        scenario_name = "2periods_new_build_2zones_singleBA"
        self.validate_and_test_example_generic(scenario_name=scenario_name)

    def test_example_2periods_new_build_2zones_transmission(self):
        """
        Check validation and objective function value of
        "2periods_new_build_2zones_transmission" example
        :return:
        """
        scenario_name = "2periods_new_build_2zones_transmission"
        self.validate_and_test_example_generic(scenario_name=scenario_name)

    def test_example_2periods_new_build_2zones_transmission_w_losses(self):
        """
        Check validation and objective function value of
        "2periods_new_build_2zones_transmission_w_losses" example
        :return:
        """
        scenario_name = "2periods_new_build_2zones_transmission_w_losses"
        self.validate_and_test_example_generic(scenario_name=scenario_name)

    def test_example_2periods_new_build_2zones_transmission_w_losses_opp_dir(self):
        """
        Check validation and objective function value of
        "2periods_new_build_2zones_transmission_w_losses_opp_dir" example

        Note: this should be the same as the objective function for
        2periods_new_build_2zones_transmission_w_losses
        :return:
        """
        scenario_name = "2periods_new_build_2zones_transmission_w_losses_opp_dir"
        self.validate_and_test_example_generic(scenario_name=scenario_name)

    def test_example_2periods_new_build_rps(self):
        """
        Check validation and objective function value of
        "2periods_new_build_rps" example
        :return:
        """
        scenario_name = "2periods_new_build_rps"
        self.validate_and_test_example_generic(scenario_name=scenario_name)

    def test_example_2periods_new_build_rps_percent_target(self):
        """
        Check objective function value of
        "2periods_new_build_rps_percent_target" example
        This example should have the same objective function as
        test_example_2periods_new_build_rps, as its target is the same,
        but specified as percentage of load.
        :return:
        """
        scenario_name = "2periods_new_build_rps_percent_target"
        self.validate_and_test_example_generic(scenario_name=scenario_name)

    def test_example_2periods_new_build_cumulative_min_max(self):
        """
        Check validation and objective function value of
        "2periods_new_build_cumulative_min_max" example
        :return:
        """
        scenario_name = "2periods_new_build_cumulative_min_max"
        self.validate_and_test_example_generic(scenario_name=scenario_name)

    def test_example_single_stage_prod_cost(self):
        """
        Check validation and objective function values of
        "single_stage_prod_cost" example
        :return:
        """
        scenario_name = "single_stage_prod_cost"
        self.validate_and_test_example_generic(scenario_name=scenario_name)

    def test_example_single_stage_prod_cost_linked_subproblems(self):
        """
        Check objective function values of
        "single_stage_prod_cost_linked_subproblems" example
        :return:
        """
        scenario_name = "single_stage_prod_cost_linked_subproblems"
        self.validate_and_test_example_generic(scenario_name=scenario_name)

    def test_example_single_stage_prod_cost_linked_subproblems_w_hydro(self):
        """
        Check objective function values of
        "single_stage_prod_cost_linked_subproblems" example
        :return:
        """
        scenario_name = "single_stage_prod_cost_linked_subproblems_w_hydro"
        self.validate_and_test_example_generic(scenario_name=scenario_name)

    def test_example_multi_stage_prod_cost(self):
        """
        Check validation and objective function values of
        "multi_stage_prod_cost" example
        :return:
        """
        scenario_name = "multi_stage_prod_cost"
        self.validate_and_test_example_generic(scenario_name=scenario_name)

    def test_example_single_stage_prod_cost_cycle_select(self):
        """
        Check validation and objective function values of
        "single_stage_prod_cost_cycle_select" example. This example is the same as
        single_stage_prod_cost but the Coal and Gas_CCGT plants have mutually
        exclusive commitment in this example.
        """
        scenario_name = "single_stage_prod_cost_cycle_select"
        self.validate_and_test_example_generic(scenario_name=scenario_name)

    def test_example_multi_stage_prod_cost_parallel(self):
        """
        Check "multi_stage_prod_cost" example running subproblems in parallel
        (getting inputs and optimization)
        :return:
        """
        run_end_to_end.main(
            [
                "--database",
                DB_PATH,
                "--scenario",
                "multi_stage_prod_cost",
                "--scenario_location",
                EXAMPLES_DIRECTORY,
                # "--log",
                # "--write_solver_files_to_logs_dir",
                # "--keepfiles",
                # "--symbolic",
                "--n_parallel_get_inputs",
                "3",
                "--n_parallel_solve",
                "3",
                "--quiet",
                "--mute_solver_output",
                "--testing",
            ]
        )

    def test_example_multi_stage_prod_cost_w_hydro(self):
        """
        Check validation and objective function values of
        "multi_stage_prod_cost_w_hydro"
        example
        :return:
        """
        scenario_name = "multi_stage_prod_cost_w_hydro"
        self.validate_and_test_example_generic(scenario_name=scenario_name)

    def test_example_multi_stage_prod_cost_linked_subproblems(self):
        """
        Check validation and objective function values of
        "multi_stage_prod_cost_linked_subproblems" example
        :return:
        """
        scenario_name = "multi_stage_prod_cost_linked_subproblems"
        self.validate_and_test_example_generic(scenario_name=scenario_name)

    def test_example_2periods_gen_lin_econ_retirement(self):
        """
        Check validation and objective function value of
        "2periods_gen_lin_econ_retirement"
        example
        :return:
        """
        scenario_name = "2periods_gen_lin_econ_retirement"
        self.validate_and_test_example_generic(scenario_name=scenario_name)

    def test_example_2periods_gen_bin_econ_retirement(self):
        """
        Check validation and objective function value of
        "2periods_gen_bin_econ_retirement"
        example
        :return:
        """
        scenario_name = "2periods_gen_bin_econ_retirement"
        self.validate_and_test_example_generic(scenario_name=scenario_name)

    def test_example_variable_gen_reserves(self):
        """
        Check validation and objective function value of
        "variable_gen_reserves"
        example; this example requires a non-linear solver
        :return:
        """
        scenario_name = "test_variable_gen_reserves"
        self.validate_and_test_example_generic(scenario_name=scenario_name)

    def test_example_2periods_new_build_rps_variable_reserves(self):
        """
        Check validation and objective function value of
        "2periods_new_build_rps_variable_reserves" example
        :return:
        """
        scenario_name = "2periods_new_build_rps_variable_reserves"
        self.validate_and_test_example_generic(scenario_name=scenario_name)

    def test_example_2periods_new_build_rps_variable_reserves_subhourly_adj(self):
        """
        Check validation and objective function value of
        "2periods_new_build_rps_variable_reserves_subhourly_adj" example
        :return:
        """
        scenario_name = "2periods_new_build_rps_variable_reserves_subhourly_adj"
        self.validate_and_test_example_generic(scenario_name=scenario_name)

    def test_example_test_ramp_up_constraints(self):
        """
        Check validation and objective function value of
        "test_ramp_up_constraints" example
        :return:
        """
        scenario_name = "test_ramp_up_constraints"
        self.validate_and_test_example_generic(scenario_name=scenario_name)

    def test_example_test_ramp_up_and_down_constraints(self):
        """
        Check validation and objective function value of
        "test_ramp_up_and_down_constraints"
        example;
        :return:
        """
        scenario_name = "test_ramp_up_and_down_constraints"
        self.validate_and_test_example_generic(scenario_name=scenario_name)

    def test_example_2periods_new_build_rps_w_rps_ineligible_storage(self):
        """
        Check validation and objective function value of
        "2periods_new_build_rps_w_rps_ineligible_storage" example
        :return:
        """
        scenario_name = "2periods_new_build_rps_w_rps_ineligible_storage"
        self.validate_and_test_example_generic(scenario_name=scenario_name)

    def test_example_2periods_new_build_rps_w_rps_eligible_storage(self):
        """
        Check validation and objective function value of
        "2periods_new_build_rps_w_rps_eligible_storage" example
        :return:
        """
        scenario_name = "2periods_new_build_rps_w_rps_eligible_storage"
        self.validate_and_test_example_generic(scenario_name=scenario_name)

    def test_example_test_new_solar(self):
        """
        Check validation and objective function value of
        "test_new_solar" example
        :return:
        """
        scenario_name = "test_new_solar"
        self.validate_and_test_example_generic(scenario_name=scenario_name)

    def test_example_test_new_binary_solar(self):
        """
        Check validation and objective function value of
        "test_new_binary_solar" example
        :return:
        """
        scenario_name = "test_new_binary_solar"
        self.validate_and_test_example_generic(scenario_name=scenario_name)

    def test_example_test_new_solar_carbon_cap(self):
        """
        Check validation and objective function value of
        "test_new_solar_carbon_cap" example
        :return:
        """
        scenario_name = "test_new_solar_carbon_cap"
        self.validate_and_test_example_generic(scenario_name=scenario_name)

    def test_example_test_new_solar_carbon_cap_2zones_tx(self):
        """
        Check validation and objective function value of
        "test_new_solar_carbon_cap_2zones_tx" example
        :return:
        """
        scenario_name = "test_new_solar_carbon_cap_2zones_tx"
        self.validate_and_test_example_generic(scenario_name=scenario_name)

    def test_example_test_new_solar_carbon_cap_2zones_dont_count_tx(self):
        """
        Check validation and objective function value of
        "test_new_solar_carbon_cap_2zones_dont_count_tx" example
        :return:
        """
        scenario_name = "test_new_solar_carbon_cap_2zones_dont_count_tx"
        self.validate_and_test_example_generic(scenario_name=scenario_name)

    def test_example_test_new_solar_carbon_tax(self):
        """
        Check validation and objective function value of
        "test_new_solar_carbon_tax" example
        :return:
        """
        scenario_name = "test_new_solar_carbon_tax"
        self.validate_and_test_example_generic(scenario_name=scenario_name)

    def test_example_2periods_new_build_simple_prm(self):
        """
        Check validation and objective function value of
        "2periods_new_build_simple_prm"
        example
        :return:
        """
        scenario_name = "2periods_new_build_simple_prm"
        self.validate_and_test_example_generic(scenario_name=scenario_name)

    def test_example_2periods_new_build_simple_prm_w_energy_only(self):
        """
        Check validation and objective function value of
        "2periods_new_build_simple_prm"
        example
        :return:
        """
        scenario_name = "2periods_new_build_simple_prm_w_energy_only"
        self.validate_and_test_example_generic(scenario_name=scenario_name)

    def test_example_2periods_new_build_simple_prm_w_energy_only_deliv_cap_limit(self):
        """
        Check validation and objective function value of
        "2periods_new_build_simple_prm"
        example
        :return:
        """
        scenario_name = "2periods_new_build_simple_prm_w_energy_only_deliv_cap_limit"
        self.validate_and_test_example_generic(scenario_name=scenario_name)

    def test_example_2periods_new_build_local_capacity(self):
        """
        Check validation and objective function value of
        "2periods_new_build_local_capacity"
        example
        :return:
        """
        scenario_name = "2periods_new_build_local_capacity"
        self.validate_and_test_example_generic(scenario_name=scenario_name)

    def test_example_test_tx_dcopf(self):
        """
        Check validation and objective function value of
        "test_tx_dcopf" example
        :return:
        """
        scenario_name = "test_tx_dcopf"
        self.validate_and_test_example_generic(scenario_name=scenario_name)

    def test_example_test_tx_simple(self):
        """
        Check validation and objective function value of
        "test_tx_simple" example
        :return:
        """
        scenario_name = "test_tx_simple"
        self.validate_and_test_example_generic(scenario_name=scenario_name)

    def test_example_test_startup_shutdown_rates(self):
        """
        Check validation and objective function value of
        "test_startup_shutdown_rates"
        example
        :return:
        """
        scenario_name = "test_startup_shutdown_rates"
        self.validate_and_test_example_generic(scenario_name=scenario_name)

    def test_no_fuels(self):
        """
        Check validation and objective function value of "test_no_fuels"
        example
        :return:
        """
        scenario_name = "test_no_fuels"
        self.validate_and_test_example_generic(scenario_name=scenario_name)

    def test_variable_om_curves(self):
        """
        Check validation and objective function value of
        "test_variable_om_curves"
        example
        :return:
        """
        scenario_name = "test_variable_om_curves"
        self.validate_and_test_example_generic(scenario_name=scenario_name)

    def test_aux_cons(self):
        """
        Check validation and objective function value of
        "test_aux_cons" example

        Note: the objective function value is lower than that for the "test"
        example because the auxiliary consumption results in less
        overgeneration and therefore lower overgeneration penalty.
        """
        scenario_name = "test_aux_cons"
        self.validate_and_test_example_generic(scenario_name=scenario_name)

    def test_example_test_w_lf_down_percent_req(self):
        """
        Check validation and objective function value of
        "test_w_lf_down_percent_req" example
        :return:
        """
        scenario_name = "test_w_lf_down_percent_req"
        self.validate_and_test_example_generic(scenario_name=scenario_name)

    def test_example_2periods_new_build_capgroups(self):
        """
        Check validation and objective function value of
        "test_example_2periods_new_build_capgroups" example
        """
        scenario_name = "2periods_new_build_capgroups"
        self.validate_and_test_example_generic(scenario_name=scenario_name)

    def test_example_test_markets(self):
        """
        Check validation and objective function value of "test" example
        :return:
        """
        scenario_name = "test_markets"
        self.validate_and_test_example_generic(scenario_name=scenario_name)

    def test_example_2periods_new_build_horizon_energy_target(self):
        """
        Check validation and objective function value of
        "test_example_2periods_new_build_horizon_energy_target" example
        :return:
        """
        scenario_name = "2periods_new_build_horizon_energy_target"
        self.validate_and_test_example_generic(scenario_name=scenario_name)

    def test_example_2periods_new_build_horizon_energy_target_halfyear(self):
        """
        Check validation and objective function value of
        "2periods_new_build_horizon_energy_target_halfyear" example
        :return:
        """
        scenario_name = "2periods_new_build_horizon_energy_target_halfyear"
        self.validate_and_test_example_generic(scenario_name=scenario_name)

    def test_example_test_new_build_gen_var_stor_hyb(self):
        """
        Check validation and objective function value of
        "2periods_new_build_horizon_energy_target_halfyear" example
        :return:
        """
        scenario_name = "test_new_build_gen_var_stor_hyb"
        self.validate_and_test_example_generic(scenario_name=scenario_name)

    def test_example_test_carbon_tax_allowance(self):
        """
        Check validation and objective function value of
        "test_carbon_tax_allowance" example
        :return:
        """
        scenario_name = "test_carbon_tax_allowance"
        self.validate_and_test_example_generic(scenario_name=scenario_name)

    def test_example_test_min_max_build_trans(self):
        """
        Check validation and objective function value of
        "test_min_max_build_trans" example
        :return:
        """
        scenario_name = "test_min_max_build_trans"
        self.validate_and_test_example_generic(scenario_name=scenario_name)

    def test_example_2periods_new_build_2zones_transmission_Tx1halfavail(self):
        """
        Check validation and objective function value of
        "2periods_new_build_2zones_transmission_Tx1halfavail" example
        :return:
        """
        scenario_name = "2periods_new_build_2zones_transmission_Tx1halfavail"
        self.validate_and_test_example_generic(scenario_name=scenario_name)

    def test_example_2periods_new_build_2zones_transmission_Tx1halfavailmonthly(self):
        """
        Check validation and objective function value of
        "2periods_new_build_2zones_transmission_Tx1halfavail" example
        :return:
        """
        scenario_name = "2periods_new_build_2zones_transmission_Tx1halfavailmonthly"
        self.validate_and_test_example_generic(scenario_name=scenario_name)

    def test_example_test_cheap_fuel_blend(self):
        """
        Check validation and objective function value of "test_cheap_fuel_blend" example
        :return:
        """
        scenario_name = "test_cheap_fuel_blend"
        self.validate_and_test_example_generic(scenario_name=scenario_name)

    def test_example_test_new_solar_carbon_cap_2zones_tx_low_carbon_fuel_blend(self):
        """
        Check validation and objective function value of
        "test_new_solar_carbon_cap_2zones_tx_low_carbon_fuel_blend" example
        :return:
        """
        scenario_name = "test_new_solar_carbon_cap_2zones_tx_low_carbon_fuel_blend"
        self.validate_and_test_example_generic(scenario_name=scenario_name)

    def test_example_test_cheap_fuel_blend_w_limit(self):
        """
        Check validation and objective function value of
        "test_cheap_fuel_blend_w_limit" example
        :return:
        """
        scenario_name = "test_cheap_fuel_blend_w_limit"
        self.validate_and_test_example_generic(scenario_name=scenario_name)

    def test_example_test_new_solar_fuel_burn_limit(self):
        """
        Check validation and objective function value of
        "test_new_solar_fuel_burn_limit" example. Inputs set up so that this should
        be the same as the "test_new_solar_carbon_cap" example.
        :return:
        """
        scenario_name = "test_new_solar_fuel_burn_limit"
        self.validate_and_test_example_generic(scenario_name=scenario_name)

    def test_example_test_new_solar_fuel_burn_limit_relative(self):
        """
        Check validation and objective function value of
        "test_new_solar_fuel_burn_limit_relative" example. Inputs set up so that this
        should be the same as the "test_new_solar_fuel_burn_limit" example.
        :return:
        """
        scenario_name = "test_new_solar_fuel_burn_limit_relative"
        self.validate_and_test_example_generic(scenario_name=scenario_name)

    def test_test_w_solver_options(self):
        """
        Check validation and objective function value of "test_w_solver_options" example
        :return:
        """
        scenario_name = "test_w_solver_options"
        self.validate_and_test_example_generic(scenario_name=scenario_name)

    def test_example_test_carbon_tax_allowance_with_different_fuel_groups(self):
        """
        Check validation and objective function value of
        "test_carbon_tax_allowance_with_different_fuel_groups" example
        :return:
        """
        scenario_name = "test_carbon_tax_allowance_with_different_fuel_groups"
        self.validate_and_test_example_generic(scenario_name=scenario_name)

    def test_performance_standard(self):
        """
        Check validation and objective function value of "test_performance_standard" example
        :return:
        """
        scenario_name = "test_performance_standard"
        self.validate_and_test_example_generic(scenario_name=scenario_name)

    def test_tx_flow(self):
        """
        Check validation and objective function value of
        "test_tx_flow" example
        :return:
        """
        scenario_name = "test_tx_flow"
        self.validate_and_test_example_generic(scenario_name=scenario_name)

    def test_example_test_new_solar_reserve_prj_contribution(self):
        """
        Check validation and objective function value of
        "test_reserve_prj_contribution" example.
        This example is based on "test_new_solar" with the only difference, the LF UP
        requirement ID
        :return:
        """
        scenario_name = "test_new_solar_reserve_prj_contribution"
        self.validate_and_test_example_generic(scenario_name=scenario_name)

    def test_test_new_solar_carbon_cap_2zones_tx_hydrogen_prod(self):
        """
        Check validation and objective function value of
        "test_reserve_prj_contribution" example.
        This example is based on "test_new_solar" with the only difference, the LF UP
        requirement ID
        :return:
        """
        scenario_name = "test_new_solar_carbon_cap_2zones_tx_hydrogen_prod"
        self.validate_and_test_example_generic(scenario_name=scenario_name)

    def test_test_new_solar_carbon_cap_2zones_tx_hydrogen_prod_new(self):
        """
        Check validation and objective function value of
        "test_reserve_prj_contribution" example.
        This example is based on "test_new_solar" with the only difference, the LF UP
        requirement ID
        :return:
        """
        scenario_name = "test_new_solar_carbon_cap_2zones_tx_hydrogen_prod_new"
        self.validate_and_test_example_generic(scenario_name=scenario_name)

    def test_example_test_new_solar_carbon_cap_dac(self):
        """
        Check validation and objective function value of
        "test_new_solar_carbon_cap_dac" example.

        Note that the same version of Cbc (v2.10.5) produces a slightly different
        objective function for this problem on Windows than on Mac.
        :return:
        """
        scenario_name = "test_new_solar_carbon_cap_dac"
        self.validate_and_test_example_generic(scenario_name=scenario_name)

    def test_example_test_cap_factor_limits(self):
        """
        Check validation and objective function value of "test" example
        :return:
        """
        scenario_name = "test_cap_factor_limits"
        self.validate_and_test_example_generic(scenario_name=scenario_name)

    def test_example_multi_stage_prod_cost_w_markets(self):
        """
        Check validation and objective function values of
        "multi_stage_prod_cost_w_markets" example
        :return:
        """
        scenario_name = "multi_stage_prod_cost_w_markets"
        self.validate_and_test_example_generic(scenario_name=scenario_name)

    def test_example_test_supplemental_firing(self):
        """
        Check validation and objective function value of "test_supplemental_firing" example
        :return:
        """
        scenario_name = "test_supplemental_firing"
        self.validate_and_test_example_generic(scenario_name=scenario_name)

    def test_example_test_tx_capacity_groups(self):
        """
        Check validation and objective function value of
        "test_tx_capacity_groups" example
        :return:
        """
        scenario_name = "test_tx_capacity_groups"
        self.validate_and_test_example_generic(scenario_name=scenario_name)

    def test_example_2periods_new_build_fin_lifetime(self):
        """
        Check validation and objective function value of
        "2periods_new_build_fin_lifetime" example. Same as "2periods_new_build" but
        with shorter financial lifetimes and some fixed costs. Cost is lower because
        the same payment is made fewer times.
        """
        scenario_name = "2periods_new_build_fin_lifetime"
        self.validate_and_test_example_generic(scenario_name=scenario_name)

    def test_example_2periods_new_build_cumulative_and_vintage_min_max(self):
        """
        Check validation and objective function value of
        "2periods_new_build_cumulative_and_vintage_min_max" example. It is the same
        as 2periods_new_build_cumulative_and_min_max but with a max in 2020 for the
        CCGT to force early build and a min on the CT in 2030 to force more build.

        :return:
        """
        scenario_name = "2periods_new_build_cumulative_and_vintage_min_max"
        self.validate_and_test_example_generic(scenario_name=scenario_name)

    def test_example_test_w_storage_w_soc_penalty(self):
        """
        Check validation and objective function value of "test_w_storage_w_soc_penalty"
        example
        :return:
        """
        scenario_name = "test_w_storage_w_soc_penalty"
        self.validate_and_test_example_generic(scenario_name=scenario_name)

    def test_example_test_w_storage_w_soc_last_tmp_penalty(self):
        """
        Check validation and objective function value of "test_w_storage_w_soc_penalty"
        example
        :return:
        """
        scenario_name = "test_w_storage_w_soc_last_tmp_penalty"
        self.validate_and_test_example_generic(scenario_name=scenario_name)

    def test_example_test_new_solar_itc(self):
        """
        Check validation and objective function value of
        "test_new_solar_itc" example
        :return:
        """
        scenario_name = "test_new_solar_itc"
        self.validate_and_test_example_generic(scenario_name=scenario_name)

    def test_example_test_new_build_storage_itc(self):
        """
        Check validation and objective function value of
        "test_new_build_storage" example
        :return:
        """
        scenario_name = "test_new_build_storage_itc"
        self.validate_and_test_example_generic(scenario_name=scenario_name)

    def test_example_2periods_new_build_simple_prm_2loadzones(self):
        """
        Check validation and objective function value of
        "2periods_new_build_simple_prm_2loadzones"
        example
        :return:
        """
        scenario_name = "2periods_new_build_simple_prm_2loadzones"
        self.validate_and_test_example_generic(scenario_name=scenario_name)

    def test_example_2periods_new_build_simple_prm_2loadzones_newtx_w_transfers(self):
        """
        Check validation and objective function value of
        "2periods_new_build_simple_prm_w_transfers"
        example
        :return:
        """
        scenario_name = "2periods_new_build_simple_prm_2loadzones_newtx_w_transfers"
        self.validate_and_test_example_generic(scenario_name=scenario_name)

    def test_example_2periods_new_build_simple_prm_2loadzones_newtx_w_transfers_w_costs(
        self,
    ):
        """
        Check validation and objective function value of
        "2periods_new_build_simple_prm_2loadzones_newtx_w_transfers_w_costs"
        example
        :return:
        """
        scenario_name = (
            "2periods_new_build_simple_prm_2loadzones_newtx_w_transfers_w_costs"
        )
        self.validate_and_test_example_generic(scenario_name=scenario_name)

    def test_example_test_w_flex_load(self):
        """
        Check validation and objective function value of "test_w_storage" example
        :return:
        """
        scenario_name = "test_w_flex_load"
        self.validate_and_test_example_generic(scenario_name=scenario_name)

    def test_example_test_new_solar_w_relative_capacity_instead_of_potential(self):
        """
        Check validation and objective function value of
        "test_new_solar" example
        :return:
        """
        scenario_name = "test_new_solar_w_relative_capacity_instead_of_potential"
        self.validate_and_test_example_generic(scenario_name=scenario_name)

    def test_example_2periods_new_build_2zones_transmission_w_hurdle_rates(self):
        """
        Check validation and objective function value of
        "2periods_new_build_2zones_transmission_w_hurdle_rates" example
        :return:
        """
        scenario_name = "2periods_new_build_2zones_transmission_w_hurdle_rates"
        self.validate_and_test_example_generic(scenario_name=scenario_name)

    def test_example_2periods_new_build_simple_prm_2loadzones_newtx_w_transfers_w_subsidies(
        self,
    ):
        """
        Check validation and objective function value of
        "test_new_solar" example
        :return:
        """
        scenario_name = (
            "2periods_new_build_simple_prm_2loadzones_newtx_w_transfers_w_subsidies"
        )
        self.validate_and_test_example_generic(scenario_name=scenario_name)

    def test_example_test_new_build_storage_itc_single_superperiod(self):
        """
        Check validation and objective function value of
        "test_new_build_storage_itc_single_superperiodself" example
        :return:
        """
        scenario_name = "test_new_build_storage_itc_single_superperiod"
        self.validate_and_test_example_generic(scenario_name=scenario_name)

    def test_incomplete_only(self):
        """
        Check that the "incomplete only" functionality works with no errors.
        :return:
        """
        actual_objective = run_scenario.main(
            [
                "--scenario",
                "test",
                "--scenario_location",
                EXAMPLES_DIRECTORY,
                "--quiet",
                "--mute_solver_output",
                "--incomplete_only",
            ]
        )

    def test_example_test_w_storage_starting_soc(self):
        """
        Check validation and objective function value of
        "test_w_storage_starting_soc" example
        :return:
        """
        scenario_name = "test_w_storage_starting_soc"
        self.validate_and_test_example_generic(scenario_name=scenario_name)

    def test_example_test_w_nonfuel_emissions(self):
        """
        Check validation and objective function value of "test" example
        :return:
        """
        scenario_name = "test_w_nonfuel_emissions"
        self.validate_and_test_example_generic(scenario_name=scenario_name)

    def test_example_test_new_solar_carbon_credits(self):
        """
        Check validation and objective function value of
        "test_new_solar_carbon_credits" example
        :return:
        """
        scenario_name = "test_new_solar_carbon_credits"
        self.validate_and_test_example_generic(scenario_name=scenario_name)

    def test_performance_standard_carbon_credits(self):
        """
        Check validation and objective function value of "test_performance_standard" example
        :return:
        """
        scenario_name = "test_performance_standard_carbon_credits"
        self.validate_and_test_example_generic(scenario_name=scenario_name)

    def test_example_test_new_solar_carbon_tax_w_carbon_credits(self):
        """
        Check validation and objective function value of
        "test_new_solar_carbon_tax_w_carbon_credits" example
        :return:
        """
        scenario_name = "test_new_solar_carbon_tax_w_carbon_credits"
        self.validate_and_test_example_generic(scenario_name=scenario_name)

    def test_example_test_new_solar_carbon_credits_w_sell(self):
        """
        Check validation and objective function value of
        "test_new_solar_carbon_credits_w_sell" example
        The carbon credit price must be set higher than the cost of USE in this
        example to incentivize the project to not run and generate credits.
        :return:
        """
        scenario_name = "test_new_solar_carbon_credits_w_sell"
        self.validate_and_test_example_generic(scenario_name=scenario_name)

    def test_test_performance_standard_carbon_credits_w_cap_no_credits_mapping(self):
        """
        Check validation and objective function value of
        "test_performance_standard_carbon_credits_w_cap_no_credits_mapping" example
        :return:
        """
        scenario_name = (
            "test_performance_standard_carbon_credits_w_cap_no_credits_mapping"
        )
        self.validate_and_test_example_generic(scenario_name=scenario_name)

    def test_test_new_solar_carbon_credits_w_buy(self):
        """
        Check validation and objective function value of "test_new_solar_carbon_credits_w_buy" example
        :return:
        """
        scenario_name = "test_new_solar_carbon_credits_w_buy"
        self.validate_and_test_example_generic(scenario_name=scenario_name)

    def test_test_new_solar_carbon_credits_w_buy_and_sell(self):
        """
        Check validation and objective function value of "test_new_solar_carbon_credits_w_buy_and_sell" example
        :return:
        """
        scenario_name = "test_new_solar_carbon_credits_w_buy_and_sell"
        self.validate_and_test_example_generic(scenario_name=scenario_name)

    def test_example_single_stage_prod_cost_w_spinup_lookahead(self):
        """
        Check validation and objective function values of
        "single_stage_prod_cost_w_spinup_lookahead" example
        :return:
        """
        scenario_name = "single_stage_prod_cost_w_spinup_lookahead"
        self.validate_and_test_example_generic(scenario_name=scenario_name)

    def test_example_test_tx_targets_max(self):
        """
        Check validation and objective function value of
        "test_example_test_tx_targets_max"
        example
        :return:
        """
        scenario_name = "test_tx_targets_max"
        self.validate_and_test_example_generic(scenario_name=scenario_name)

    def test_example_ra_toolkit_monte_carlo(self):
        """
        Check validation and objective function values of
        "ra_toolkit_monte_carlo" example
        :return:
        """
        scenario_name = "ra_toolkit_monte_carlo"
        self.validate_and_test_example_generic(
            scenario_name=scenario_name, skip_validation=True
        )

    def test_example_ra_toolkit_sync(self):
        """
        Check validation and objective function values of
        "ra_toolkit_sync" example
        :return:
        """
        scenario_name = "ra_toolkit_sync"
        self.validate_and_test_example_generic(
            scenario_name=scenario_name, skip_validation=True
        )

    def test_example_2periods_nuclear_var_cost_by_period_same(self):
        """
        Check validation and objective function value of "2periods_nuclear_var_cost_by_period_same" example
        :return:
        """
        scenario_name = "2periods_nuclear_var_cost_by_period_same"
        self.validate_and_test_example_generic(scenario_name=scenario_name)

    def test_example_2periods_nuclear_var_cost_by_period_diff(self):
        """
        Check validation and objective function value of
        "2periods_nuclear_var_cost_by_period_diff" example
        :return:
        """
        scenario_name = "2periods_nuclear_var_cost_by_period_diff"
        self.validate_and_test_example_generic(scenario_name=scenario_name)

    def test_example_ra_toolkit_sync_single_year(self):
        """
        Check validation and objective function values of
        "ra_toolkit_sync_single_year" example
        :return:
        """
        scenario_name = "ra_toolkit_sync_single_year"
        self.validate_and_test_example_generic(
            scenario_name=scenario_name, skip_validation=True
        )

    def test_test_performance_standard_power(self):
        """
        Check validation and objective function values of "test_performance_standard_power" example
        :return:
        """
        scenario_name = "test_performance_standard_power"
        self.validate_and_test_example_generic(scenario_name=scenario_name)

    def test_test_performance_standard_both(self):
        """
        Check validation and objective function values of "test_performance_standard_both" example
        :return:
        """
        scenario_name = "test_performance_standard_both"
        self.validate_and_test_example_generic(scenario_name=scenario_name)

    def test_test_new_instantaneous_penetration(self):
        """
        Check validation and objective function value of "test_new_instantaneous_penetration" example
        :return:
        """

        scenario_name = "test_new_instantaneous_penetration"
        self.validate_and_test_example_generic(scenario_name=scenario_name)

    def test_hydro_system_exog_elev(self):
        """
        Check validation and objective function value of "hydro_system" example
        :return:
        """

        scenario_name = "hydro_system_exog_elev"
        self.validate_and_test_example_generic(scenario_name=scenario_name)

    def test_hydro_system_exog_elev_w_travel_time(self):
        """
        Check validation and objective function value of "hydro_system" example
        :return:
        """

        scenario_name = "hydro_system_exog_elev_w_travel_time"
        self.validate_and_test_example_generic(scenario_name=scenario_name)

    def test_test_tx_flow_w_simflow(self):
        """
        Check validation and objective function value of "test_tx_flow_w_simflow" example
        :return:
        """

        scenario_name = "test_tx_flow_w_simflow"
        self.validate_and_test_example_generic(scenario_name=scenario_name)

    def test_example_ra_toolkit_sync_single_year_w_hydro_instead_of_weather_profile(
        self,
    ):
        """
        Check validation and objective function values of
        "ra_toolkit_sync_single_year_w_hydro_instead_of_weather_profile" example
        :return:
        """
        scenario_name = "ra_toolkit_sync_single_year_w_hydro_instead_of_weather_profile"
        self.validate_and_test_example_generic(
            scenario_name=scenario_name, skip_validation=True
        )

    def test_example_2periods_new_build_2zones_loadcomponents(self):
        """
        Check validation and objective function value of
        "2periods_new_build_2zones_loadcomponents" example
        :return:
        """
        scenario_name = "2periods_new_build_2zones_loadcomponents"
        self.validate_and_test_example_generic(scenario_name=scenario_name)

    def test_example_2periods_nuclear_var_cost_by_timepoint_same(self):
        """
        Check validation and objective function value of
        "2periods_nuclear_var_cost_by_timepoint_same" example
        :return:
        """
        scenario_name = "2periods_nuclear_var_cost_by_timepoint_same"
        self.validate_and_test_example_generic(scenario_name=scenario_name)

    def test_example_2periods_nuclear_var_cost_by_timepoint_diff(self):
        """
        Check validation and objective function value of
        "2periods_nuclear_var_cost_by_timepoint_diff" example
        :return:
        """
        scenario_name = "2periods_nuclear_var_cost_by_timepoint_diff"
        self.validate_and_test_example_generic(scenario_name=scenario_name)

    def test_example_test_w_storage_wind_as_energy(self):
        """
        Check validation and objective function value of
        "test_w_storage_wind_as_energy" example
        :return:
        """
        scenario_name = "test_w_storage_wind_as_energy"
        self.validate_and_test_example_generic(scenario_name=scenario_name)

    def test_example_test_w_hydro_no_reserves(self):
        """
        Check validation and objective function value of
        "test_w_hydro_no_reserves"
        example
        :return:
        """
        scenario_name = "test_w_hydro_no_reserves"
        self.validate_and_test_example_generic(scenario_name=scenario_name)

    def test_example_test_w_hydro_as_energy_no_reserves(self):
        """
        Check validation and objective function value of
        "test_w_hydro_as_energy_no_reserves"
        example
        :return:
        """
        scenario_name = "test_w_hydro_as_energy_no_reserves"
        self.validate_and_test_example_generic(scenario_name=scenario_name)

    def test_example_test_w_lf(self):
        """
        Check validation and objective function value of
        "test_w_lf" example
        :return:
        """
        scenario_name = "test_w_lf"
        self.validate_and_test_example_generic(scenario_name=scenario_name)

    def test_example_test_w_lf_w_demand_charges(self):
        """
        Check validation and objective function value of
        "test_w_lf_w_demand_charges" example
        :return:
        """
        scenario_name = "test_w_lf_w_demand_charges"
        self.validate_and_test_example_generic(scenario_name=scenario_name)

    def test_example_test_w_lf_only(self):
        """
        Check validation and objective function value of
        "test_w_lf_only" example
        :return:
        """
        scenario_name = "test_w_lf_only"
        self.validate_and_test_example_generic(scenario_name=scenario_name)

    def test_example_test_w_lf_only_and_prices(self):
        """
        Check validation and objective function value of
        "test_w_lf_only_and_prices" example
        :return:
        """
        scenario_name = "test_w_lf_only_and_prices"
        self.validate_and_test_example_generic(scenario_name=scenario_name)

<<<<<<< HEAD
    def test_example_test_w_wind_as_energy_profile_hydro_as_energy_shaping(self):
        """
        Check validation and objective function value of
        "test_w_lf_only_and_prices" example
        :return:
        """
        scenario_name = "test_w_wind_as_energy_profile_hydro_as_energy_shaping"
=======
    def test_example_test_w_lf_only_energy_potential_limit(self):
        """
        Check validation and objective function value of
        "test_w_lf_only_energy_potential_limit" example
        :return:
        """
        scenario_name = "test_w_lf_only_energy_potential_limit"
        self.validate_and_test_example_generic(scenario_name=scenario_name)

    def test_example_test_w_hydro_as_slice_candidate(self):
        """
        Check validation and objective function value of
        "test_w_hydro_as_slice_candidate"
        example
        :return:
        """
        scenario_name = "test_w_hydro_as_slice_candidate"
>>>>>>> 59b51b11
        self.validate_and_test_example_generic(scenario_name=scenario_name)

    @classmethod
    def tearDownClass(cls):
        os.remove(DB_PATH)
        for temp_file_ext in ["-shm", "-wal"]:
            temp_file = "{}{}".format(DB_PATH, temp_file_ext)
            if os.path.exists(temp_file):
                os.remove(temp_file)


if __name__ == "__main__":
    unittest.main()<|MERGE_RESOLUTION|>--- conflicted
+++ resolved
@@ -1497,7 +1497,6 @@
         scenario_name = "test_w_lf_only_and_prices"
         self.validate_and_test_example_generic(scenario_name=scenario_name)
 
-<<<<<<< HEAD
     def test_example_test_w_wind_as_energy_profile_hydro_as_energy_shaping(self):
         """
         Check validation and objective function value of
@@ -1505,7 +1504,8 @@
         :return:
         """
         scenario_name = "test_w_wind_as_energy_profile_hydro_as_energy_shaping"
-=======
+        self.validate_and_test_example_generic(scenario_name=scenario_name)
+
     def test_example_test_w_lf_only_energy_potential_limit(self):
         """
         Check validation and objective function value of
@@ -1523,7 +1523,6 @@
         :return:
         """
         scenario_name = "test_w_hydro_as_slice_candidate"
->>>>>>> 59b51b11
         self.validate_and_test_example_generic(scenario_name=scenario_name)
 
     @classmethod
