# Copyright 2016-2023 Blue Marble Analytics LLC.
#
# Licensed under the Apache License, Version 2.0 (the "License");
# you may not use this file except in compliance with the License.
# You may obtain a copy of the License at
#
#     http://www.apache.org/licenses/LICENSE-2.0
#
# Unless required by applicable law or agreed to in writing, software
# distributed under the License is distributed on an "AS IS" BASIS,
# WITHOUT WARRANTIES OR CONDITIONS OF ANY KIND, either express or implied.
# See the License for the specific language governing permissions and
# limitations under the License.

import ast
import csv
import logging
import multiprocessing
import os
import pandas as pd
import platform
import sqlite3
import unittest

from gridpath import run_end_to_end, run_scenario, validate_inputs
from db import create_database
from db.common_functions import connect_to_database
from db.utilities import port_csvs_to_db, scenario

# Change directory to 'gridpath' directory, as that's what run_scenario.py
# expects; the rest of the global variables are relative paths from there
os.chdir(os.path.join(os.path.dirname(__file__), "..", "gridpath"))
EXAMPLES_DIRECTORY = os.path.join("..", "examples")
DB_NAME = "unittest_examples"
DB_PATH = os.path.join("../db", "{}.db".format(DB_NAME))
DATA_DIRECTORY = "../db/data"
CSV_PATH = "../db//csvs_test_examples"
SCENARIOS_CSV = os.path.join(CSV_PATH, "scenarios.csv")
TEST_SCENARIOS_CSV = "../tests/test_data/test_scenario_objective_function_values.csv"

# Platform check
LINUX = True if platform.system() == "Linux" else False
MACOS = True if platform.system() == "Darwin" else False
WINDOWS = True if platform.system() == "Windows" else False


class TestExamples(unittest.TestCase):
    """ """

    df = pd.read_csv(TEST_SCENARIOS_CSV, delimiter=",")
    df.set_index("test_scenario", inplace=True)

    def assertDictAlmostEqual(self, d1, d2, msg=None, places=7):
        # check if both inputs are dicts
        self.assertIsInstance(d1, dict, "First argument is not a dictionary")
        self.assertIsInstance(d2, dict, "Second argument is not a dictionary")

        # check if both inputs have the same keys
        self.assertEqual(d1.keys(), d2.keys())

        # check each key
        for key, value in d1.items():
            if isinstance(value, dict):
                self.assertDictAlmostEqual(d1[key], d2[key], places=places, msg=msg)
            else:
                self.assertAlmostEqual(d1[key], d2[key], places=places, msg=msg)

    def check_validation(self, test):
        """
        Check that validate inputs runs without errors, and that there
        are no validation issues recorded in the status_validation table
        :return:
        """

        # Check that test validation runs without errors
        validate_inputs.main(["--database", DB_PATH, "--scenario", test, "--quiet"])

        # Check that no validation issues are recorded in the db for the test
        expected_validations = []

        conn = connect_to_database(
            db_path=DB_PATH, detect_types=sqlite3.PARSE_DECLTYPES
        )
        c = conn.cursor()
        validations = c.execute(
            """
            SELECT scenario_name FROM status_validation
            INNER JOIN
            (SELECT scenario_id, scenario_name FROM scenarios)
            USING (scenario_id)
            WHERE scenario_name = '{}'
            """.format(
                test
            )
        )
        actual_validations = validations.fetchall()

        self.assertListEqual(expected_validations, actual_validations)

    def run_and_check_objective(
        self, test, expected_objective, solver=None, parallel=1
    ):
        """

        :param test: str, name of the test example
        :param expected_objective: float or dict, expected objective
        :param parallel: int, set to a number > 1 to test
            parallelization functionality
        :return:
        """
        args_to_pass = [
            "--database",
            DB_PATH,
            "--scenario",
            test,
            "--scenario_location",
            EXAMPLES_DIRECTORY,
            # "--log",
            # "--write_solver_files_to_logs_dir",
            # "--keepfiles",
            # "--symbolic",
            "--n_parallel_get_inputs",
            str(parallel),
            "--n_parallel_solve",
            str(parallel),
            "--quiet",
            "--mute_solver_output",
            "--testing",
        ]
        if solver is not None:
            args_to_pass.append("--solver")
            args_to_pass.append(solver)

        actual_objective = run_end_to_end.main(args_to_pass)

        # Check if we have a multiprocessing manager
        # If so, convert the manager proxy dictionary to a simple dictionary
        # to avoid errors
        # Done via copies to avoid broken pipe error
        if hasattr(multiprocessing, "managers"):
            if isinstance(actual_objective, multiprocessing.managers.DictProxy):
                # Make a dictionary from a copy of the objective
                actual_objective_copy = dict(actual_objective.copy())
                for subproblem in actual_objective.keys():
                    # If we have stages, make a dictionary form a copy of the
                    # stage dictionary for each subproblem
                    if isinstance(
                        actual_objective[subproblem], multiprocessing.managers.DictProxy
                    ):
                        stage_dict_copy = dict(actual_objective_copy[subproblem].copy())
                        # Reset the stage dictionary to the new simple
                        # dictionary object
                        actual_objective_copy[subproblem] = stage_dict_copy
                # Reset the objective to the new dictionary object
                actual_objective = actual_objective_copy

        # Uncomment this to save new objective function values
        df = pd.read_csv(TEST_SCENARIOS_CSV, delimiter=",")
        df.set_index("test_scenario", inplace=True)
        # Set dtype to 'object' so that we can have floats and dictionaries
        # in the column
        df["actual_objective"] = df["actual_objective"].astype("object")
        df.at[test, "actual_objective"] = actual_objective
        df.to_csv(TEST_SCENARIOS_CSV, index=True)

        # Multi-subproblem and/or multi-stage scenarios return dict
        if isinstance(expected_objective, dict):
            self.assertDictAlmostEqual(expected_objective, actual_objective, places=1)
        # Otherwise, objective is a single value
        else:
            self.assertAlmostEqual(expected_objective, actual_objective, places=1)

    @classmethod
    def setUpClass(cls):
        """
        Set up the testing database
        :return:
        """

        if os.path.exists(DB_PATH):
            os.remove(DB_PATH)

        create_database.main(
            ["--database", DB_PATH, "--data_directory", DATA_DIRECTORY]
        )

        try:
            port_csvs_to_db.main(
                ["--database", DB_PATH, "--csv_location", CSV_PATH, "--quiet"]
            )
        except Exception as e:
            print(
                "Error encountered during population of testing database "
                "{}.db. Deleting database ...".format(DB_NAME)
            )
            logging.exception(e)
            os.remove(DB_PATH)

        try:
            scenario.main(
                ["--database", DB_PATH, "--csv_path", SCENARIOS_CSV, "--quiet"]
            )
        except Exception as e:
            print(
                "Error encountered during population of testing database "
                "{}.db. Deleting database ...".format(DB_NAME)
            )
            logging.exception(e)
            os.remove(DB_PATH)

    def validate_and_test_example_generic(
        self, scenario_name, solver=None, skip_validation=False
    ):
        # Use the expected objective column by default
        column_to_use = "expected_objective"
        if MACOS and not pd.isnull(
            self.df.loc[scenario_name]["expected_objective_darwin"]
        ):
            column_to_use = "expected_objective_darwin"
        if WINDOWS and not pd.isnull(
            self.df.loc[scenario_name]["expected_objective_windows"]
        ):
            column_to_use = "expected_objective_windows"

        # Evaluate the objective function as a literal (as it is in
        # dictionary format stored as string in the CSV)
        # This is now done for all scenarios, even if they have no iterations
        # or multiple subproblem/stages
        objective = ast.literal_eval(self.df.loc[scenario_name][column_to_use])
        if not skip_validation:
            self.check_validation(scenario_name)
        self.run_and_check_objective(
            test=scenario_name, solver=solver, expected_objective=objective
        )

    def test_example_test(self):
        """
        Check validation and objective function value of "test" example
        :return:
        """
        scenario_name = "test"
        self.validate_and_test_example_generic(scenario_name=scenario_name)

    def test_example_test_no_overgen_allowed(self):
        """
        Check validation and objective function value of
        "test_no_overgen_allowed" example
        :return:
        """

        scenario_name = "test_no_overgen_allowed"
        self.validate_and_test_example_generic(scenario_name=scenario_name)

    def test_example_test_new_build_storage(self):
        """
        Check validation and objective function value of
        "test_new_build_storage" example
        :return:
        """

        scenario_name = "test_new_build_storage"
        self.validate_and_test_example_generic(scenario_name=scenario_name)

    def test_example_test_new_binary_build_storage(self):
        """
        Check validation and objective function value of
        "test_new_binary_build_storage" example
        :return:
        """
        scenario_name = "test_new_binary_build_storage"
        self.validate_and_test_example_generic(scenario_name=scenario_name)

    def test_example_test_new_build_storage_cumulative_min_max(self):
        """
        Check validation and objective function value of
        "test_new_build_storage_cumulative_min_max" example
        :return:
        """
        scenario_name = "test_new_build_storage_cumulative_min_max"
        self.validate_and_test_example_generic(scenario_name=scenario_name)

    def test_example_test_no_reserves(self):
        """
        Check validation and objective function value of
        "test_no_reserves" example
        :return:
        """
        scenario_name = "test_no_reserves"
        self.validate_and_test_example_generic(scenario_name=scenario_name)

    def test_example_test_w_hydro(self):
        """
        Check validation and objective function value of "test_w_hydro" example
        :return:
        """
        scenario_name = "test_w_hydro"
        self.validate_and_test_example_generic(scenario_name=scenario_name)

    def test_example_test_w_storage(self):
        """
        Check validation and objective function value of "test_w_storage" example
        :return:
        """
        scenario_name = "test_w_storage"
        self.validate_and_test_example_generic(scenario_name=scenario_name)

    def test_example_2horizons(self):
        """
        Check validation and objective function value of "2horizons" example
        :return:
        """
        scenario_name = "2horizons"
        self.validate_and_test_example_generic(scenario_name=scenario_name)

    def test_example_2horizons_w_hydro(self):
        """
        Check validation and objective function value of
        "2horizons_w_hydro" example
        :return:
        """
        scenario_name = "2horizons_w_hydro"
        self.validate_and_test_example_generic(scenario_name=scenario_name)

    def test_example_2horizons_w_hydro_and_nuclear_binary_availability(self):
        """
        Check validation and objective function value of
        "2horizons_w_hydro_and_nuclear_binary_availability" example

        NOTE: the objective function for this example is lower than that for
        the '2horizons_w_hydro' example because of the unrealistically high
        relative heat rate of the 'Nuclear' project relative to the gas
        projects; allowing binary availability for a must-run project
        actually allows lower-cost power when the nuclear plant is
        unavailable. We should probably re-think this example as part of a
        future more general revamp of the examples.

        :return:
        """
        scenario_name = "2horizons_w_hydro_and_nuclear_binary_availability"
        self.validate_and_test_example_generic(scenario_name=scenario_name)

    def test_example_2horizons_w_hydro_w_balancing_types(self):
        """
        Check validation and objective function value of
        "2horizons_w_hydro_w_balancing_types" example. The objective
        function of this example should be lower than that of the
        '2horizons_w_hydro' example, as the average hydro budget is the
        same across all timepoints, but the hydro balancing horizon is now
        longer.
        :return:
        """
        scenario_name = "2horizons_w_hydro_w_balancing_types"
        self.validate_and_test_example_generic(scenario_name=scenario_name)

    def test_example_2periods(self):
        """
        Check validation and objective function value of "2periods" example
        :return:
        """
        scenario_name = "2periods"
        self.validate_and_test_example_generic(scenario_name=scenario_name)

    def test_example_2periods_new_build(self):
        """
        Check validation and objective function value of "2periods_new_build" example
        """
        scenario_name = "2periods_new_build"
        self.validate_and_test_example_generic(scenario_name=scenario_name)

    def test_example_2periods_new_build_2zones(self):
        """
        Check validation and objective function value of
        "2periods_new_build_2zones" example
        :return:
        """
        scenario_name = "2periods_new_build_2zones"
        self.validate_and_test_example_generic(scenario_name=scenario_name)

    def test_example_2periods_new_build_2zones_new_build_transmission(self):
        """
        Check validation and objective function value of
        "2periods_new_build_2zones_new_build_transmission" example
        :return:
        """
        scenario_name = "2periods_new_build_2zones_new_build_transmission"
        self.validate_and_test_example_generic(scenario_name=scenario_name)

    def test_example_2periods_new_build_2zones_singleBA(self):
        """
        Check validation and objective function value of
        "2periods_new_build_2zones_singleBA"
        example
        :return:
        """
        scenario_name = "2periods_new_build_2zones_singleBA"
        self.validate_and_test_example_generic(scenario_name=scenario_name)

    def test_example_2periods_new_build_2zones_transmission(self):
        """
        Check validation and objective function value of
        "2periods_new_build_2zones_transmission" example
        :return:
        """
        scenario_name = "2periods_new_build_2zones_transmission"
        self.validate_and_test_example_generic(scenario_name=scenario_name)

    def test_example_2periods_new_build_2zones_transmission_w_losses(self):
        """
        Check validation and objective function value of
        "2periods_new_build_2zones_transmission_w_losses" example
        :return:
        """
        scenario_name = "2periods_new_build_2zones_transmission_w_losses"
        self.validate_and_test_example_generic(scenario_name=scenario_name)

    def test_example_2periods_new_build_2zones_transmission_w_losses_opp_dir(self):
        """
        Check validation and objective function value of
        "2periods_new_build_2zones_transmission_w_losses_opp_dir" example

        Note: this should be the same as the objective function for
        2periods_new_build_2zones_transmission_w_losses
        :return:
        """
        scenario_name = "2periods_new_build_2zones_transmission_w_losses_opp_dir"
        self.validate_and_test_example_generic(scenario_name=scenario_name)

    def test_example_2periods_new_build_rps(self):
        """
        Check validation and objective function value of
        "2periods_new_build_rps" example
        :return:
        """
        scenario_name = "2periods_new_build_rps"
        self.validate_and_test_example_generic(scenario_name=scenario_name)

    def test_example_2periods_new_build_rps_percent_target(self):
        """
        Check objective function value of
        "2periods_new_build_rps_percent_target" example
        This example should have the same objective function as
        test_example_2periods_new_build_rps, as its target is the same,
        but specified as percentage of load.
        :return:
        """
        scenario_name = "2periods_new_build_rps_percent_target"
        self.validate_and_test_example_generic(scenario_name=scenario_name)

    def test_example_2periods_new_build_cumulative_min_max(self):
        """
        Check validation and objective function value of
        "2periods_new_build_cumulative_min_max" example
        :return:
        """
        scenario_name = "2periods_new_build_cumulative_min_max"
        self.validate_and_test_example_generic(scenario_name=scenario_name)

    def test_example_single_stage_prod_cost(self):
        """
        Check validation and objective function values of
        "single_stage_prod_cost" example
        :return:
        """
        scenario_name = "single_stage_prod_cost"
        self.validate_and_test_example_generic(scenario_name=scenario_name)

    def test_example_single_stage_prod_cost_linked_subproblems(self):
        """
        Check objective function values of
        "single_stage_prod_cost_linked_subproblems" example
        :return:
        """
        scenario_name = "single_stage_prod_cost_linked_subproblems"
        self.validate_and_test_example_generic(scenario_name=scenario_name)

    def test_example_single_stage_prod_cost_linked_subproblems_w_hydro(self):
        """
        Check objective function values of
        "single_stage_prod_cost_linked_subproblems" example
        :return:
        """
        scenario_name = "single_stage_prod_cost_linked_subproblems_w_hydro"
        self.validate_and_test_example_generic(scenario_name=scenario_name)

    def test_example_multi_stage_prod_cost(self):
        """
        Check validation and objective function values of
        "multi_stage_prod_cost" example
        :return:
        """
        scenario_name = "multi_stage_prod_cost"
        self.validate_and_test_example_generic(scenario_name=scenario_name)

    def test_example_single_stage_prod_cost_cycle_select(self):
        """
        Check validation and objective function values of
        "single_stage_prod_cost_cycle_select" example. This example is the same as
        single_stage_prod_cost but the Coal and Gas_CCGT plants have mutually
        exclusive commitment in this example.
        """
        scenario_name = "single_stage_prod_cost_cycle_select"
        self.validate_and_test_example_generic(scenario_name=scenario_name)

    def test_example_multi_stage_prod_cost_parallel(self):
        """
        Check "multi_stage_prod_cost" example running subproblems in parallel
        (getting inputs and optimization)
        :return:
        """
        run_end_to_end.main(
            [
                "--database",
                DB_PATH,
                "--scenario",
                "multi_stage_prod_cost",
                "--scenario_location",
                EXAMPLES_DIRECTORY,
                # "--log",
                # "--write_solver_files_to_logs_dir",
                # "--keepfiles",
                # "--symbolic",
                "--n_parallel_get_inputs",
                "3",
                "--n_parallel_solve",
                "3",
                "--quiet",
                "--mute_solver_output",
                "--testing",
            ]
        )

    def test_example_multi_stage_prod_cost_w_hydro(self):
        """
        Check validation and objective function values of
        "multi_stage_prod_cost_w_hydro"
        example
        :return:
        """
        scenario_name = "multi_stage_prod_cost_w_hydro"
        self.validate_and_test_example_generic(scenario_name=scenario_name)

    def test_example_multi_stage_prod_cost_linked_subproblems(self):
        """
        Check validation and objective function values of
        "multi_stage_prod_cost_linked_subproblems" example
        :return:
        """
        scenario_name = "multi_stage_prod_cost_linked_subproblems"
        self.validate_and_test_example_generic(scenario_name=scenario_name)

    def test_example_2periods_gen_lin_econ_retirement(self):
        """
        Check validation and objective function value of
        "2periods_gen_lin_econ_retirement"
        example
        :return:
        """
        scenario_name = "2periods_gen_lin_econ_retirement"
        self.validate_and_test_example_generic(scenario_name=scenario_name)

    def test_example_2periods_gen_bin_econ_retirement(self):
        """
        Check validation and objective function value of
        "2periods_gen_bin_econ_retirement"
        example
        :return:
        """
        scenario_name = "2periods_gen_bin_econ_retirement"
        self.validate_and_test_example_generic(scenario_name=scenario_name)

    def test_example_variable_gen_reserves(self):
        """
        Check validation and objective function value of
        "variable_gen_reserves"
        example; this example requires a non-linear solver
        :return:
        """
        scenario_name = "test_variable_gen_reserves"
        self.validate_and_test_example_generic(scenario_name=scenario_name)

    def test_example_2periods_new_build_rps_variable_reserves(self):
        """
        Check validation and objective function value of
        "2periods_new_build_rps_variable_reserves" example
        :return:
        """
        scenario_name = "2periods_new_build_rps_variable_reserves"
        self.validate_and_test_example_generic(scenario_name=scenario_name)

    def test_example_2periods_new_build_rps_variable_reserves_subhourly_adj(self):
        """
        Check validation and objective function value of
        "2periods_new_build_rps_variable_reserves_subhourly_adj" example
        :return:
        """
        scenario_name = "2periods_new_build_rps_variable_reserves_subhourly_adj"
        self.validate_and_test_example_generic(scenario_name=scenario_name)

    def test_example_test_ramp_up_constraints(self):
        """
        Check validation and objective function value of
        "test_ramp_up_constraints" example
        :return:
        """
        scenario_name = "test_ramp_up_constraints"
        self.validate_and_test_example_generic(scenario_name=scenario_name)

    def test_example_test_ramp_up_and_down_constraints(self):
        """
        Check validation and objective function value of
        "test_ramp_up_and_down_constraints"
        example;
        :return:
        """
        scenario_name = "test_ramp_up_and_down_constraints"
        self.validate_and_test_example_generic(scenario_name=scenario_name)

    def test_example_2periods_new_build_rps_w_rps_ineligible_storage(self):
        """
        Check validation and objective function value of
        "2periods_new_build_rps_w_rps_ineligible_storage" example
        :return:
        """
        scenario_name = "2periods_new_build_rps_w_rps_ineligible_storage"
        self.validate_and_test_example_generic(scenario_name=scenario_name)

    def test_example_2periods_new_build_rps_w_rps_eligible_storage(self):
        """
        Check validation and objective function value of
        "2periods_new_build_rps_w_rps_eligible_storage" example
        :return:
        """
        scenario_name = "2periods_new_build_rps_w_rps_eligible_storage"
        self.validate_and_test_example_generic(scenario_name=scenario_name)

    def test_example_test_new_solar(self):
        """
        Check validation and objective function value of
        "test_new_solar" example
        :return:
        """
        scenario_name = "test_new_solar"
        self.validate_and_test_example_generic(scenario_name=scenario_name)

    def test_example_test_new_binary_solar(self):
        """
        Check validation and objective function value of
        "test_new_binary_solar" example
        :return:
        """
        scenario_name = "test_new_binary_solar"
        self.validate_and_test_example_generic(scenario_name=scenario_name)

    def test_example_test_new_solar_carbon_cap(self):
        """
        Check validation and objective function value of
        "test_new_solar_carbon_cap" example
        :return:
        """
        scenario_name = "test_new_solar_carbon_cap"
        self.validate_and_test_example_generic(scenario_name=scenario_name)

    def test_example_test_new_solar_carbon_cap_2zones_tx(self):
        """
        Check validation and objective function value of
        "test_new_solar_carbon_cap_2zones_tx" example
        :return:
        """
        scenario_name = "test_new_solar_carbon_cap_2zones_tx"
        self.validate_and_test_example_generic(scenario_name=scenario_name)

    def test_example_test_new_solar_carbon_cap_2zones_dont_count_tx(self):
        """
        Check validation and objective function value of
        "test_new_solar_carbon_cap_2zones_dont_count_tx" example
        :return:
        """
        scenario_name = "test_new_solar_carbon_cap_2zones_dont_count_tx"
        self.validate_and_test_example_generic(scenario_name=scenario_name)

    def test_example_test_new_solar_carbon_tax(self):
        """
        Check validation and objective function value of
        "test_new_solar_carbon_tax" example
        :return:
        """
        scenario_name = "test_new_solar_carbon_tax"
        self.validate_and_test_example_generic(scenario_name=scenario_name)

    def test_example_2periods_new_build_simple_prm(self):
        """
        Check validation and objective function value of
        "2periods_new_build_simple_prm"
        example
        :return:
        """
        scenario_name = "2periods_new_build_simple_prm"
        self.validate_and_test_example_generic(scenario_name=scenario_name)

    def test_example_2periods_new_build_simple_prm_w_energy_only(self):
        """
        Check validation and objective function value of
        "2periods_new_build_simple_prm"
        example
        :return:
        """
        scenario_name = "2periods_new_build_simple_prm_w_energy_only"
        self.validate_and_test_example_generic(scenario_name=scenario_name)

    def test_example_2periods_new_build_simple_prm_w_energy_only_deliv_cap_limit(self):
        """
        Check validation and objective function value of
        "2periods_new_build_simple_prm"
        example
        :return:
        """
        scenario_name = "2periods_new_build_simple_prm_w_energy_only_deliv_cap_limit"
        self.validate_and_test_example_generic(scenario_name=scenario_name)

    def test_example_2periods_new_build_local_capacity(self):
        """
        Check validation and objective function value of
        "2periods_new_build_local_capacity"
        example
        :return:
        """
        scenario_name = "2periods_new_build_local_capacity"
        self.validate_and_test_example_generic(scenario_name=scenario_name)

    def test_example_test_tx_dcopf(self):
        """
        Check validation and objective function value of
        "test_tx_dcopf" example
        :return:
        """
        scenario_name = "test_tx_dcopf"
        self.validate_and_test_example_generic(scenario_name=scenario_name)

    def test_example_test_tx_simple(self):
        """
        Check validation and objective function value of
        "test_tx_simple" example
        :return:
        """
        scenario_name = "test_tx_simple"
        self.validate_and_test_example_generic(scenario_name=scenario_name)

    def test_example_test_startup_shutdown_rates(self):
        """
        Check validation and objective function value of
        "test_startup_shutdown_rates"
        example
        :return:
        """
        scenario_name = "test_startup_shutdown_rates"
        self.validate_and_test_example_generic(scenario_name=scenario_name)

    def test_no_fuels(self):
        """
        Check validation and objective function value of "test_no_fuels"
        example
        :return:
        """
        scenario_name = "test_no_fuels"
        self.validate_and_test_example_generic(scenario_name=scenario_name)

    def test_variable_om_curves(self):
        """
        Check validation and objective function value of
        "test_variable_om_curves"
        example
        :return:
        """
        scenario_name = "test_variable_om_curves"
        self.validate_and_test_example_generic(scenario_name=scenario_name)

    def test_aux_cons(self):
        """
        Check validation and objective function value of
        "test_aux_cons" example

        Note: the objective function value is lower than that for the "test"
        example because the auxiliary consumption results in less
        overgeneration and therefore lower overgeneration penalty.
        """
        scenario_name = "test_aux_cons"
        self.validate_and_test_example_generic(scenario_name=scenario_name)

    def test_example_test_w_lf_down_percent_req(self):
        """
        Check validation and objective function value of
        "test_w_lf_down_percent_req" example
        :return:
        """
        scenario_name = "test_w_lf_down_percent_req"
        self.validate_and_test_example_generic(scenario_name=scenario_name)

    def test_example_2periods_new_build_capgroups(self):
        """
        Check validation and objective function value of "2periods_new_build" example
        """
        scenario_name = "2periods_new_build_capgroups"
        self.validate_and_test_example_generic(scenario_name=scenario_name)

    def test_example_test_markets(self):
        """
        Check validation and objective function value of "test" example
        :return:
        """
        scenario_name = "test_markets"
        self.validate_and_test_example_generic(scenario_name=scenario_name)

    def test_example_2periods_new_build_horizon_energy_target(self):
        """
        Check validation and objective function value of
        "test_example_2periods_new_build_horizon_energy_target" example
        :return:
        """
        scenario_name = "2periods_new_build_horizon_energy_target"
        self.validate_and_test_example_generic(scenario_name=scenario_name)

    def test_example_2periods_new_build_horizon_energy_target_halfyear(self):
        """
        Check validation and objective function value of
        "2periods_new_build_horizon_energy_target_halfyear" example
        :return:
        """
        scenario_name = "2periods_new_build_horizon_energy_target_halfyear"
        self.validate_and_test_example_generic(scenario_name=scenario_name)

    def test_example_test_new_build_gen_var_stor_hyb(self):
        """
        Check validation and objective function value of
        "2periods_new_build_horizon_energy_target_halfyear" example
        :return:
        """
        scenario_name = "test_new_build_gen_var_stor_hyb"
        self.validate_and_test_example_generic(scenario_name=scenario_name)

    def test_example_test_carbon_tax_allowance(self):
        """
        Check validation and objective function value of
        "test_carbon_tax_allowance" example
        :return:
        """
        scenario_name = "test_carbon_tax_allowance"
        self.validate_and_test_example_generic(scenario_name=scenario_name)

    def test_example_test_min_max_build_trans(self):
        """
        Check validation and objective function value of
        "test_min_max_build_trans" example
        :return:
        """
        scenario_name = "test_min_max_build_trans"
        self.validate_and_test_example_generic(scenario_name=scenario_name)

    def test_example_2periods_new_build_2zones_transmission_Tx1halfavail(self):
        """
        Check validation and objective function value of
        "2periods_new_build_2zones_transmission_Tx1halfavail" example
        :return:
        """
        scenario_name = "2periods_new_build_2zones_transmission_Tx1halfavail"
        self.validate_and_test_example_generic(scenario_name=scenario_name)

    def test_example_2periods_new_build_2zones_transmission_Tx1halfavailmonthly(self):
        """
        Check validation and objective function value of
        "2periods_new_build_2zones_transmission_Tx1halfavail" example
        :return:
        """
        scenario_name = "2periods_new_build_2zones_transmission_Tx1halfavailmonthly"
        self.validate_and_test_example_generic(scenario_name=scenario_name)

    def test_example_test_cheap_fuel_blend(self):
        """
        Check validation and objective function value of "test_cheap_fuel_blend" example
        :return:
        """
        scenario_name = "test_cheap_fuel_blend"
        self.validate_and_test_example_generic(scenario_name=scenario_name)

    def test_example_test_new_solar_carbon_cap_2zones_tx_low_carbon_fuel_blend(self):
        """
        Check validation and objective function value of
        "test_new_solar_carbon_cap_2zones_tx_low_carbon_fuel_blend" example
        :return:
        """
        scenario_name = "test_new_solar_carbon_cap_2zones_tx_low_carbon_fuel_blend"
        self.validate_and_test_example_generic(scenario_name=scenario_name)

    def test_example_test_cheap_fuel_blend_w_limit(self):
        """
        Check validation and objective function value of
        "test_cheap_fuel_blend_w_limit" example
        :return:
        """
        scenario_name = "test_cheap_fuel_blend_w_limit"
        self.validate_and_test_example_generic(scenario_name=scenario_name)

    def test_example_test_new_solar_fuel_burn_limit(self):
        """
        Check validation and objective function value of
        "test_new_solar_fuel_burn_limit" example. Inputs set up so that this should
        be the same as the "test_new_solar_carbon_cap" example.
        :return:
        """
        scenario_name = "test_new_solar_fuel_burn_limit"
        self.validate_and_test_example_generic(scenario_name=scenario_name)

    def test_example_test_new_solar_fuel_burn_limit_relative(self):
        """
        Check validation and objective function value of
        "test_new_solar_fuel_burn_limit_relative" example. Inputs set up so that this
        should be the same as the "test_new_solar_fuel_burn_limit" example.
        :return:
        """
        scenario_name = "test_new_solar_fuel_burn_limit_relative"
        self.validate_and_test_example_generic(scenario_name=scenario_name)

    def test_test_w_solver_options(self):
        """
        Check validation and objective function value of "test_w_solver_options" example
        :return:
        """
        scenario_name = "test_w_solver_options"
        self.validate_and_test_example_generic(scenario_name=scenario_name)

    def test_example_test_carbon_tax_allowance_with_different_fuel_groups(self):
        """
        Check validation and objective function value of
        "test_carbon_tax_allowance_with_different_fuel_groups" example
        :return:
        """
        scenario_name = "test_carbon_tax_allowance_with_different_fuel_groups"
        self.validate_and_test_example_generic(scenario_name=scenario_name)

    def test_performance_standard(self):
        """
        Check validation and objective function value of "test_performance_standard" example
        :return:
        """
        scenario_name = "test_performance_standard"
        self.validate_and_test_example_generic(scenario_name=scenario_name)

    def test_tx_flow(self):
        """
        Check validation and objective function value of
        "test_tx_flow" example
        :return:
        """
        scenario_name = "test_tx_flow"
        self.validate_and_test_example_generic(scenario_name=scenario_name)

    def test_example_test_new_solar_reserve_prj_contribution(self):
        """
        Check validation and objective function value of
        "test_reserve_prj_contribution" example.
        This example is based on "test_new_solar" with the only difference, the LF UP
        requirement ID
        :return:
        """
        scenario_name = "test_new_solar_reserve_prj_contribution"
        self.validate_and_test_example_generic(scenario_name=scenario_name)

    def test_test_new_solar_carbon_cap_2zones_tx_hydrogen_prod(self):
        """
        Check validation and objective function value of
        "test_reserve_prj_contribution" example.
        This example is based on "test_new_solar" with the only difference, the LF UP
        requirement ID
        :return:
        """
        scenario_name = "test_new_solar_carbon_cap_2zones_tx_hydrogen_prod"
        self.validate_and_test_example_generic(scenario_name=scenario_name)

    def test_test_new_solar_carbon_cap_2zones_tx_hydrogen_prod_new(self):
        """
        Check validation and objective function value of
        "test_reserve_prj_contribution" example.
        This example is based on "test_new_solar" with the only difference, the LF UP
        requirement ID
        :return:
        """
        scenario_name = "test_new_solar_carbon_cap_2zones_tx_hydrogen_prod_new"
        self.validate_and_test_example_generic(scenario_name=scenario_name)

    def test_example_test_new_solar_carbon_cap_dac(self):
        """
        Check validation and objective function value of
        "test_new_solar_carbon_cap_dac" example.

        Note that the same version of Cbc (v2.10.5) produces a slightly different
        objective function for this problem on Windows than on Mac.
        :return:
        """
        scenario_name = "test_new_solar_carbon_cap_dac"
        self.validate_and_test_example_generic(scenario_name=scenario_name)

    def test_example_test_cap_factor_limits(self):
        """
        Check validation and objective function value of "test" example
        :return:
        """
        scenario_name = "test_cap_factor_limits"
        self.validate_and_test_example_generic(scenario_name=scenario_name)

    def test_example_multi_stage_prod_cost_w_markets(self):
        """
        Check validation and objective function values of
        "multi_stage_prod_cost_w_markets" example
        :return:
        """
        scenario_name = "multi_stage_prod_cost_w_markets"
        self.validate_and_test_example_generic(scenario_name=scenario_name)

    def test_example_test_supplemental_firing(self):
        """
        Check validation and objective function value of "test_supplemental_firing" example
        :return:
        """
        scenario_name = "test_supplemental_firing"
        self.validate_and_test_example_generic(scenario_name=scenario_name)

    def test_example_test_tx_capacity_groups(self):
        """
        Check validation and objective function value of
        "test_tx_capacity_groups" example
        :return:
        """
        scenario_name = "test_tx_capacity_groups"
        self.validate_and_test_example_generic(scenario_name=scenario_name)

    def test_example_2periods_new_build_fin_lifetime(self):
        """
        Check validation and objective function value of
        "2periods_new_build_fin_lifetime" example. Same as "2periods_new_build" but
        with shorter financial lifetimes and some fixed costs. Cost is lower because
        the same payment is made fewer times.
        """
        scenario_name = "2periods_new_build_fin_lifetime"
        self.validate_and_test_example_generic(scenario_name=scenario_name)

    def test_example_2periods_new_build_cumulative_and_vintage_min_max(self):
        """
        Check validation and objective function value of
        "2periods_new_build_cumulative_and_vintage_min_max" example. It is the same
        as 2periods_new_build_cumulative_and_min_max but with a max in 2020 for the
        CCGT to force early build and a min on the CT in 2030 to force more build.

        :return:
        """
        scenario_name = "2periods_new_build_cumulative_and_vintage_min_max"
        self.validate_and_test_example_generic(scenario_name=scenario_name)

    def test_example_test_w_storage_w_soc_penalty(self):
        """
        Check validation and objective function value of "test_w_storage_w_soc_penalty"
        example
        :return:
        """
        scenario_name = "test_w_storage_w_soc_penalty"
        self.validate_and_test_example_generic(scenario_name=scenario_name)

    def test_example_test_w_storage_w_soc_last_tmp_penalty(self):
        """
        Check validation and objective function value of "test_w_storage_w_soc_penalty"
        example
        :return:
        """
        scenario_name = "test_w_storage_w_soc_last_tmp_penalty"
        self.validate_and_test_example_generic(scenario_name=scenario_name)

    def test_example_test_new_solar_itc(self):
        """
        Check validation and objective function value of
        "test_new_solar_itc" example
        :return:
        """
        scenario_name = "test_new_solar_itc"
        self.validate_and_test_example_generic(scenario_name=scenario_name)

    def test_example_test_new_build_storage_itc(self):
        """
        Check validation and objective function value of
        "test_new_build_storage" example
        :return:
        """
        scenario_name = "test_new_build_storage_itc"
        self.validate_and_test_example_generic(scenario_name=scenario_name)

    def test_example_2periods_new_build_simple_prm_2loadzones(self):
        """
        Check validation and objective function value of
        "2periods_new_build_simple_prm_2loadzones"
        example
        :return:
        """
        scenario_name = "2periods_new_build_simple_prm_2loadzones"
        self.validate_and_test_example_generic(scenario_name=scenario_name)

    def test_example_2periods_new_build_simple_prm_2loadzones_newtx_w_transfers(self):
        """
        Check validation and objective function value of
        "2periods_new_build_simple_prm_w_transfers"
        example
        :return:
        """
        scenario_name = "2periods_new_build_simple_prm_2loadzones_newtx_w_transfers"
        self.validate_and_test_example_generic(scenario_name=scenario_name)

    def test_example_2periods_new_build_simple_prm_2loadzones_newtx_w_transfers_w_costs(
        self,
    ):
        """
        Check validation and objective function value of
        "2periods_new_build_simple_prm_2loadzones_newtx_w_transfers_w_costs"
        example
        :return:
        """
        scenario_name = (
            "2periods_new_build_simple_prm_2loadzones_newtx_w_transfers_w_costs"
        )
        self.validate_and_test_example_generic(scenario_name=scenario_name)

    def test_example_test_w_flex_load(self):
        """
        Check validation and objective function value of "test_w_storage" example
        :return:
        """
        scenario_name = "test_w_flex_load"
        self.validate_and_test_example_generic(scenario_name=scenario_name)

    def test_example_test_new_solar_w_relative_capacity_instead_of_potential(self):
        """
        Check validation and objective function value of
        "test_new_solar" example
        :return:
        """
        scenario_name = "test_new_solar_w_relative_capacity_instead_of_potential"
        self.validate_and_test_example_generic(scenario_name=scenario_name)

    def test_example_2periods_new_build_2zones_transmission_w_hurdle_rates(self):
        """
        Check validation and objective function value of
        "2periods_new_build_2zones_transmission_w_hurdle_rates" example
        :return:
        """
        scenario_name = "2periods_new_build_2zones_transmission_w_hurdle_rates"
        self.validate_and_test_example_generic(scenario_name=scenario_name)

    def test_example_2periods_new_build_simple_prm_2loadzones_newtx_w_transfers_w_subsidies(
        self,
    ):
        """
        Check validation and objective function value of
        "test_new_solar" example
        :return:
        """
        scenario_name = (
            "2periods_new_build_simple_prm_2loadzones_newtx_w_transfers_w_subsidies"
        )
        self.validate_and_test_example_generic(scenario_name=scenario_name)

    def test_example_test_new_build_storage_itc_single_superperiod(self):
        """
        Check validation and objective function value of
        "test_new_build_storage_itc_single_superperiodself" example
        :return:
        """
        scenario_name = "test_new_build_storage_itc_single_superperiod"
        self.validate_and_test_example_generic(scenario_name=scenario_name)

    def test_incomplete_only(self):
        """
        Check that the "incomplete only" functionality works with no errors.
        :return:
        """
        actual_objective = run_scenario.main(
            [
                "--scenario",
                "test",
                "--scenario_location",
                EXAMPLES_DIRECTORY,
                "--quiet",
                "--mute_solver_output",
                "--incomplete_only",
            ]
        )

    def test_example_test_w_storage_starting_soc(self):
        """
        Check validation and objective function value of
        "test_w_storage_starting_soc" example
        :return:
        """
        scenario_name = "test_w_storage_starting_soc"
        self.validate_and_test_example_generic(scenario_name=scenario_name)

    def test_example_test_w_nonfuel_emissions(self):
        """
        Check validation and objective function value of "test" example
        :return:
        """
        scenario_name = "test_w_nonfuel_emissions"
        self.validate_and_test_example_generic(scenario_name=scenario_name)

    def test_example_test_new_solar_carbon_credits(self):
        """
        Check validation and objective function value of
        "test_new_solar_carbon_credits" example
        :return:
        """
        scenario_name = "test_new_solar_carbon_credits"
        self.validate_and_test_example_generic(scenario_name=scenario_name)

    def test_performance_standard_carbon_credits(self):
        """
        Check validation and objective function value of "test_performance_standard" example
        :return:
        """
        scenario_name = "test_performance_standard_carbon_credits"
        self.validate_and_test_example_generic(scenario_name=scenario_name)

    def test_example_test_new_solar_carbon_tax_w_carbon_credits(self):
        """
        Check validation and objective function value of
        "test_new_solar_carbon_tax_w_carbon_credits" example
        :return:
        """
        scenario_name = "test_new_solar_carbon_tax_w_carbon_credits"
        self.validate_and_test_example_generic(scenario_name=scenario_name)

    def test_example_test_new_solar_carbon_credits_w_sell(self):
        """
        Check validation and objective function value of
        "test_new_solar_carbon_credits_w_sell" example
        The carbon credit price must be set higher than the cost of USE in this
        example to incentivize the project to not run and generate credits.
        :return:
        """
        scenario_name = "test_new_solar_carbon_credits_w_sell"
        self.validate_and_test_example_generic(scenario_name=scenario_name)

    def test_test_performance_standard_carbon_credits_w_cap_no_credits_mapping(self):
        """
        Check validation and objective function value of
        "test_performance_standard_carbon_credits_w_cap_no_credits_mapping" example
        :return:
        """
        scenario_name = (
            "test_performance_standard_carbon_credits_w_cap_no_credits_mapping"
        )
        self.validate_and_test_example_generic(scenario_name=scenario_name)

    def test_test_new_solar_carbon_credits_w_buy(self):
        """
        Check validation and objective function value of "test_new_solar_carbon_credits_w_buy" example
        :return:
        """
        scenario_name = "test_new_solar_carbon_credits_w_buy"
        self.validate_and_test_example_generic(scenario_name=scenario_name)

    def test_test_new_solar_carbon_credits_w_buy_and_sell(self):
        """
        Check validation and objective function value of "test_new_solar_carbon_credits_w_buy_and_sell" example
        :return:
        """
        scenario_name = "test_new_solar_carbon_credits_w_buy_and_sell"
        self.validate_and_test_example_generic(scenario_name=scenario_name)

    def test_example_single_stage_prod_cost_w_spinup_lookahead(self):
        """
        Check validation and objective function values of
        "single_stage_prod_cost_w_spinup_lookahead" example
        :return:
        """
        scenario_name = "single_stage_prod_cost_w_spinup_lookahead"
        self.validate_and_test_example_generic(scenario_name=scenario_name)

    def test_example_test_tx_targets_max(self):
        """
        Check validation and objective function value of
        "test_example_test_tx_targets_max"
        example
        :return:
        """
        scenario_name = "test_tx_targets_max"
        self.validate_and_test_example_generic(scenario_name=scenario_name)

    def test_example_ra_toolkit_monte_carlo(self):
        """
        Check validation and objective function values of
        "ra_toolkit_monte_carlo" example
        :return:
        """
        scenario_name = "ra_toolkit_monte_carlo"
        self.validate_and_test_example_generic(
            scenario_name=scenario_name, skip_validation=True
        )

    def test_example_ra_toolkit_sync(self):
        """
        Check validation and objective function values of
        "ra_toolkit_sync" example
        :return:
        """
        scenario_name = "ra_toolkit_sync"
        self.validate_and_test_example_generic(
            scenario_name=scenario_name, skip_validation=True
        )

    def test_example_2periods_nuclear_var_cost_by_period_same(self):
        """
        Check validation and objective function value of "2periods_nuclear_var_cost_by_period_same" example
        :return:
        """
        scenario_name = "2periods_nuclear_var_cost_by_period_same"
        self.validate_and_test_example_generic(scenario_name=scenario_name)

    def test_example_2periods_nuclear_var_cost_by_period_diff(self):
        """
        Check validation and objective function value of
        "2periods_nuclear_var_cost_by_period_diff" example
        :return:
        """
        scenario_name = "2periods_nuclear_var_cost_by_period_diff"
        self.validate_and_test_example_generic(scenario_name=scenario_name)

    def test_example_ra_toolkit_sync_single_year(self):
        """
        Check validation and objective function values of
        "ra_toolkit_sync_single_year" example
        :return:
        """
        scenario_name = "ra_toolkit_sync_single_year"
        self.validate_and_test_example_generic(
            scenario_name=scenario_name, skip_validation=True
        )

    def test_test_performance_standard_power(self):
        """
        Check validation and objective function values of "test_performance_standard_power" example
        :return:
        """
        scenario_name = "test_performance_standard_power"
        self.validate_and_test_example_generic(scenario_name=scenario_name)

    def test_test_performance_standard_both(self):
        """
        Check validation and objective function values of "test_performance_standard_both" example
        :return:
        """
        scenario_name = "test_performance_standard_both"
        self.validate_and_test_example_generic(scenario_name=scenario_name)

    def test_test_new_instantaneous_penetration(self):
        """
        Check validation and objective function value of "test_new_instantaneous_penetration" example
        :return:
        """

        scenario_name = "test_new_instantaneous_penetration"
        self.validate_and_test_example_generic(scenario_name=scenario_name)

    def test_hydro_system_exog_elev(self):
        """
        Check validation and objective function value of "hydro_system" example
        :return:
        """

        scenario_name = "hydro_system_exog_elev"
        self.validate_and_test_example_generic(scenario_name=scenario_name)

    def test_hydro_system_exog_elev_w_travel_time(self):
        """
        Check validation and objective function value of "hydro_system" example
        :return:
        """

        scenario_name = "hydro_system_exog_elev_w_travel_time"
        self.validate_and_test_example_generic(scenario_name=scenario_name)

    def test_test_tx_flow_w_simflow(self):
        """
        Check validation and objective function value of "test_tx_flow_w_simflow" example
        :return:
        """

        scenario_name = "test_tx_flow_w_simflow"
        self.validate_and_test_example_generic(scenario_name=scenario_name)

<<<<<<< HEAD
    def test_example_2periods_new_build_2zones_loadcomponents(self):
        """
        Check validation and objective function value of
        "2periods_new_build_2zones_loadcomponents" example
        :return:
        """
        scenario_name = "2periods_new_build_2zones_loadcomponents"
        self.validate_and_test_example_generic(scenario_name=scenario_name)
=======
    def test_example_ra_toolkit_sync_single_year_w_hydro_instead_of_weather_profile(
        self,
    ):
        """
        Check validation and objective function values of
        "ra_toolkit_sync_single_year_w_hydro_instead_of_weather_profile" example
        :return:
        """
        scenario_name = "ra_toolkit_sync_single_year_w_hydro_instead_of_weather_profile"
        self.validate_and_test_example_generic(
            scenario_name=scenario_name, skip_validation=True
        )
>>>>>>> efa08927

    @classmethod
    def tearDownClass(cls):
        os.remove(DB_PATH)
        for temp_file_ext in ["-shm", "-wal"]:
            temp_file = "{}{}".format(DB_PATH, temp_file_ext)
            if os.path.exists(temp_file):
                os.remove(temp_file)


if __name__ == "__main__":
    unittest.main()<|MERGE_RESOLUTION|>--- conflicted
+++ resolved
@@ -1391,16 +1391,6 @@
         scenario_name = "test_tx_flow_w_simflow"
         self.validate_and_test_example_generic(scenario_name=scenario_name)
 
-<<<<<<< HEAD
-    def test_example_2periods_new_build_2zones_loadcomponents(self):
-        """
-        Check validation and objective function value of
-        "2periods_new_build_2zones_loadcomponents" example
-        :return:
-        """
-        scenario_name = "2periods_new_build_2zones_loadcomponents"
-        self.validate_and_test_example_generic(scenario_name=scenario_name)
-=======
     def test_example_ra_toolkit_sync_single_year_w_hydro_instead_of_weather_profile(
         self,
     ):
@@ -1413,7 +1403,15 @@
         self.validate_and_test_example_generic(
             scenario_name=scenario_name, skip_validation=True
         )
->>>>>>> efa08927
+
+    def test_example_2periods_new_build_2zones_loadcomponents(self):
+        """
+        Check validation and objective function value of
+        "2periods_new_build_2zones_loadcomponents" example
+        :return:
+        """
+        scenario_name = "2periods_new_build_2zones_loadcomponents"
+        self.validate_and_test_example_generic(scenario_name=scenario_name)
 
     @classmethod
     def tearDownClass(cls):
