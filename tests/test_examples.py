# Copyright 2016-2023 Blue Marble Analytics LLC.
#
# Licensed under the Apache License, Version 2.0 (the "License");
# you may not use this file except in compliance with the License.
# You may obtain a copy of the License at
#
#     http://www.apache.org/licenses/LICENSE-2.0
#
# Unless required by applicable law or agreed to in writing, software
# distributed under the License is distributed on an "AS IS" BASIS,
# WITHOUT WARRANTIES OR CONDITIONS OF ANY KIND, either express or implied.
# See the License for the specific language governing permissions and
# limitations under the License.

import ast
import csv
import logging
import multiprocessing
import os
import pandas as pd
import platform
import sqlite3
import unittest

from gridpath import run_end_to_end, run_scenario, validate_inputs
from db import create_database
from db.common_functions import connect_to_database
from db.utilities import port_csvs_to_db, scenario

# Change directory to 'gridpath' directory, as that's what run_scenario.py
# expects; the rest of the global variables are relative paths from there
os.chdir(os.path.join(os.path.dirname(__file__), "..", "gridpath"))
EXAMPLES_DIRECTORY = os.path.join("..", "examples")
DB_NAME = "unittest_examples"
DB_PATH = os.path.join("../db", "{}.db".format(DB_NAME))
CSV_PATH = "../db//csvs_test_examples"
SCENARIOS_CSV = os.path.join(CSV_PATH, "scenarios.csv")
TEST_SCENARIOS_CSV = "../tests/test_data/test_scenario_objective_function_values.csv"

# Travis CI VM machines run on Ubuntu 16.04.7 LTS, which has an older
# version of Cbc only (2.8.12) and gives slightly different results for some
# tests
UBUNTU_16 = (
    True
    if (platform.system() == "Linux" and platform.release() == "4.15.0-1098-gcp")
    else False
)

# Windows check
WINDOWS = True if os.name == "nt" else False


class TestExamples(unittest.TestCase):
    """ """

    df = pd.read_csv(TEST_SCENARIOS_CSV, delimiter=",")
    df.set_index("test_scenario", inplace=True)

    def assertDictAlmostEqual(self, d1, d2, msg=None, places=7):
        # check if both inputs are dicts
        self.assertIsInstance(d1, dict, "First argument is not a dictionary")
        self.assertIsInstance(d2, dict, "Second argument is not a dictionary")

        # check if both inputs have the same keys
        self.assertEqual(d1.keys(), d2.keys())

        # check each key
        for key, value in d1.items():
            if isinstance(value, dict):
                self.assertDictAlmostEqual(d1[key], d2[key], places=places, msg=msg)
            else:
                self.assertAlmostEqual(d1[key], d2[key], places=places, msg=msg)

    def check_validation(self, test):
        """
        Check that validate inputs runs without errors, and that there
        are no validation issues recorded in the status_validation table
        :return:
        """

        # Check that test validation runs without errors
        validate_inputs.main(["--database", DB_PATH, "--scenario", test, "--quiet"])

        # Check that no validation issues are recorded in the db for the test
        expected_validations = []

        conn = connect_to_database(
            db_path=DB_PATH, detect_types=sqlite3.PARSE_DECLTYPES
        )
        c = conn.cursor()
        validations = c.execute(
            """
            SELECT scenario_name FROM status_validation
            INNER JOIN
            (SELECT scenario_id, scenario_name FROM scenarios)
            USING (scenario_id)
            WHERE scenario_name = '{}'
            """.format(
                test
            )
        )
        actual_validations = validations.fetchall()

        self.assertListEqual(expected_validations, actual_validations)

    def run_and_check_objective(self, test, expected_objective, parallel=1):
        """

        :param test: str, name of the test example
        :param expected_objective: float or dict, expected objective
        :param parallel: int, set to a number > 1 to test
            parallelization functionality
        :return:
        """

        actual_objective = run_end_to_end.main(
            [
                "--database",
                DB_PATH,
                "--scenario",
                test,
                "--scenario_location",
                EXAMPLES_DIRECTORY,
                # "--log",
                # "--write_solver_files_to_logs_dir",
                # "--keepfiles",
                # "--symbolic",
                "--n_parallel_get_inputs",
                str(parallel),
                "--n_parallel_solve",
                str(parallel),
                "--quiet",
                "--mute_solver_output",
                "--testing",
            ]
        )

        # Check if we have a multiprocessing manager
        # If so, convert the manager proxy dictionary to a simple dictionary
        # to avoid errors
        # Done via copies to avoid broken pipe error
        if hasattr(multiprocessing, "managers"):
            if isinstance(actual_objective, multiprocessing.managers.DictProxy):
                # Make a dictionary from a copy of the objective
                actual_objective_copy = dict(actual_objective.copy())
                for subproblem in actual_objective.keys():
                    # If we have stages, make a dictionary form a copy of the
                    # stage dictionary for each subproblem
                    if isinstance(
                        actual_objective[subproblem], multiprocessing.managers.DictProxy
                    ):
                        stage_dict_copy = dict(actual_objective_copy[subproblem].copy())
                        # Reset the stage dictionary to the new simple
                        # dictionary object
                        actual_objective_copy[subproblem] = stage_dict_copy
                # Reset the objective to the new dictionary object
                actual_objective = actual_objective_copy

        # Uncomment this to save new objective function values
        df = pd.read_csv(TEST_SCENARIOS_CSV, delimiter=",")
        df.set_index("test_scenario", inplace=True)
        # Set dtype to 'object' so that we can have floats and dictionaries
        # in the column
        df["actual_objective"] = df["actual_objective"].astype("object")
        df.at[test, "actual_objective"] = actual_objective
        df.to_csv(TEST_SCENARIOS_CSV, index=True)

        # Multi-subproblem and/or multi-stage scenarios return dict
        if isinstance(expected_objective, dict):
            self.assertDictAlmostEqual(expected_objective, actual_objective, places=1)
        # Otherwise, objective is a single value
        else:
            self.assertAlmostEqual(expected_objective, actual_objective, places=1)

    @classmethod
    def setUpClass(cls):
        """
        Set up the testing database
        :return:
        """

        if os.path.exists(DB_PATH):
            os.remove(DB_PATH)

        create_database.main(["--database", DB_PATH])

        try:
            port_csvs_to_db.main(
                ["--database", DB_PATH, "--csv_location", CSV_PATH, "--quiet"]
            )
        except Exception as e:
            print(
                "Error encountered during population of testing database "
                "{}.db. Deleting database ...".format(DB_NAME)
            )
            logging.exception(e)
            os.remove(DB_PATH)

        try:
            scenario.main(
                ["--database", DB_PATH, "--csv_path", SCENARIOS_CSV, "--quiet"]
            )
        except Exception as e:
            print(
                "Error encountered during population of testing database "
                "{}.db. Deleting database ...".format(DB_NAME)
            )
            logging.exception(e)
            os.remove(DB_PATH)

    def validate_and_test_example_generic(self, scenario_name, literal=False):
        # For multi-subproblem and multi-stage problems, we need to evaluate
        # the objective function as a literal (as it is in dictionary format
        # stored as string in the CSV)
        # For the rest of the problems, convert the objective function value
        # from string to floating point data type
        if literal:
            objective = ast.literal_eval(
                self.df.loc[scenario_name]["expected_objective"]
            )
        else:
            objective = float(self.df.loc[scenario_name]["expected_objective"])
        self.check_validation(scenario_name)
        self.run_and_check_objective(scenario_name, objective)

    def test_example_test(self):
        """
        Check validation and objective function value of "test" example
        :return:
        """
        scenario_name = "test"
        self.validate_and_test_example_generic(scenario_name=scenario_name)

    def test_example_test_no_overgen_allowed(self):
        """
        Check validation and objective function value of
        "test_no_overgen_allowed" example
        :return:
        """

        scenario_name = "test_no_overgen_allowed"
        self.validate_and_test_example_generic(scenario_name=scenario_name)

    def test_example_test_new_build_storage(self):
        """
        Check validation and objective function value of
        "test_new_build_storage" example
        :return:
        """

        scenario_name = "test_new_build_storage"
        self.validate_and_test_example_generic(scenario_name=scenario_name)

    def test_example_test_new_binary_build_storage(self):
        """
        Check validation and objective function value of
        "test_new_binary_build_storage" example
        :return:
        """
        scenario_name = "test_new_binary_build_storage"
        self.validate_and_test_example_generic(scenario_name=scenario_name)

    def test_example_test_new_build_storage_cumulative_min_max(self):
        """
        Check validation and objective function value of
        "test_new_build_storage_cumulative_min_max" example
        :return:
        """
        scenario_name = "test_new_build_storage_cumulative_min_max"
        self.validate_and_test_example_generic(scenario_name=scenario_name)

    def test_example_test_no_reserves(self):
        """
        Check validation and objective function value of
        "test_no_reserves" example
        :return:
        """
        scenario_name = "test_no_reserves"
        self.validate_and_test_example_generic(scenario_name=scenario_name)

    def test_example_test_w_hydro(self):
        """
        Check validation and objective function value of "test_w_hydro" example
        :return:
        """
        scenario_name = "test_w_hydro"
        self.validate_and_test_example_generic(scenario_name=scenario_name)

    def test_example_test_w_storage(self):
        """
        Check validation and objective function value of "test_w_storage" example
        :return:
        """
        scenario_name = "test_w_storage"
        self.validate_and_test_example_generic(scenario_name=scenario_name)

    def test_example_2horizons(self):
        """
        Check validation and objective function value of "2horizons" example
        :return:
        """
        scenario_name = "2horizons"
        self.validate_and_test_example_generic(scenario_name=scenario_name)

    def test_example_2horizons_w_hydro(self):
        """
        Check validation and objective function value of
        "2horizons_w_hydro" example
        :return:
        """
        scenario_name = "2horizons_w_hydro"
        self.validate_and_test_example_generic(scenario_name=scenario_name)

    def test_example_2horizons_w_hydro_and_nuclear_binary_availability(self):
        """
        Check validation and objective function value of
        "2horizons_w_hydro_and_nuclear_binary_availability" example

        NOTE: the objective function for this example is lower than that for
        the '2horizons_w_hydro' example because of the unrealistically high
        relative heat rate of the 'Nuclear' project relative to the gas
        projects; allowing binary availability for a must-run project
        actually allows lower-cost power when the nuclear plant is
        unavailable. We should probably re-think this example as part of a
        future more general revamp of the examples.

        :return:
        """
        scenario_name = "2horizons_w_hydro_and_nuclear_binary_availability"
        self.validate_and_test_example_generic(scenario_name=scenario_name)

    def test_example_2horizons_w_hydro_w_balancing_types(self):
        """
        Check validation and objective function value of
        "2horizons_w_hydro_w_balancing_types" example. The objective
        function of this example should be lower than that of the
        '2horizons_w_hydro' example, as the average hydro budget is the
        same across all timepoints, but the hydro balancing horizon is now
        longer.
        :return:
        """
        scenario_name = "2horizons_w_hydro_w_balancing_types"
        self.validate_and_test_example_generic(scenario_name=scenario_name)

    def test_example_2periods(self):
        """
        Check validation and objective function value of "2periods" example
        :return:
        """
        scenario_name = "2periods"
        self.validate_and_test_example_generic(scenario_name=scenario_name)

    def test_example_2periods_new_build(self):
        """
        Check validation and objective function value of "2periods_new_build" example
        """
        scenario_name = "2periods_new_build"
        self.validate_and_test_example_generic(scenario_name=scenario_name)

    def test_example_2periods_new_build_2zones(self):
        """
        Check validation and objective function value of
        "2periods_new_build_2zones" example
        :return:
        """
        scenario_name = "2periods_new_build_2zones"
        self.validate_and_test_example_generic(scenario_name=scenario_name)

    def test_example_2periods_new_build_2zones_new_build_transmission(self):
        """
        Check validation and objective function value of
        "2periods_new_build_2zones_new_build_transmission" example
        :return:
        """
        scenario_name = "2periods_new_build_2zones_new_build_transmission"
        self.validate_and_test_example_generic(scenario_name=scenario_name)

    def test_example_2periods_new_build_2zones_singleBA(self):
        """
        Check validation and objective function value of
        "2periods_new_build_2zones_singleBA"
        example
        :return:
        """
        scenario_name = "2periods_new_build_2zones_singleBA"
        self.validate_and_test_example_generic(scenario_name=scenario_name)

    def test_example_2periods_new_build_2zones_transmission(self):
        """
        Check validation and objective function value of
        "2periods_new_build_2zones_transmission" example
        :return:
        """
        scenario_name = "2periods_new_build_2zones_transmission"
        self.validate_and_test_example_generic(scenario_name=scenario_name)

    def test_example_2periods_new_build_2zones_transmission_w_losses(self):
        """
        Check validation and objective function value of
        "2periods_new_build_2zones_transmission_w_losses" example
        :return:
        """
        scenario_name = "2periods_new_build_2zones_transmission_w_losses"
        self.validate_and_test_example_generic(scenario_name=scenario_name)

    def test_example_2periods_new_build_2zones_transmission_w_losses_opp_dir(self):
        """
        Check validation and objective function value of
        "2periods_new_build_2zones_transmission_w_losses_opp_dir" example

        Note: this should be the same as the objective function for
        2periods_new_build_2zones_transmission_w_losses
        :return:
        """
        scenario_name = "2periods_new_build_2zones_transmission_w_losses_opp_dir"
        self.validate_and_test_example_generic(scenario_name=scenario_name)

    def test_example_2periods_new_build_rps(self):
        """
        Check validation and objective function value of
        "2periods_new_build_rps" example
        :return:
        """
        scenario_name = "2periods_new_build_rps"
        self.validate_and_test_example_generic(scenario_name=scenario_name)

    def test_example_2periods_new_build_rps_percent_target(self):
        """
        Check objective function value of
        "2periods_new_build_rps_percent_target" example
        This example should have the same objective function as
        test_example_2periods_new_build_rps, as its target is the same,
        but specified as percentage of load.
        :return:
        """
        scenario_name = "2periods_new_build_rps_percent_target"
        self.validate_and_test_example_generic(scenario_name=scenario_name)

    def test_example_2periods_new_build_cumulative_min_max(self):
        """
        Check validation and objective function value of
        "2periods_new_build_cumulative_min_max" example
        :return:
        """
        scenario_name = "2periods_new_build_cumulative_min_max"
        self.validate_and_test_example_generic(scenario_name=scenario_name)

    def test_example_single_stage_prod_cost(self):
        """
        Check validation and objective function values of
        "single_stage_prod_cost" example
        :return:
        """
        scenario_name = "single_stage_prod_cost"
        self.validate_and_test_example_generic(
            scenario_name=scenario_name, literal=True
        )

    def test_example_single_stage_prod_cost_linked_subproblems(self):
        """
        Check objective function values of
        "single_stage_prod_cost_linked_subproblems" example
        :return:
        """
        scenario_name = "single_stage_prod_cost_linked_subproblems"
        self.validate_and_test_example_generic(
            scenario_name=scenario_name, literal=True
        )

    def test_example_single_stage_prod_cost_linked_subproblems_w_hydro(self):
        """
        Check objective function values of
        "single_stage_prod_cost_linked_subproblems" example
        :return:
        """
        scenario_name = "single_stage_prod_cost_linked_subproblems_w_hydro"
        self.validate_and_test_example_generic(
            scenario_name=scenario_name, literal=True
        )

    def test_example_multi_stage_prod_cost(self):
        """
        Check validation and objective function values of
        "multi_stage_prod_cost" example
        :return:
        """
        scenario_name = "multi_stage_prod_cost"
        self.validate_and_test_example_generic(
            scenario_name=scenario_name, literal=True
        )

    def test_example_single_stage_prod_cost_cycle_select(self):
        """
        Check validation and objective function values of
        "single_stage_prod_cost_cycle_select" example. This example is the same as
        single_stage_prod_cost but the Coal and Gas_CCGT plants have mutually
        exclusive commitment in this example.
        """
        scenario_name = "single_stage_prod_cost_cycle_select"
        self.validate_and_test_example_generic(
            scenario_name=scenario_name, literal=True
        )

    def test_example_multi_stage_prod_cost_parallel(self):
        """
        Check "multi_stage_prod_cost" example running subproblems in parallel
        (getting inputs and optimization)
        :return:
        """
        run_end_to_end.main(
            [
                "--database",
                DB_PATH,
                "--scenario",
                "multi_stage_prod_cost",
                "--scenario_location",
                EXAMPLES_DIRECTORY,
                # "--log",
                # "--write_solver_files_to_logs_dir",
                # "--keepfiles",
                # "--symbolic",
                "--n_parallel_get_inputs",
                "3",
                "--n_parallel_solve",
                "3",
                "--quiet",
                "--mute_solver_output",
                "--testing",
            ]
        )

    def test_example_multi_stage_prod_cost_w_hydro(self):
        """
        Check validation and objective function values of
        "multi_stage_prod_cost_w_hydro"
        example
        :return:
        """
        scenario_name = "multi_stage_prod_cost_w_hydro"
        self.validate_and_test_example_generic(
            scenario_name=scenario_name, literal=True
        )

    def test_example_multi_stage_prod_cost_linked_subproblems(self):
        """
        Check validation and objective function values of
        "multi_stage_prod_cost_linked_subproblems" example
        :return:
        """
        scenario_name = "multi_stage_prod_cost_linked_subproblems"
        self.validate_and_test_example_generic(
            scenario_name=scenario_name, literal=True
        )

    def test_example_2periods_gen_lin_econ_retirement(self):
        """
        Check validation and objective function value of
        "2periods_gen_lin_econ_retirement"
        example
        :return:
        """
        scenario_name = "2periods_gen_lin_econ_retirement"
        self.validate_and_test_example_generic(scenario_name=scenario_name)

    def test_example_2periods_gen_bin_econ_retirement(self):
        """
        Check validation and objective function value of
        "2periods_gen_bin_econ_retirement"
        example
        :return:
        """
        scenario_name = "2periods_gen_bin_econ_retirement"
        self.validate_and_test_example_generic(scenario_name=scenario_name)

    def test_example_variable_gen_reserves(self):
        """
        Check validation and objective function value of
        "variable_gen_reserves"
        example; this example requires a non-linear solver
        :return:
        """
        scenario_name = "test_variable_gen_reserves"
        self.validate_and_test_example_generic(scenario_name=scenario_name)

    def test_example_2periods_new_build_rps_variable_reserves(self):
        """
        Check validation and objective function value of
        "2periods_new_build_rps_variable_reserves" example
        :return:
        """
        scenario_name = "2periods_new_build_rps_variable_reserves"
        self.validate_and_test_example_generic(scenario_name=scenario_name)

    def test_example_2periods_new_build_rps_variable_reserves_subhourly_adj(self):
        """
        Check validation and objective function value of
        "2periods_new_build_rps_variable_reserves_subhourly_adj" example
        :return:
        """
        scenario_name = "2periods_new_build_rps_variable_reserves_subhourly_adj"
        self.validate_and_test_example_generic(scenario_name=scenario_name)

    def test_example_test_ramp_up_constraints(self):
        """
        Check validation and objective function value of
        "test_ramp_up_constraints" example
        :return:
        """
        scenario_name = "test_ramp_up_constraints"
        self.validate_and_test_example_generic(scenario_name=scenario_name)

    def test_example_test_ramp_up_and_down_constraints(self):
        """
        Check validation and objective function value of
        "test_ramp_up_and_down_constraints"
        example;
        :return:
        """
        scenario_name = "test_ramp_up_and_down_constraints"
        self.validate_and_test_example_generic(scenario_name=scenario_name)

    def test_example_2periods_new_build_rps_w_rps_ineligible_storage(self):
        """
        Check validation and objective function value of
        "2periods_new_build_rps_w_rps_ineligible_storage" example
        :return:
        """
        scenario_name = "2periods_new_build_rps_w_rps_ineligible_storage"
        self.validate_and_test_example_generic(scenario_name=scenario_name)

    def test_example_2periods_new_build_rps_w_rps_eligible_storage(self):
        """
        Check validation and objective function value of
        "2periods_new_build_rps_w_rps_eligible_storage" example
        :return:
        """
        scenario_name = "2periods_new_build_rps_w_rps_eligible_storage"
        self.validate_and_test_example_generic(scenario_name=scenario_name)

    def test_example_test_new_solar(self):
        """
        Check validation and objective function value of
        "test_new_solar" example
        :return:
        """
        scenario_name = "test_new_solar"
        self.validate_and_test_example_generic(scenario_name=scenario_name)

    def test_example_test_new_binary_solar(self):
        """
        Check validation and objective function value of
        "test_new_binary_solar" example
        :return:
        """
        scenario_name = "test_new_binary_solar"
        self.validate_and_test_example_generic(scenario_name=scenario_name)

    def test_example_test_new_solar_carbon_cap(self):
        """
        Check validation and objective function value of
        "test_new_solar_carbon_cap" example
        :return:
        """
        scenario_name = "test_new_solar_carbon_cap"
        self.validate_and_test_example_generic(scenario_name=scenario_name)

    def test_example_test_new_solar_carbon_cap_2zones_tx(self):
        """
        Check validation and objective function value of
        "test_new_solar_carbon_cap_2zones_tx" example
        :return:
        """
        scenario_name = "test_new_solar_carbon_cap_2zones_tx"
        self.validate_and_test_example_generic(scenario_name=scenario_name)

    def test_example_test_new_solar_carbon_cap_2zones_dont_count_tx(self):
        """
        Check validation and objective function value of
        "test_new_solar_carbon_cap_2zones_dont_count_tx" example
        :return:
        """
        scenario_name = "test_new_solar_carbon_cap_2zones_dont_count_tx"
        self.validate_and_test_example_generic(scenario_name=scenario_name)

    def test_example_test_new_solar_carbon_tax(self):
        """
        Check validation and objective function value of
        "test_new_solar_carbon_tax" example
        :return:
        """
        scenario_name = "test_new_solar_carbon_tax"
        self.validate_and_test_example_generic(scenario_name=scenario_name)

    def test_example_2periods_new_build_simple_prm(self):
        """
        Check validation and objective function value of
        "2periods_new_build_simple_prm"
        example
        :return:
        """
        scenario_name = "2periods_new_build_simple_prm"
        self.validate_and_test_example_generic(scenario_name=scenario_name)

    def test_example_2periods_new_build_simple_prm_w_energy_only(self):
        """
        Check validation and objective function value of
        "2periods_new_build_simple_prm"
        example
        :return:
        """
        scenario_name = "2periods_new_build_simple_prm_w_energy_only"
        self.validate_and_test_example_generic(scenario_name=scenario_name)

    def test_example_2periods_new_build_simple_prm_w_energy_only_deliv_cap_limit(self):
        """
        Check validation and objective function value of
        "2periods_new_build_simple_prm"
        example
        :return:
        """
        scenario_name = "2periods_new_build_simple_prm_w_energy_only_deliv_cap_limit"
        self.validate_and_test_example_generic(scenario_name=scenario_name)

    def test_example_2periods_new_build_local_capacity(self):
        """
        Check validation and objective function value of
        "2periods_new_build_local_capacity"
        example
        :return:
        """
        scenario_name = "2periods_new_build_local_capacity"
        self.validate_and_test_example_generic(scenario_name=scenario_name)

    def test_example_test_tx_dcopf(self):
        """
        Check validation and objective function value of
        "test_tx_dcopf" example
        :return:
        """
        scenario_name = "test_tx_dcopf"
        self.validate_and_test_example_generic(scenario_name=scenario_name)

    def test_example_test_tx_simple(self):
        """
        Check validation and objective function value of
        "test_tx_simple" example
        :return:
        """
        scenario_name = "test_tx_simple"
        self.validate_and_test_example_generic(scenario_name=scenario_name)

    def test_example_test_startup_shutdown_rates(self):
        """
        Check validation and objective function value of
        "test_startup_shutdown_rates"
        example
        :return:
        """
        scenario_name = "test_startup_shutdown_rates"
        self.validate_and_test_example_generic(scenario_name=scenario_name)

    def test_no_fuels(self):
        """
        Check validation and objective function value of "test_no_fuels"
        example
        :return:
        """
        scenario_name = "test_no_fuels"
        self.validate_and_test_example_generic(scenario_name=scenario_name)

    def test_variable_om_curves(self):
        """
        Check validation and objective function value of
        "test_variable_om_curves"
        example
        :return:
        """
        scenario_name = "test_variable_om_curves"
        self.validate_and_test_example_generic(scenario_name=scenario_name)

    def test_aux_cons(self):
        """
        Check validation and objective function value of
        "test_aux_cons" example

        Note: the objective function value is lower than that for the "test"
        example because the auxiliary consumption results in less
        overgeneration and therefore lower overgeneration penalty.
        """
        scenario_name = "test_aux_cons"
        self.validate_and_test_example_generic(scenario_name=scenario_name)

    def test_example_test_w_lf_down_percent_req(self):
        """
        Check validation and objective function value of
        "test_w_lf_down_percent_req" example
        :return:
        """
        scenario_name = "test_w_lf_down_percent_req"
        self.validate_and_test_example_generic(scenario_name=scenario_name)

    def test_example_2periods_new_build_capgroups(self):
        """
        Check validation and objective function value of "2periods_new_build" example
        """
        scenario_name = "2periods_new_build_capgroups"
        self.validate_and_test_example_generic(scenario_name=scenario_name)

    def test_example_test_markets(self):
        """
        Check validation and objective function value of "test" example
        :return:
        """
        scenario_name = "test_markets"
        self.validate_and_test_example_generic(scenario_name=scenario_name)

    def test_example_2periods_new_build_horizon_energy_target(self):
        """
        Check validation and objective function value of
        "test_example_2periods_new_build_horizon_energy_target" example
        :return:
        """
        scenario_name = "2periods_new_build_horizon_energy_target"
        self.validate_and_test_example_generic(scenario_name=scenario_name)

    def test_example_2periods_new_build_horizon_energy_target_halfyear(self):
        """
        Check validation and objective function value of
        "2periods_new_build_horizon_energy_target_halfyear" example
        :return:
        """
        scenario_name = "2periods_new_build_horizon_energy_target_halfyear"
        self.validate_and_test_example_generic(scenario_name=scenario_name)

    def test_example_test_new_build_gen_var_stor_hyb(self):
        """
        Check validation and objective function value of
        "2periods_new_build_horizon_energy_target_halfyear" example
        :return:
        """
        scenario_name = "test_new_build_gen_var_stor_hyb"
        self.validate_and_test_example_generic(scenario_name=scenario_name)

    def test_example_test_carbon_tax_allowance(self):
        """
        Check validation and objective function value of
        "test_carbon_tax_allowance" example
        :return:
        """
        scenario_name = "test_carbon_tax_allowance"
        self.validate_and_test_example_generic(scenario_name=scenario_name)

    def test_example_test_min_max_build_trans(self):
        """
        Check validation and objective function value of
        "test_min_max_build_trans" example
        :return:
        """
        scenario_name = "test_min_max_build_trans"
        self.validate_and_test_example_generic(scenario_name=scenario_name)

    def test_example_2periods_new_build_2zones_transmission_Tx1halfavail(self):
        """
        Check validation and objective function value of
        "2periods_new_build_2zones_transmission_Tx1halfavail" example
        :return:
        """
        scenario_name = "2periods_new_build_2zones_transmission_Tx1halfavail"
        self.validate_and_test_example_generic(scenario_name=scenario_name)

    def test_example_2periods_new_build_2zones_transmission_Tx1halfavailmonthly(self):
        """
        Check validation and objective function value of
        "2periods_new_build_2zones_transmission_Tx1halfavail" example
        :return:
        """
        scenario_name = "2periods_new_build_2zones_transmission_Tx1halfavailmonthly"
        self.validate_and_test_example_generic(scenario_name=scenario_name)

    def test_example_test_cheap_fuel_blend(self):
        """
        Check validation and objective function value of "test_cheap_fuel_blend" example
        :return:
        """
        scenario_name = "test_cheap_fuel_blend"
        self.validate_and_test_example_generic(scenario_name=scenario_name)

    def test_example_test_new_solar_carbon_cap_2zones_tx_low_carbon_fuel_blend(self):
        """
        Check validation and objective function value of
        "test_new_solar_carbon_cap_2zones_tx_low_carbon_fuel_blend" example
        :return:
        """
        scenario_name = "test_new_solar_carbon_cap_2zones_tx_low_carbon_fuel_blend"
        self.validate_and_test_example_generic(scenario_name=scenario_name)

    def test_example_test_cheap_fuel_blend_w_limit(self):
        """
        Check validation and objective function value of
        "test_cheap_fuel_blend_w_limit" example
        :return:
        """
        scenario_name = "test_cheap_fuel_blend_w_limit"
        self.validate_and_test_example_generic(scenario_name=scenario_name)

    def test_example_test_new_solar_fuel_burn_limit(self):
        """
        Check validation and objective function value of
        "test_new_solar_fuel_burn_limit" example. Inputs set up so that this should
        be the same as the "test_new_solar_carbon_cap" example.
        :return:
        """
        scenario_name = "test_new_solar_fuel_burn_limit"
        self.validate_and_test_example_generic(scenario_name=scenario_name)

    def test_example_test_new_solar_fuel_burn_limit_relative(self):
        """
        Check validation and objective function value of
        "test_new_solar_fuel_burn_limit_relative" example. Inputs set up so that this
        should be the same as the "test_new_solar_fuel_burn_limit" example.
        :return:
        """
        scenario_name = "test_new_solar_fuel_burn_limit_relative"
        self.validate_and_test_example_generic(scenario_name=scenario_name)

    def test_test_w_solver_options(self):
        """
        Check validation and objective function value of "test_w_solver_options" example
        :return:
        """
        scenario_name = "test_w_solver_options"
        self.validate_and_test_example_generic(scenario_name=scenario_name)

    def test_example_test_carbon_tax_allowance_with_different_fuel_groups(self):
        """
        Check validation and objective function value of
        "test_carbon_tax_allowance_with_different_fuel_groups" example
        :return:
        """
        scenario_name = "test_carbon_tax_allowance_with_different_fuel_groups"
        self.validate_and_test_example_generic(scenario_name=scenario_name)

    def test_performance_standard(self):
        """
        Check validation and objective function value of "test_performance_standard" example
        :return:
        """
        scenario_name = "test_performance_standard"
        self.validate_and_test_example_generic(scenario_name=scenario_name)

    def test_tx_flow(self):
        """
        Check validation and objective function value of
        "test_tx_flow" example
        :return:
        """
        scenario_name = "test_tx_flow"
        self.validate_and_test_example_generic(scenario_name=scenario_name)

    def test_example_test_new_solar_reserve_prj_contribution(self):
        """
        Check validation and objective function value of
        "test_reserve_prj_contribution" example.
        This example is based on "test_new_solar" with the only difference, the LF UP
        requirement ID
        :return:
        """
        scenario_name = "test_new_solar_reserve_prj_contribution"
        self.validate_and_test_example_generic(scenario_name=scenario_name)

    def test_test_new_solar_carbon_cap_2zones_tx_hydrogen_prod(self):
        """
        Check validation and objective function value of
        "test_reserve_prj_contribution" example.
        This example is based on "test_new_solar" with the only difference, the LF UP
        requirement ID
        :return:
        """
        scenario_name = "test_new_solar_carbon_cap_2zones_tx_hydrogen_prod"
        self.validate_and_test_example_generic(scenario_name=scenario_name)

    def test_test_new_solar_carbon_cap_2zones_tx_hydrogen_prod_new(self):
        """
        Check validation and objective function value of
        "test_reserve_prj_contribution" example.
        This example is based on "test_new_solar" with the only difference, the LF UP
        requirement ID
        :return:
        """
        scenario_name = "test_new_solar_carbon_cap_2zones_tx_hydrogen_prod_new"
        self.validate_and_test_example_generic(scenario_name=scenario_name)

    def test_example_test_new_solar_carbon_cap_dac(self):
        """
        Check validation and objective function value of
        "test_new_solar_carbon_cap_dac" example.

        Note that the same version of Cbc (v2.10.5) produces a slightly different
        objective function for this problem on Windows than on Mac.
        :return:
        """
        scenario_name = "test_new_solar_carbon_cap_dac"
        self.validate_and_test_example_generic(scenario_name=scenario_name)

    def test_example_test_cap_factor_limits(self):
        """
        Check validation and objective function value of "test" example
        :return:
        """
        scenario_name = "test_cap_factor_limits"
        self.validate_and_test_example_generic(scenario_name=scenario_name)

    def test_example_multi_stage_prod_cost_w_markets(self):
        """
        Check validation and objective function values of
        "multi_stage_prod_cost_w_markets" example
        :return:
        """
        scenario_name = "multi_stage_prod_cost_w_markets"
        self.validate_and_test_example_generic(
            scenario_name=scenario_name, literal=True
        )

    def test_example_test_supplemental_firing(self):
        """
        Check validation and objective function value of "test_supplemental_firing" example
        :return:
        """
        scenario_name = "test_supplemental_firing"
        self.validate_and_test_example_generic(scenario_name=scenario_name)

    def test_example_test_tx_capacity_groups(self):
        """
        Check validation and objective function value of
        "test_tx_capacity_groups" example
        :return:
        """
        scenario_name = "test_tx_capacity_groups"
        self.validate_and_test_example_generic(scenario_name=scenario_name)

    def test_example_2periods_new_build_fin_lifetime(self):
        """
        Check validation and objective function value of
        "2periods_new_build_fin_lifetime" example. Same as "2periods_new_build" but
        with shorter financial lifetimes and some fixed costs. Cost is lower because
        the same payment is made fewer times.
        """
        scenario_name = "2periods_new_build_fin_lifetime"
        self.validate_and_test_example_generic(scenario_name=scenario_name)

    def test_example_2periods_new_build_cumulative_and_vintage_min_max(self):
        """
        Check validation and objective function value of
        "2periods_new_build_cumulative_and_vintage_min_max" example. It is the same
        as 2periods_new_build_cumulative_and_min_max but with a max in 2020 for the
        CCGT to force early build and a min on the CT in 2030 to force more build.

        :return:
        """
        scenario_name = "2periods_new_build_cumulative_and_vintage_min_max"
        self.validate_and_test_example_generic(scenario_name=scenario_name)

    def test_example_test_w_storage_w_soc_penalty(self):
        """
        Check validation and objective function value of "test_w_storage_w_soc_penalty"
        example
        :return:
        """
        scenario_name = "test_w_storage_w_soc_penalty"
        self.validate_and_test_example_generic(scenario_name=scenario_name)

    def test_example_test_w_storage_w_soc_last_tmp_penalty(self):
        """
        Check validation and objective function value of "test_w_storage_w_soc_penalty"
        example
        :return:
        """
        scenario_name = "test_w_storage_w_soc_last_tmp_penalty"
        self.validate_and_test_example_generic(scenario_name=scenario_name)

    def test_example_test_new_solar_itc(self):
        """
        Check validation and objective function value of
        "test_new_solar_itc" example
        :return:
        """
        scenario_name = "test_new_solar_itc"
        self.validate_and_test_example_generic(scenario_name=scenario_name)

    def test_example_test_new_build_storage_itc(self):
        """
        Check validation and objective function value of
        "test_new_build_storage" example
        :return:
        """
        scenario_name = "test_new_build_storage_itc"
        self.validate_and_test_example_generic(scenario_name=scenario_name)

    def test_example_2periods_new_build_simple_prm_2loadzones(self):
        """
        Check validation and objective function value of
        "2periods_new_build_simple_prm_2loadzones"
        example
        :return:
        """
        scenario_name = "2periods_new_build_simple_prm_2loadzones"
        self.validate_and_test_example_generic(scenario_name=scenario_name)

    def test_example_2periods_new_build_simple_prm_2loadzones_newtx_w_transfers(self):
        """
        Check validation and objective function value of
        "2periods_new_build_simple_prm_w_transfers"
        example
        :return:
        """
        scenario_name = "2periods_new_build_simple_prm_2loadzones_newtx_w_transfers"
        self.validate_and_test_example_generic(scenario_name=scenario_name)

    def test_example_2periods_new_build_simple_prm_2loadzones_newtx_w_transfers_w_costs(
        self,
    ):
        """
        Check validation and objective function value of
        "2periods_new_build_simple_prm_2loadzones_newtx_w_transfers_w_costs"
        example
        :return:
        """
        scenario_name = (
            "2periods_new_build_simple_prm_2loadzones_newtx_w_transfers_w_costs"
        )
        self.validate_and_test_example_generic(scenario_name=scenario_name)

    def test_example_test_tx_targets(self):
        """
        Check validation and objective function value of "test_example_test_tx_targets"
        example
        :return:
        """
        scenario_name = "test_tx_targets"
        self.validate_and_test_example_generic(scenario_name=scenario_name)

    def test_example_test_w_flex_load(self):
        """
        Check validation and objective function value of "test_w_storage" example
        :return:
        """
        scenario_name = "test_w_flex_load"
        self.validate_and_test_example_generic(scenario_name=scenario_name)

    def test_example_test_new_solar_w_relative_capacity_instead_of_potential(self):
        """
        Check validation and objective function value of
        "test_new_solar" example
        :return:
        """
        scenario_name = "test_new_solar_w_relative_capacity_instead_of_potential"
        self.validate_and_test_example_generic(scenario_name=scenario_name)

    def test_example_2periods_new_build_2zones_transmission_w_hurdle_rates(self):
        """
        Check validation and objective function value of
        "2periods_new_build_2zones_transmission_w_hurdle_rates" example
        :return:
        """
        scenario_name = "2periods_new_build_2zones_transmission_w_hurdle_rates"
        self.validate_and_test_example_generic(scenario_name=scenario_name)

    def test_example_2periods_new_build_simple_prm_2loadzones_newtx_w_transfers_w_subsidies(
        self,
    ):
        """
        Check validation and objective function value of
        "test_new_solar" example
        :return:
        """
        scenario_name = (
            "2periods_new_build_simple_prm_2loadzones_newtx_w_transfers_w_subsidies"
        )
        self.validate_and_test_example_generic(scenario_name=scenario_name)

    def test_example_test_new_build_storage_itc_single_superperiod(self):
        """
        Check validation and objective function value of
        "test_new_build_storage_itc_single_superperiodself" example
        :return:
        """
        scenario_name = "test_new_build_storage_itc_single_superperiod"
        self.validate_and_test_example_generic(scenario_name=scenario_name)

    def test_incomplete_only(self):
        """
        Check that the "incomplete only" functionality works with no errors.
        :return:
        """
        actual_objective = run_scenario.main(
            [
                "--scenario",
                "test",
                "--scenario_location",
                EXAMPLES_DIRECTORY,
                "--quiet",
                "--mute_solver_output",
                "--incomplete_only",
            ]
        )

    def test_example_test_w_storage_starting_soc(self):
        """
        Check validation and objective function value of
        "test_w_storage_starting_soc" example
        :return:
        """
        scenario_name = "test_w_storage_starting_soc"
        self.validate_and_test_example_generic(scenario_name=scenario_name)

    def test_example_test_w_nonfuel_emissions(self):
        """
        Check validation and objective function value of "test" example
        :return:
        """
        scenario_name = "test_w_nonfuel_emissions"
        self.validate_and_test_example_generic(scenario_name=scenario_name)

    def test_example_test_new_solar_carbon_credits(self):
        """
        Check validation and objective function value of
        "test_new_solar_carbon_credits" example
        :return:
        """
        scenario_name = "test_new_solar_carbon_credits"
        self.validate_and_test_example_generic(scenario_name=scenario_name)

    def test_performance_standard_carbon_credits(self):
        """
        Check validation and objective function value of "test_performance_standard" example
        :return:
        """
        scenario_name = "test_performance_standard_carbon_credits"
        self.validate_and_test_example_generic(scenario_name=scenario_name)

    def test_example_test_new_solar_carbon_tax_w_carbon_credits(self):
        """
        Check validation and objective function value of
        "test_new_solar_carbon_tax_w_carbon_credits" example
        :return:
        """
        scenario_name = "test_new_solar_carbon_tax_w_carbon_credits"
        self.validate_and_test_example_generic(scenario_name=scenario_name)

    def test_example_test_new_solar_carbon_credits_w_sell(self):
        """
        Check validation and objective function value of
        "test_new_solar_carbon_credits_w_sell" example
        The carbon credit price must be set higher than the cost of USE in this
        example to incentivize the project to not run and generate credits.
        :return:
        """
        scenario_name = "test_new_solar_carbon_credits_w_sell"
        self.validate_and_test_example_generic(scenario_name=scenario_name)

    def test_test_performance_standard_carbon_credits_w_cap_no_credits_mapping(self):
        """
        Check validation and objective function value of "test_performance_standard" example
        :return:
        """

        self.check_validation(
            "test_performance_standard_carbon_credits_w_cap_no_credits_mapping"
        )
        self.run_and_check_objective(
            "test_performance_standard_carbon_credits_w_cap_no_credits_mapping",
            -3592014778836.2856,
        )

<<<<<<< HEAD
    def test_example_test_tx_targets_max(self):
        """
        Check validation and objective function value of
        "test_example_test_tx_targets_max"
        example
        :return:
        """
        scenario_name = "test_tx_targets_max"
        self.validate_and_test_example_generic(scenario_name=scenario_name)
=======
    def test_example_single_stage_prod_cost_w_spinup_lookahead(self):
        """
        Check validation and objective function values of
        "single_stage_prod_cost_w_spinup_lookahead" example
        :return:
        """
        scenario_name = "single_stage_prod_cost_w_spinup_lookahead"
        self.validate_and_test_example_generic(
            scenario_name=scenario_name, literal=True
        )
>>>>>>> fa19a6e8

    @classmethod
    def tearDownClass(cls):
        os.remove(DB_PATH)
        for temp_file_ext in ["-shm", "-wal"]:
            temp_file = "{}{}".format(DB_PATH, temp_file_ext)
            if os.path.exists(temp_file):
                os.remove(temp_file)


if __name__ == "__main__":
    unittest.main()<|MERGE_RESOLUTION|>--- conflicted
+++ resolved
@@ -1272,17 +1272,6 @@
             -3592014778836.2856,
         )
 
-<<<<<<< HEAD
-    def test_example_test_tx_targets_max(self):
-        """
-        Check validation and objective function value of
-        "test_example_test_tx_targets_max"
-        example
-        :return:
-        """
-        scenario_name = "test_tx_targets_max"
-        self.validate_and_test_example_generic(scenario_name=scenario_name)
-=======
     def test_example_single_stage_prod_cost_w_spinup_lookahead(self):
         """
         Check validation and objective function values of
@@ -1293,7 +1282,16 @@
         self.validate_and_test_example_generic(
             scenario_name=scenario_name, literal=True
         )
->>>>>>> fa19a6e8
+
+    def test_example_test_tx_targets_max(self):
+        """
+        Check validation and objective function value of
+        "test_example_test_tx_targets_max"
+        example
+        :return:
+        """
+        scenario_name = "test_tx_targets_max"
+        self.validate_and_test_example_generic(scenario_name=scenario_name)
 
     @classmethod
     def tearDownClass(cls):
