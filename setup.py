from setuptools import find_packages, setup

# Get version
version = {}
with open("./version.py") as fp:
    exec(fp.read(), version)

# Set up extras
extras_doc = [
    "Sphinx==7.2.6",
    "sphinx-argparse==0.4.0",
]
extras_ui = [
    "eventlet==0.33.1",  # Async mode for SocketIO
    "Flask==2.0.1",  # Local API server for UI
    "Flask-RESTful==0.3.9",  # Flask extension for building REST APIs
    "Flask-SocketIO==4.3.2",  # Flask client-server communication; see #772
    "psutil==5.8.0",  # Process management
    "python-socketio[client]<5,>=4.3.0",  # SocketIO Python client; see #772
    "Werkzeug==2.0.2",  # See #903
    "dnspython==1.16.0",  # Avoids eventlet version mismatch
]
extras_black = ["black"]

extras_coverage = [
    "coverage",  # test coverage
    "coveralls",  # automated coverage results
]

extras_gurobi = ["gurobipy"]  # Gurobi Python interface

extras_all = extras_ui + extras_doc + extras_black + extras_coverage + extras_gurobi

setup(
    name="GridPath",
    version=version["__version__"],
    description="A versatile simulation and optimization platform for "
    "power-system planning and operations.",
    long_description=open("README.md").read(),
    long_description_content_type="text/markdown",
    url="https://www.gridpath.io",
    maintainer="Blue Marble Analytics LLC",
    maintainer_email="info@gridpath.io",
    license="Apache v2",
    platforms=["MacOS", "Windows", "Linux"],
    keywords=["energy", "electricity", "power", "renewables", "planning", "operations"],
    packages=find_packages(),
    install_requires=[
<<<<<<< HEAD
        "Pyomo==6.6.2",  # Optimization modeling language
=======
        "Pyomo==6.5.0",  # Optimization modeling language
>>>>>>> f61a4783
        "pandas==2.1.1",  # Data-processing
        "bokeh==2.2.3",  # Visualization library (required - see #779)
        "pscript==0.7.5",  # Python to JavaScript compiler (for viz)
        "networkx==3.1",  # network package for DC OPF
        "PyUtilib==6.0.0",  # used for solver temp file management
        "Jinja2==3.0.3",  # bokeh dependency; see #904
        "dill==0.3.7",  # pickling
    ],
    extras_require={
        "doc": extras_doc,
        "ui": extras_ui,
        "all": extras_all,
        "coverage": extras_coverage,
        "gurobi": extras_gurobi,
    },
    include_package_data=True,
    entry_points={
        "console_scripts": [
            "gridpath_run = gridpath.run_scenario:main",
            "gridpath_run_parallel = gridpath.run_scenario_parallel:main",
            "gridpath_run_e2e = gridpath.run_end_to_end:main",
            "gridpath_get_inputs = gridpath.get_scenario_inputs:main",
            "gridpath_import_results = " "gridpath.import_scenario_results:main",
            "gridpath_process_results = gridpath.process_results:main",
            "gridpath_validate = gridpath.validate_inputs:main",
            "gridpath_run_server = ui.server.run_server:main",
            "gridpath_run_queue_manager = ui.server.run_queue_manager:main",
        ]
    },
)<|MERGE_RESOLUTION|>--- conflicted
+++ resolved
@@ -46,11 +46,7 @@
     keywords=["energy", "electricity", "power", "renewables", "planning", "operations"],
     packages=find_packages(),
     install_requires=[
-<<<<<<< HEAD
-        "Pyomo==6.6.2",  # Optimization modeling language
-=======
         "Pyomo==6.5.0",  # Optimization modeling language
->>>>>>> f61a4783
         "pandas==2.1.1",  # Data-processing
         "bokeh==2.2.3",  # Visualization library (required - see #779)
         "pscript==0.7.5",  # Python to JavaScript compiler (for viz)
