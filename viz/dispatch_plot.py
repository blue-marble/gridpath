#!/usr/bin/env python
# Copyright 2017 Blue Marble Analytics LLC. All rights reserved.

"""
Make results dispatch plot (by load zone, stage, horizon).
"""

# TODO: adjust x-axis for timepoint duration? (assumes 1h now)
# TODO: create a database table with technologies and colors for each tech
#   note: currently technology more narrowly defined than tech color (latter
#   includes curtailment etc.)
# TODO: add example df for testing?

from argparse import ArgumentParser
<<<<<<< HEAD
from bokeh.models import ColumnDataSource, Legend
=======

from bokeh.models import ColumnDataSource, Legend, NumeralTickFormatter
>>>>>>> a2d1c19d
from bokeh.plotting import figure, output_file, show
from bokeh.models.tools import HoverTool
from bokeh.embed import json_item
import pandas as pd
import os
import sys

# GridPath modules
from viz.common_functions import connect_to_database, show_hide_legend


def parse_arguments(arguments):
    """

    :return:
    """
    parser = ArgumentParser(add_help=True)

    # Scenario name and location options
    parser.add_argument("--database",
                        help="The database file path. Defaults to ../db/io.db "
                             "if not specified")
    parser.add_argument("--scenario_id", help="The scenario ID. Required if "
                                              "no --scenario is specified.")
    parser.add_argument("--scenario", help="The scenario name. Required if "
                                           "no --scenario_id is specified.")
    parser.add_argument("--load_zone", help="The name of the load zone.")
    parser.add_argument("--horizon", help="The horizon ID.")
    parser.add_argument("--stage", default=1,
                        help="The stage ID. Defaults to 1 if not specified.")
    parser.add_argument("--show",
                        default=False, action="store_true",
                        help="Show and save figure to "
                             "results/figures directory "
                             "under scenario directory.")
    parser.add_argument("--return_json",
                        default=False, action="store_true",
                        help="Return plot as a json file."
                        )
    # TODO: okay to default stage to 1 for cases with only one stage? Need to
    #   make sure this is aligned with SQL tables (default value for column)
    #   and data validation
    # Parse arguments
    parsed_arguments = parser.parse_known_args(args=arguments)[0]

    return parsed_arguments


# These are the technologies we are expecting
# At this stage, if other technologies are specified, the script will break
TECHNOLOGIES = [
    "Battery",
    "Biomass",
    "Coal",
    "CCGT",
    "CHP",
    "Geothermal",
    "Hydro",
    "Nuclear",
    "Peaker",
    "Pumped_Storage",
    "Small_Hydro",
    "Solar",
    "Solar_BTM",
    "Steam",
    "unspecified",
    "Wind"
]

# Assign colors to each technology (+ curtailment/imports)
COLORS = dict([
    ("unspecified", "ghostwhite"),
    ("Nuclear", "purple"),
    ("Coal", "dimgrey"),
    ("CHP", "darkkhaki"),
    ("Geothermal", "yellowgreen"),
    ("Biomass", "olivedrab"),
    ("Small_Hydro", "mediumaquamarine"),
    ("Steam", "whitesmoke"),
    ("CCGT", "lightgrey"),
    ("Hydro", "darkblue"),
    ("Imports", "darkgrey"),
    ("Peaker", "grey"),
    ("Wind", "deepskyblue"),
    ("Solar_BTM", "orange"),
    ("Solar", "gold"),
    ("Pumped_Storage", "darkslategrey"),
    ("Battery", "teal"),
    ("Curtailment_Variable", "indianred"),
    ("Curtailment_Hydro", "firebrick")
])


# TODO: should we slice by subproblem too? Horizon should be fine, right?
def determine_x_axis(c, scenario_id, load_zone, horizon, stage):
    """
    Determine the number of timepoints for the x axis and make a list of
    timepoints from 1 to that number
    :param c:
    :param scenario_id:
    :param load_zone:
    :param horizon:
    :param stage:
    :return:
    """
    # Get x-axis values
    x_axis_count = c.execute(
        """SELECT COUNT(DISTINCT timepoint)
           FROM results_project_dispatch_all
           WHERE scenario_id = {}
           AND load_zone = '{}'
           AND horizon = {}
           AND stage_id = {}""".format(
            scenario_id, load_zone, horizon, stage
        )
    ).fetchone()[0]

    x_axis = list(range(1, x_axis_count + 1))

    return x_axis_count, x_axis


def get_power_by_tech_results(c, scenario_id, load_zone, horizon, stage):
    """
    Get results for power by technology and create dictionary
    :param c:
    :param scenario_id:
    :param load_zone:
    :param horizon:
    :param stage:
    :return:
    """

    # Power by technology
    query = """SELECT technology, power_mw
        FROM results_project_dispatch_by_technology
        WHERE scenario_id = {}
        AND load_zone = '{}'
        AND horizon = {}
        AND stage_id = {};""".format(
            scenario_id, load_zone, horizon, stage
        )

    power_by_technology_list = c.execute(query).fetchall()

    power_by_technology_dict = dict()
    for tech, power in power_by_technology_list:
        if tech in list(power_by_technology_dict.keys()):
            power_by_technology_dict[str(tech)].append(power)
        else:
            power_by_technology_dict[str(tech)] = [power]

    # TODO: Make this easier easier/faster with df?
    #   df.pivot(index=df.index, columns='technology')['power_mw']

    return power_by_technology_dict


def fill_out_missing_techs(power_by_tech, expected_techs):
    """
    Check if the power_by_tech includes all expected technologies. If not, fill
    out missing techs with 0s as values.
    :param power_by_tech:
    :param expected_techs:
    """

    technologies = power_by_tech.keys()
    x_axis_length = len(list(power_by_tech.values())[0])

    for tech in expected_techs:
        if tech not in technologies:
            power_by_tech[tech] = [0] * x_axis_length


def get_variable_curtailment_results(
        c, scenario_id, load_zone, horizon, stage):
    """
    Get variable generator curtailment by load_zone, horizon, and stage
    :param c:
    :param scenario_id:
    :param load_zone:
    :param horizon:
    :param stage:
    :return:
    """
    query = """SELECT scheduled_curtailment_mw
            FROM results_project_curtailment_variable
            WHERE scenario_id = {}
            AND load_zone = '{}'
            AND horizon = {}
            AND stage_id = {};""".format(
                scenario_id, load_zone, horizon, stage
            )

    curtailment = [i[0] for i in c.execute(query).fetchall()]

    return curtailment


def get_hydro_curtailment_results(c, scenario_id, load_zone, horizon, stage):
    """
    Get conventional hydro curtailment by load_zone, horizon, and stage
    :param c:
    :param scenario_id:
    :param load_zone:
    :param horizon:
    :param stage:
    :return:
    """
    query = """SELECT scheduled_curtailment_mw
            FROM results_project_curtailment_hydro
            WHERE scenario_id = {}
            AND load_zone = '{}'
            AND horizon = {}
            AND stage_id = {};""".format(
                scenario_id, load_zone, horizon, stage
            )

    curtailment = [i[0] for i in c.execute(query).fetchall()]

    return curtailment


def get_imports_exports_results(c, scenario_id, load_zone, horizon, stage):
    """
    Get imports/exports results for the load zone, horizon, and stage
    :param c:
    :param scenario_id:
    :param load_zone:
    :param horizon:
    :param stage:
    :return:
    """
    net_imports = c.execute(
        """SELECT net_imports_mw
        FROM results_transmission_imports_exports
        WHERE scenario_id = {}
        AND load_zone = '{}'
        AND horizon = {}
        AND stage_id = {};""".format(
            scenario_id, load_zone, horizon, stage
        )
    ).fetchall()

    imports = [i[0] if i[0] > 0 else 0 for i in net_imports]
    exports = [-e[0] if e[0] < 0 else 0 for e in net_imports]

    return imports, exports


def get_load(c, scenario_id, load_zone, horizon, stage):
    """

    :param c:
    :param scenario_id:
    :param load_zone:
    :param horizon:
    :param stage:
    :return:
    """

    load = c.execute(
        """SELECT load_mw
        FROM results_system_load_balance
        WHERE scenario_id = {}
        AND load_zone = '{}'
        AND horizon = {}
        AND stage_id = {};""".format(
            scenario_id, load_zone, horizon, stage
        )
    ).fetchall()

    load = [i[0] for i in load]

    return load


def create_data_df(c, scenario_id, load_zone, horizon, stage):
    """

    :param c:
    :param scenario_id:
    :param load_zone:
    :param horizon:
    :param stage:
    :return:
    """

    x_axis_count, x_axis = determine_x_axis(
        c=c,
        scenario_id=scenario_id,
        load_zone=load_zone,
        horizon=horizon,
        stage=stage
    )

    power_by_tech = get_power_by_tech_results(
        c=c,
        scenario_id=scenario_id,
        load_zone=load_zone,
        horizon=horizon,
        stage=stage
    )
    fill_out_missing_techs(power_by_tech, TECHNOLOGIES)

    curtailment_variable = get_variable_curtailment_results(
        c=c,
        scenario_id=scenario_id,
        load_zone=load_zone,
        horizon=horizon,
        stage=stage
    )

    curtailment_hydro = get_hydro_curtailment_results(
        c=c,
        scenario_id=scenario_id,
        load_zone=load_zone,
        horizon=horizon,
        stage=stage
    )

    imports, exports = get_imports_exports_results(
        c=c,
        scenario_id=scenario_id,
        load_zone=load_zone,
        horizon=horizon,
        stage=stage
    )

    load = get_load(
        c=c,
        scenario_id=scenario_id,
        load_zone=load_zone,
        horizon=horizon,
        stage=stage
    )

    # Create data df
    # NOTE: can also do pd.DataFrame(power_by_tech)
    # NOTE: column order in this df sets the order for the chart/legend!
    # Has to match tech color tech names at top of file
    df = pd.DataFrame(
        data={
            "unspecified": power_by_tech["unspecified"],
            "Nuclear": power_by_tech["Nuclear"],
            "Coal": power_by_tech["Coal"],
            "CHP": power_by_tech["CHP"],
            "Geothermal": power_by_tech["Geothermal"],
            "Biomass": power_by_tech["Biomass"],
            "Small_Hydro": power_by_tech["Small_Hydro"],
            "Steam": power_by_tech["Steam"],
            "CCGT": power_by_tech["CCGT"],
            "Hydro": power_by_tech["Hydro"],
            "Imports": [0] * x_axis_count if not imports else imports,
            "Peaker": power_by_tech["Peaker"],
            "Wind": power_by_tech["Wind"],
            "Solar_BTM": power_by_tech["Solar_BTM"],
            "Solar": power_by_tech["Solar"],
            "Pumped_Storage": [i if i > 0 else 0
                               for i in power_by_tech["Pumped_Storage"]],
            "Battery": [i if i > 0 else 0
                        for i in power_by_tech["Battery"]],
            "Curtailment_Variable": [0] * x_axis_count
            if not curtailment_variable else curtailment_variable,
            "Curtailment_Hydro": [0] * x_axis_count
            if not curtailment_hydro else curtailment_hydro,
            "x": x_axis,
            "Load": load,
            "Exports": [0] * x_axis_count if not exports else exports,
            "Pumped_Storage_Charging": [-i if i < 0 else 0 for i in
                                        power_by_tech["Pumped_Storage"]],
            "Battery_Charging": [-i if i < 0 else 0
                                 for i in power_by_tech["Battery"]]
        }
    )

    return df


def create_plot(df):
    """

    :param df:
    :return:
    """

    # Set up data source
    source = ColumnDataSource(data=df)

    # Determine column types for plotting, legend and colors
    # Order of stacked_cols will define order of stacked areas in chart
    all_cols = list(df.columns)
    x_col = "x"
    line_cols = ["Load", "Exports",
                 "Battery_Charging", "Pumped_Storage_Charging"]
    stacked_cols = [c for c in all_cols if c not in line_cols + [x_col]]

    # Stacked Area Colors
    colors = [COLORS[c] for c in stacked_cols]
    # Example using palettes
    #   from bokeh.palettes import d3
    #   colors = d3['Category20b'][len(stacked_cols)]

    # TODO: include horizon in title? (would need to add function arg)
    # Set up the figure
    plot = figure(
        plot_width=800, plot_height=500,
        tools=["pan", "reset", "zoom_in", "zoom_out", "save", "help"],
        title="Dispatch Plot",
        # sizing_mode="scale_both"
    )

    # Add stacked area chart to plot
    area_renderers = plot.vbar_stack(
        stackers=stacked_cols,
        x=x_col,
        source=source,
        color=colors,
        width=1,
    )
    # Note: can easily change vbar_stack to varea_stack by replacing the plot
    # function and removing the width argument. However, hovertools don't work
    # with varea_stack.


    # Add load line chart to plot
    load_renderer = plot.line(
        x=df[x_col],
        y=df[line_cols[0]],
        line_color="black",
        line_width=2,
        name="Load"
    )

    # Keep track of legend items and load renderers
    legend_items = [(x, [area_renderers[i]]) for i, x in enumerate(stacked_cols)
                    if df[x].mean() > 0] + [("Load", [load_renderer])]
    load_renderers = [load_renderer]

    # Add 'Load + ...' lines
    inactive_exports = (df[line_cols[1]] == 0).all()
    inactive_pumped_storage = (df[line_cols[2]] == 0).all()
    inactive_batteries = (df[line_cols[3]] == 0).all()

    if not inactive_exports:
        # Add export line to plot
        label = "Load + Exports"
        exports_renderer = plot.line(
            x=df[x_col],
            y=df[line_cols[0:2]].sum(axis=1),
            line_color="black",
            line_width=2,
            line_dash="dashed",
            name=label
        )
        legend_items.append((label, [exports_renderer]))
        load_renderers.append(exports_renderer)

    if not inactive_pumped_storage:
        # Add pumped storage line to plot
        label = legend_items[-1][0] + " + Pumped Storage"
        ps_renderer = plot.line(
            x=df[x_col],
            y=df[line_cols[0:3]].sum(axis=1),
            line_color=COLORS["Pumped_Storage"],
            line_width=2,
            line_dash="dotted",
            name=label
        )
        legend_items.append((label, [ps_renderer]))
        load_renderers.append(ps_renderer)

    if not inactive_batteries:
        # Add batteries line to plot
        label = legend_items[-1][0] + " + Batteries"
        batt_renderer = plot.line(
            x=df[x_col],
            y=df[line_cols].sum(axis=1),
            line_color=COLORS["Battery"],
            line_width=2,
            line_dash="dotdash",
            name=label
        )
        legend_items.append((label, [batt_renderer]))
        load_renderers.append(batt_renderer)

    # Add Legend
    legend = Legend(items=legend_items)
    plot.add_layout(legend, 'right')
    plot.legend[0].items.reverse()  # Reverse legend to match stacked order
    plot.legend.click_policy = 'hide'  # Add interactivity to the legend
    # Note: Doesn't rescale the graph down, simply hides the area
    # Note2: There's currently no way to auto-size legend based on graph size(?)
    # except for maybe changing font size automatically?

    # Add axis labels
    plot.xaxis.axis_label = "Hour Ending"
    plot.yaxis.axis_label = "Dispatch (MW)"

    # Format y- axis numbers
    plot.yaxis.formatter = NumeralTickFormatter(format="0,0")

    # Add HoverTools for stacked bars/areas
    for r in area_renderers:
        power_source = r.name
        hover = HoverTool(
            tooltips=[
                ("Hour Ending", "@x"),
                ("Source", power_source),
                ("Dispatch", "@%s{0,0} MW" % power_source)
            ],
            renderers=[r],
            toggleable=False)
        plot.add_tools(hover)

    # Add HoverTools for load lines
    for r in load_renderers:
        load_type = r.name
        hover = HoverTool(
            tooltips=[
                ("Hour Ending", "@x"),
                (load_type, "@y{int} MW"),
            ],
            renderers=[r],
            toggleable=False)
        plot.add_tools(hover)

    return plot


def draw_dispatch_plot(c, scenario_id, load_zone, horizon, stage):
    """

    :param c:
    :param scenario_id:
    :param load_zone:
    :param horizon:
    :param stage:
    :return:
    """
    df = create_data_df(c, scenario_id, load_zone, horizon, stage)
    plot = create_plot(df)

    # Extras
    show_hide_legend(plot=plot)

    return plot


def main(args=None):
    """
    :return: if requested, return the plot as JSON object

    Parse the arguments and create the dispatch plot
    """
    if args is None:
        args = sys.argv[1:]
    parsed_args = parse_arguments(arguments=args)

    db = connect_to_database(parsed_arguments=parsed_args)
    c = db.cursor()

    if parsed_args.scenario_id is None:
        scenario = parsed_args.scenario
        # Get the scenario ID
        scenario_id = c.execute(
            """SELECT scenario_id
            FROM scenarios
            WHERE scenario_name = '{}';""".format(parsed_args.scenario)
        ).fetchone()[0]
    else:
        scenario_id = parsed_args.scenario_id
        # Get the scenario name
        scenario = c.execute(
            """SELECT scenario_name
            FROM scenarios
            WHERE scenario_id = {};""".format(parsed_args.scenario_id)
        ).fetchone()[0]

    plot = draw_dispatch_plot(
        c=c,
        scenario_id=scenario_id,
        load_zone=parsed_args.load_zone,
        horizon=parsed_args.horizon,
        stage=parsed_args.stage
    )

    # Show plot in HTML browser file if requested
    if parsed_args.show:
        figures_directory = os.path.join(
            os.getcwd(), "..", "scenarios", scenario, "results",
            "figures"
        )
        if not os.path.exists(figures_directory):
            os.makedirs(figures_directory)
        # TODO: file name should include load zone and horizon arguments
        output_file(os.path.join(figures_directory, 'dispatch_plot.html'))
        show(plot)

    # Return plot in json format if requested
    if parsed_args.return_json:
        return json_item(
            plot,
            "dispatchPlot-{}-{}".format(
                parsed_args.load_zone, parsed_args.horizon
            )
        )


if __name__ == "__main__":
    main()<|MERGE_RESOLUTION|>--- conflicted
+++ resolved
@@ -12,12 +12,8 @@
 # TODO: add example df for testing?
 
 from argparse import ArgumentParser
-<<<<<<< HEAD
-from bokeh.models import ColumnDataSource, Legend
-=======
 
 from bokeh.models import ColumnDataSource, Legend, NumeralTickFormatter
->>>>>>> a2d1c19d
 from bokeh.plotting import figure, output_file, show
 from bokeh.models.tools import HoverTool
 from bokeh.embed import json_item
@@ -539,7 +535,7 @@
         hover = HoverTool(
             tooltips=[
                 ("Hour Ending", "@x"),
-                (load_type, "@y{int} MW"),
+                (load_type, "@y{0,0} MW"),
             ],
             renderers=[r],
             toggleable=False)
