--- conflicted
+++ resolved
@@ -12,12 +12,8 @@
 # TODO: add example df for testing?
 
 from argparse import ArgumentParser
-<<<<<<< HEAD
-from bokeh.models import ColumnDataSource, Legend, CustomJS, \
-    NumeralTickFormatter
-=======
-from bokeh.models import ColumnDataSource, Legend
->>>>>>> 64c63779
+
+from bokeh.models import ColumnDataSource, Legend, NumeralTickFormatter
 from bokeh.plotting import figure, output_file, show
 from bokeh.models.tools import HoverTool
 from bokeh.embed import json_item
