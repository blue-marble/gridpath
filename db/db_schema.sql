--- conflicted
+++ resolved
@@ -2002,8 +2002,6 @@
             (project, peak_deviation_demand_charge_scenario_id),
     FOREIGN KEY (project, cap_factor_limits_scenario_id) REFERENCES
         subscenarios_project_cap_factor_limits (project, cap_factor_limits_scenario_id),
-<<<<<<< HEAD
-=======
     FOREIGN KEY (project, bt_hrz_ramp_up_rate_limit_scenario_id) REFERENCES
         subscenarios_project_bt_hrz_ramp_up_rate_limits (
                                                          project,
@@ -2019,7 +2017,6 @@
     FOREIGN KEY (project, total_ramp_down_limit_scenario_id) REFERENCES
         subscenarios_project_total_ramp_down_limits
             (project, total_ramp_down_limit_scenario_id),
->>>>>>> e05e630d
     FOREIGN KEY (project, load_modifier_profile_scenario_id) REFERENCES
         subscenarios_project_load_modifier_profiles (project,
                                                      load_modifier_profile_scenario_id),
