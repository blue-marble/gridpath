-- noinspection SqlNoDataSourceInspectionForFile

-- Copyright 2017 Blue Marble Analytics LLC. All rights reserved.

-----------------
-- -- MODEL -- --
-----------------

-- Implemented horizon boundary types
DROP TABLE IF EXISTS mod_horizon_boundary_types;
CREATE TABLE mod_horizon_boundary_types (
horizon_boundary_type VARCHAR(16) PRIMARY KEY,
description VARCHAR(128)
);

-- Months
DROP TABLE IF EXISTS mod_months;
CREATE TABLE mod_months (
month INTEGER PRIMARY KEY,
description VARCHAR(16)
);

-- Implemented capacity types
DROP TABLE IF EXISTS mod_capacity_types;
CREATE TABLE mod_capacity_types (
capacity_type VARCHAR(32) PRIMARY KEY,
description VARCHAR(128)
);

-- Implemented availability types
DROP TABLE IF EXISTS mod_availability_types;
CREATE TABLE mod_availability_types (
availability_type VARCHAR(32) PRIMARY KEY,
description VARCHAR(128)
);

-- Implemented operational types
DROP TABLE IF EXISTS mod_operational_types;
CREATE TABLE mod_operational_types (
operational_type VARCHAR(32) PRIMARY KEY,
description VARCHAR(128)
);

-- Implemented reserve types
DROP TABLE IF EXISTS mod_reserve_types;
CREATE TABLE mod_reserve_types (
reserve_type VARCHAR(32) PRIMARY KEY,
description VARCHAR(128)
);

-- Implemented transmission operational types
DROP TABLE IF EXISTS mod_tx_operational_types;
CREATE TABLE mod_tx_operational_types (
operational_type VARCHAR(32) PRIMARY KEY,
description VARCHAR(128)
);

-- Implemented transmission capacity types
DROP TABLE IF EXISTS mod_tx_capacity_types;
CREATE TABLE mod_tx_capacity_types (
capacity_type VARCHAR(32) PRIMARY KEY,
description VARCHAR(128)
);

-- Implemented prm types
DROP TABLE IF EXISTS mod_prm_types;
CREATE TABLE mod_prm_types (
prm_type VARCHAR(32) PRIMARY KEY,
description VARCHAR(128)
);

-- Invalid combinations of capacity type and operational type
DROP TABLE IF EXISTS mod_capacity_and_operational_type_invalid_combos;
CREATE TABLE mod_capacity_and_operational_type_invalid_combos (
capacity_type VARCHAR (32),
operational_type VARCHAR (32),
PRIMARY KEY (capacity_type, operational_type),
FOREIGN KEY (capacity_type) REFERENCES mod_capacity_types (capacity_type),
FOREIGN KEY (operational_type) REFERENCES mod_operational_types
(operational_type)
);

-- Invalid combinations of tx capacity type and tx operational type
DROP TABLE IF EXISTS mod_tx_capacity_and_tx_operational_type_invalid_combos;
CREATE TABLE mod_tx_capacity_and_tx_operational_type_invalid_combos (
capacity_type VARCHAR (32),
operational_type VARCHAR (32),
PRIMARY KEY (capacity_type, operational_type),
FOREIGN KEY (capacity_type) REFERENCES mod_tx_capacity_types (capacity_type),
FOREIGN KEY (operational_type) REFERENCES mod_tx_operational_types
(operational_type)
);

DROP TABLE IF EXISTS mod_feature_subscenarios;
CREATE TABLE mod_feature_subscenarios (
feature VARCHAR(32),
subscenario_id VARCHAR(32),
PRIMARY KEY (feature, subscenario_id),
FOREIGN KEY (feature) REFERENCES mod_features (feature)
);

-- Features
DROP TABLE IF EXISTS mod_features;
CREATE TABLE mod_features (
feature VARCHAR(32) PRIMARY KEY,
description VARCHAR(128)
);

-- Subscenarios by feature
DROP TABLE IF EXISTS mod_feature_subscenarios;
CREATE TABLE mod_feature_subscenarios (
feature VARCHAR(32),
subscenario_id VARCHAR(32),
PRIMARY KEY (feature, subscenario_id),
FOREIGN KEY (feature) REFERENCES mod_features (feature)
);

-- Scenario validation status types
DROP TABLE IF EXISTS mod_validation_status_types;
CREATE TABLE mod_validation_status_types (
validation_status_id INTEGER PRIMARY KEY,
validation_status_name VARCHAR(32) UNIQUE
);

-- Run status types
DROP TABLE IF EXISTS mod_run_status_types;
CREATE TABLE mod_run_status_types (
run_status_id INTEGER PRIMARY KEY,
run_status_name VARCHAR(32) UNIQUE
);


--------------------
-- -- STATUS -- --
--------------------

-- Validation Results
DROP TABLE IF EXISTS status_validation;
CREATE TABLE status_validation (
scenario_id INTEGER,
subproblem_id INTEGER,
stage_id INTEGER,
gridpath_module VARCHAR(64),
related_subscenario VARCHAR(64),
related_database_table VARCHAR(64),
issue_severity VARCHAR(32),
issue_type VARCHAR(32),
issue_description VARCHAR(64),
timestamp TEXT,  -- ISO8601 String
FOREIGN KEY (scenario_id) REFERENCES scenarios (scenario_id)
);


-------------------------------------------------------------------------------
---- SUBSCENARIOS AND INPUTS -----
-------------------------------------------------------------------------------

--------------------
-- -- TEMPORAL -- --
--------------------

-- Temporal Scenarios
DROP TABLE IF EXISTS subscenarios_temporal;
CREATE TABLE subscenarios_temporal (
temporal_scenario_id INTEGER PRIMARY KEY AUTOINCREMENT,
name VARCHAR(32),
description VARCHAR(128)
);

-- Subproblems (for production cost modeling)
DROP TABLE IF EXISTS inputs_temporal_subproblems;
CREATE TABLE inputs_temporal_subproblems (
temporal_scenario_id INTEGER,
subproblem_id INTEGER,
PRIMARY KEY (temporal_scenario_id, subproblem_id),
FOREIGN KEY (temporal_scenario_id) REFERENCES subscenarios_temporal
(temporal_scenario_id)
);

-- Stages (within subproblems; for production cost modeling)
DROP TABLE IF EXISTS inputs_temporal_subproblems_stages;
CREATE TABLE inputs_temporal_subproblems_stages (
temporal_scenario_id INTEGER,
subproblem_id INTEGER,
stage_id INTEGER,
PRIMARY KEY (temporal_scenario_id, subproblem_id, stage_id),
FOREIGN KEY (temporal_scenario_id) REFERENCES subscenarios_temporal
(temporal_scenario_id),
-- Make sure subproblem exists in this temporal_scenario_id
FOREIGN KEY (temporal_scenario_id, subproblem_id) REFERENCES
inputs_temporal_subproblems (temporal_scenario_id, subproblem_id)
);

-- Periods
-- These have to be the same for each subproblem
DROP TABLE IF EXISTS inputs_temporal_periods;
CREATE TABLE inputs_temporal_periods (
temporal_scenario_id INTEGER,
period INTEGER,
discount_factor FLOAT,
number_years_represented FLOAT,
PRIMARY KEY (temporal_scenario_id, period),
FOREIGN KEY (temporal_scenario_id) REFERENCES subscenarios_temporal
(temporal_scenario_id)
);

<<<<<<< HEAD
=======
-- Horizons
-- How timepoints are organized for operational-decision purposes
DROP TABLE IF EXISTS inputs_temporal_horizons;
CREATE TABLE inputs_temporal_horizons (
temporal_scenario_id INTEGER,
subproblem_id INTEGER,
horizon VARCHAR(32),
balancing_type_horizon VARCHAR(32),
period INTEGER,
boundary VARCHAR(16),
PRIMARY KEY (temporal_scenario_id, subproblem_id, horizon,
             balancing_type_horizon),
FOREIGN KEY (temporal_scenario_id) REFERENCES subscenarios_temporal
(temporal_scenario_id),
-- Make sure boundary type is correct
FOREIGN KEY (boundary) REFERENCES mod_horizon_boundary_types
(horizon_boundary_type),
-- Make sure period exists in this temporal_scenario_id
FOREIGN KEY (temporal_scenario_id, period) REFERENCES
inputs_temporal_periods (temporal_scenario_id, period),
-- Make sure subproblem_id exists in this temporal_scenario_id
FOREIGN KEY (temporal_scenario_id, subproblem_id) REFERENCES
inputs_temporal_subproblems (temporal_scenario_id, subproblem_id)
);

>>>>>>> c15b2d56
-- Timepoints
DROP TABLE IF EXISTS inputs_temporal_timepoints;
CREATE TABLE inputs_temporal_timepoints (
temporal_scenario_id INTEGER,
subproblem_id INTEGER,
stage_id INTEGER,
timepoint INTEGER,
period INTEGER,
number_of_hours_in_timepoint INTEGER,
timepoint_weight FLOAT,
previous_stage_timepoint_map INTEGER,
spinup_or_lookahead INTEGER,
month INTEGER,
hour_of_day FLOAT,  -- FLOAT to accommodate subhourly timepoints
PRIMARY KEY (temporal_scenario_id, subproblem_id, stage_id, timepoint),
FOREIGN KEY (temporal_scenario_id) REFERENCES subscenarios_temporal
(temporal_scenario_id),
-- Make sure subproblem/stage exist in this temporal_scenario_id
FOREIGN KEY (temporal_scenario_id, subproblem_id, stage_id) REFERENCES
inputs_temporal_subproblems_stages (temporal_scenario_id, subproblem_id,
stage_id),
-- Make sure period exists in this temporal_scenario_id
FOREIGN KEY (temporal_scenario_id, period)
    REFERENCES inputs_temporal_periods (temporal_scenario_id, period),
-- Month must be 1-12
FOREIGN KEY (month) REFERENCES mod_months (month)
);

-- Horizons (with balancing types)
-- How timepoints are organized for operational-decision purposes
-- Each timepoint can belong to more than one balancing_type-horizon (e.g.
-- it can be on day 1 of the year, in week 1 of the year, in month 1 of the
-- year, etc.)
-- The balancing_type-horizons can be different by subproblem (e.g. one
-- subproblem can be a week and have days as horizons and another one
-- can be a week and have the week as horizon), but will have to be same for
-- each stage of a subproblem
DROP TABLE IF EXISTS inputs_temporal_horizons;
CREATE TABLE inputs_temporal_horizons (
temporal_scenario_id INTEGER,
subproblem_id INTEGER,
balancing_type_horizon VARCHAR(32),
horizon VARCHAR(32),
boundary VARCHAR(16),
period INTEGER,  -- auxiliary, we use the timepoint period
PRIMARY KEY (temporal_scenario_id, subproblem_id, horizon,
             balancing_type_horizon),
FOREIGN KEY (temporal_scenario_id) REFERENCES subscenarios_temporal
(temporal_scenario_id),
-- Make sure boundary type is correct
FOREIGN KEY (boundary) REFERENCES mod_horizon_boundary_types
(horizon_boundary_type),
-- Make sure subproblem_id exists in this temporal_scenario_id
FOREIGN KEY (temporal_scenario_id, subproblem_id) REFERENCES
inputs_temporal_subproblems (temporal_scenario_id, subproblem_id),
-- Make sure period exists in this temporal_scenario_id
FOREIGN KEY (temporal_scenario_id, period) REFERENCES
inputs_temporal_periods (temporal_scenario_id, period)
);


DROP TABLE IF EXISTS inputs_temporal_horizon_timepoints;
CREATE TABLE inputs_temporal_horizon_timepoints (
temporal_scenario_id INTEGER,
subproblem_id INTEGER,
stage_id INTEGER,
timepoint INTEGER,
balancing_type_horizon VARCHAR(32),
horizon VARCHAR(32),
PRIMARY KEY (temporal_scenario_id, subproblem_id, stage_id, timepoint,
<<<<<<< HEAD
             balancing_type_horizon, horizon),
=======
             horizon, balancing_type_horizon),
>>>>>>> c15b2d56
FOREIGN KEY (temporal_scenario_id)
    REFERENCES subscenarios_temporal (temporal_scenario_id),
-- Make sure these are the same timepoints as in the main timepoints table
FOREIGN KEY (temporal_scenario_id, subproblem_id, stage_id, timepoint)
    REFERENCES inputs_temporal_timepoints (temporal_scenario_id,
                                           subproblem_id, stage_id, timepoint),
-- Make sure horizons exist in this temporal_scenario_id and subproblem_id
FOREIGN KEY (temporal_scenario_id, subproblem_id, balancing_type_horizon,
             horizon)
    REFERENCES inputs_temporal_horizons (temporal_scenario_id, subproblem_id,
                                         balancing_type_horizon, horizon)
);


---------------------
-- -- GEOGRAPHY -- --
---------------------

-- Load zones
-- This is the unit at which load is met in the model: it could be one zone
-- or many zones
DROP TABLE IF EXISTS subscenarios_geography_load_zones;
CREATE TABLE subscenarios_geography_load_zones (
load_zone_scenario_id INTEGER PRIMARY KEY AUTOINCREMENT,
name VARCHAR(32),
description VARCHAR(128)
);

DROP TABLE IF EXISTS inputs_geography_load_zones;
CREATE TABLE inputs_geography_load_zones (
load_zone_scenario_id INTEGER,
load_zone VARCHAR(32),
allow_overgeneration INTEGER,
overgeneration_penalty_per_mw FLOAT,
allow_unserved_energy INTEGER,
unserved_energy_penalty_per_mw FLOAT,
PRIMARY KEY (load_zone_scenario_id, load_zone),
FOREIGN KEY (load_zone_scenario_id) REFERENCES
subscenarios_geography_load_zones (load_zone_scenario_id)
);


-- Reserves
-- This is the unit at which reserves are met at the model; it can be
-- different from the load zones
DROP TABLE IF EXISTS subscenarios_geography_lf_reserves_up_bas;
CREATE TABLE subscenarios_geography_lf_reserves_up_bas (
lf_reserves_up_ba_scenario_id INTEGER PRIMARY KEY AUTOINCREMENT,
name VARCHAR(32),
description VARCHAR(128)
);

DROP TABLE IF EXISTS inputs_geography_lf_reserves_up_bas;
CREATE TABLE inputs_geography_lf_reserves_up_bas (
lf_reserves_up_ba_scenario_id INTEGER,
lf_reserves_up_ba VARCHAR(32),
allow_violation INTEGER,
violation_penalty_per_mw FLOAT,
reserve_to_energy_adjustment FLOAT,
PRIMARY KEY (lf_reserves_up_ba_scenario_id, lf_reserves_up_ba),
FOREIGN KEY (lf_reserves_up_ba_scenario_id) REFERENCES
subscenarios_geography_lf_reserves_up_bas (lf_reserves_up_ba_scenario_id)
);

DROP TABLE IF EXISTS subscenarios_geography_lf_reserves_down_bas;
CREATE TABLE subscenarios_geography_lf_reserves_down_bas (
lf_reserves_down_ba_scenario_id INTEGER PRIMARY KEY AUTOINCREMENT,
name VARCHAR(32),
description VARCHAR(128)
);

DROP TABLE IF EXISTS inputs_geography_lf_reserves_down_bas;
CREATE TABLE inputs_geography_lf_reserves_down_bas (
lf_reserves_down_ba_scenario_id INTEGER,
lf_reserves_down_ba VARCHAR(32),
allow_violation INTEGER,
violation_penalty_per_mw FLOAT,
reserve_to_energy_adjustment FLOAT,
PRIMARY KEY (lf_reserves_down_ba_scenario_id, lf_reserves_down_ba),
FOREIGN KEY (lf_reserves_down_ba_scenario_id) REFERENCES
subscenarios_geography_lf_reserves_down_bas (lf_reserves_down_ba_scenario_id)
);

DROP TABLE IF EXISTS subscenarios_geography_regulation_up_bas;
CREATE TABLE subscenarios_geography_regulation_up_bas (
regulation_up_ba_scenario_id INTEGER PRIMARY KEY AUTOINCREMENT,
name VARCHAR(32),
description VARCHAR(128)
);

DROP TABLE IF EXISTS inputs_geography_regulation_up_bas;
CREATE TABLE inputs_geography_regulation_up_bas (
regulation_up_ba_scenario_id INTEGER,
regulation_up_ba VARCHAR(32),
allow_violation INTEGER,
violation_penalty_per_mw FLOAT,
reserve_to_energy_adjustment FLOAT,
PRIMARY KEY (regulation_up_ba_scenario_id, regulation_up_ba),
FOREIGN KEY (regulation_up_ba_scenario_id) REFERENCES
subscenarios_geography_regulation_up_bas (regulation_up_ba_scenario_id)
);

DROP TABLE IF EXISTS subscenarios_geography_regulation_down_bas;
CREATE TABLE subscenarios_geography_regulation_down_bas (
regulation_down_ba_scenario_id INTEGER PRIMARY KEY AUTOINCREMENT,
name VARCHAR(32),
description VARCHAR(128)
);

DROP TABLE IF EXISTS inputs_geography_regulation_down_bas;
CREATE TABLE inputs_geography_regulation_down_bas (
regulation_down_ba_scenario_id INTEGER,
regulation_down_ba VARCHAR(32),
allow_violation INTEGER,
violation_penalty_per_mw FLOAT,
reserve_to_energy_adjustment FLOAT,
PRIMARY KEY (regulation_down_ba_scenario_id, regulation_down_ba),
FOREIGN KEY (regulation_down_ba_scenario_id) REFERENCES
subscenarios_geography_regulation_down_bas (regulation_down_ba_scenario_id)
);

DROP TABLE IF EXISTS subscenarios_geography_frequency_response_bas;
CREATE TABLE subscenarios_geography_frequency_response_bas (
frequency_response_ba_scenario_id INTEGER PRIMARY KEY AUTOINCREMENT,
name VARCHAR(32),
description VARCHAR(128)
);

DROP TABLE IF EXISTS inputs_geography_frequency_response_bas;
CREATE TABLE inputs_geography_frequency_response_bas (
frequency_response_ba_scenario_id INTEGER,
frequency_response_ba VARCHAR(32),
allow_violation INTEGER,
violation_penalty_per_mw FLOAT,
reserve_to_energy_adjustment FLOAT,
PRIMARY KEY (frequency_response_ba_scenario_id, frequency_response_ba),
FOREIGN KEY (frequency_response_ba_scenario_id) REFERENCES
subscenarios_geography_frequency_response_bas
(frequency_response_ba_scenario_id)
);

DROP TABLE IF EXISTS subscenarios_geography_spinning_reserves_bas;
CREATE TABLE subscenarios_geography_spinning_reserves_bas (
spinning_reserves_ba_scenario_id INTEGER PRIMARY KEY AUTOINCREMENT,
name VARCHAR(32),
description VARCHAR(128)
);

DROP TABLE IF EXISTS inputs_geography_spinning_reserves_bas;
CREATE TABLE inputs_geography_spinning_reserves_bas (
spinning_reserves_ba_scenario_id INTEGER,
spinning_reserves_ba VARCHAR(32),
allow_violation INTEGER,
violation_penalty_per_mw FLOAT,
reserve_to_energy_adjustment FLOAT,
PRIMARY KEY (spinning_reserves_ba_scenario_id, spinning_reserves_ba),
FOREIGN KEY (spinning_reserves_ba_scenario_id) REFERENCES
subscenarios_geography_spinning_reserves_bas (spinning_reserves_ba_scenario_id)
);

-- RPS
-- This is the unit at which RPS requirements are met in the model; it can be
-- different from the load zones
DROP TABLE IF EXISTS subscenarios_geography_rps_zones;
CREATE TABLE subscenarios_geography_rps_zones (
rps_zone_scenario_id INTEGER PRIMARY KEY AUTOINCREMENT,
name VARCHAR(32),
description VARCHAR(128)
);

DROP TABLE IF EXISTS inputs_geography_rps_zones;
CREATE TABLE inputs_geography_rps_zones (
rps_zone_scenario_id INTEGER,
rps_zone VARCHAR(32),
allow_violation INTEGER DEFAULT 0,  -- constraint is hard by default
violation_penalty_per_mwh FLOAT DEFAULT 0,
PRIMARY KEY (rps_zone_scenario_id, rps_zone),
FOREIGN KEY (rps_zone_scenario_id) REFERENCES
subscenarios_geography_rps_zones (rps_zone_scenario_id)
);

-- Carbon cap
-- This is the unit at which the carbon cap is applied in the model; it can be
-- different from the load zones
DROP TABLE IF EXISTS subscenarios_geography_carbon_cap_zones;
CREATE TABLE subscenarios_geography_carbon_cap_zones (
carbon_cap_zone_scenario_id INTEGER PRIMARY KEY AUTOINCREMENT,
name VARCHAR(32),
description VARCHAR(128)
);

DROP TABLE IF EXISTS inputs_geography_carbon_cap_zones;
CREATE TABLE inputs_geography_carbon_cap_zones (
carbon_cap_zone_scenario_id INTEGER,
carbon_cap_zone VARCHAR(32),
allow_violation INTEGER DEFAULT 0,  -- constraint is hard by default
violation_penalty_per_mmt FLOAT DEFAULT 0,
PRIMARY KEY (carbon_cap_zone_scenario_id, carbon_cap_zone),
FOREIGN KEY (carbon_cap_zone_scenario_id) REFERENCES
subscenarios_geography_carbon_cap_zones (carbon_cap_zone_scenario_id)
);

-- PRM
-- This is the unit at which PRM requirements are met in the model; it can be
-- different from the load zones
DROP TABLE IF EXISTS subscenarios_geography_prm_zones;
CREATE TABLE subscenarios_geography_prm_zones (
prm_zone_scenario_id INTEGER PRIMARY KEY AUTOINCREMENT,
name VARCHAR(32),
description VARCHAR(128)
);

DROP TABLE IF EXISTS inputs_geography_prm_zones;
CREATE TABLE inputs_geography_prm_zones (
prm_zone_scenario_id INTEGER,
prm_zone VARCHAR(32),
allow_violation INTEGER DEFAULT 0,  -- constraint is hard by default
violation_penalty_per_mw FLOAT DEFAULT 0,
PRIMARY KEY (prm_zone_scenario_id, prm_zone),
FOREIGN KEY (prm_zone_scenario_id) REFERENCES
subscenarios_geography_prm_zones (prm_zone_scenario_id)
);

-- Local capacity
-- This is the unit at which local capacity requirements are met in the model;
-- it can be different from the load zones
DROP TABLE IF EXISTS subscenarios_geography_local_capacity_zones;
CREATE TABLE subscenarios_geography_local_capacity_zones (
local_capacity_zone_scenario_id INTEGER PRIMARY KEY AUTOINCREMENT,
name VARCHAR(32),
description VARCHAR(128)
);

DROP TABLE IF EXISTS inputs_geography_local_capacity_zones;
CREATE TABLE inputs_geography_local_capacity_zones (
local_capacity_zone_scenario_id INTEGER,
local_capacity_zone VARCHAR(32),
allow_violation INTEGER DEFAULT 0,  -- constraint is hard by default
violation_penalty_per_mw FLOAT DEFAULT 0,
PRIMARY KEY (local_capacity_zone_scenario_id, local_capacity_zone),
FOREIGN KEY (local_capacity_zone_scenario_id) REFERENCES
subscenarios_geography_local_capacity_zones (local_capacity_zone_scenario_id)
);


-------------------
-- -- PROJECT -- --
-------------------

-- All projects: a list of all projects we may model
DROP TABLE IF EXISTS inputs_project_all;
CREATE TABLE inputs_project_all (
project VARCHAR(64) PRIMARY KEY
);

-- -- Capacity -- --

-- Project portfolios
-- Subsets of projects allowed in a scenario: includes both existing and
-- potential projects
DROP TABLE IF EXISTS subscenarios_project_portfolios;
CREATE TABLE subscenarios_project_portfolios (
project_portfolio_scenario_id INTEGER PRIMARY KEY AUTOINCREMENT,
name VARCHAR(32),
description VARCHAR(128)
);

DROP TABLE IF EXISTS inputs_project_portfolios;
CREATE TABLE inputs_project_portfolios (
project_portfolio_scenario_id INTEGER,
project VARCHAR(64),
existing INTEGER,
new_build INTEGER,
capacity_type VARCHAR(32),
PRIMARY KEY (project_portfolio_scenario_id, project),
FOREIGN KEY (project_portfolio_scenario_id) REFERENCES
subscenarios_project_portfolios (project_portfolio_scenario_id),
FOREIGN KEY (capacity_type) REFERENCES mod_capacity_types (capacity_type)
);

-- Existing project capacity and fixed costs
-- The capacity and fixed costs of 'existing' projects, i.e. exogenously
-- specified capacity that is not a variable in the model
-- Retirement can be allowed, in which case the fixed cost will determine
-- whether the economics of retirement are favorable
DROP TABLE IF EXISTS subscenarios_project_existing_capacity;
CREATE TABLE subscenarios_project_existing_capacity (
project_existing_capacity_scenario_id INTEGER PRIMARY KEY AUTOINCREMENT,
name VARCHAR(32),
description VARCHAR(128)
);

DROP TABLE IF EXISTS inputs_project_existing_capacity;
CREATE TABLE inputs_project_existing_capacity (
project_existing_capacity_scenario_id INTEGER,
project VARCHAR(64),
period INTEGER,
existing_capacity_mw FLOAT,
existing_capacity_mwh FLOAT,
PRIMARY KEY (project_existing_capacity_scenario_id, project, period),
FOREIGN KEY (project_existing_capacity_scenario_id) REFERENCES
subscenarios_project_existing_capacity (project_existing_capacity_scenario_id)
);

DROP TABLE IF EXISTS subscenarios_project_existing_fixed_cost;
CREATE TABLE subscenarios_project_existing_fixed_cost (
project_existing_fixed_cost_scenario_id INTEGER PRIMARY KEY AUTOINCREMENT,
name VARCHAR(32),
description VARCHAR(128)
);

DROP TABLE IF EXISTS inputs_project_existing_fixed_cost;
CREATE TABLE inputs_project_existing_fixed_cost (
project_existing_fixed_cost_scenario_id INTEGER,
project VARCHAR(64),
period INTEGER,
annual_fixed_cost_per_kw_year FLOAT,
annual_fixed_cost_per_kwh_year FLOAT,
PRIMARY KEY (project_existing_fixed_cost_scenario_id, project, period),
FOREIGN KEY (project_existing_fixed_cost_scenario_id) REFERENCES
subscenarios_project_existing_fixed_cost
(project_existing_fixed_cost_scenario_id)
);

-- New project capital costs and potential
-- The annualized all-in cost of potential new project (capital + fixed o&m
-- with financing)
-- In each 'period,' the minimum build required and maximum build allowed
-- can also be specified
DROP TABLE IF EXISTS subscenarios_project_new_cost;
CREATE TABLE subscenarios_project_new_cost (
project_new_cost_scenario_id INTEGER PRIMARY KEY AUTOINCREMENT,
name VARCHAR(32),
description VARCHAR(128)
);

DROP TABLE IF EXISTS inputs_project_new_cost;
CREATE TABLE inputs_project_new_cost (
project_new_cost_scenario_id INTEGER,
project VARCHAR(64),
period INTEGER,
lifetime_yrs INTEGER,
annualized_real_cost_per_kw_yr FLOAT,
annualized_real_cost_per_kwh_yr FLOAT,
levelized_cost_per_mwh FLOAT,  -- useful if available, although not used
supply_curve_scenario_id INTEGER,
PRIMARY KEY (project_new_cost_scenario_id, project, period),
FOREIGN KEY (project_new_cost_scenario_id) REFERENCES
subscenarios_project_new_cost (project_new_cost_scenario_id)
);

-- New project binary build size
DROP TABLE IF EXISTS subscenarios_project_new_binary_build_size;
CREATE TABLE subscenarios_project_new_binary_build_size (
project_new_binary_build_size_scenario_id INTEGER PRIMARY KEY AUTOINCREMENT,
name VARCHAR(32),
description VARCHAR(128)
);

DROP TABLE IF EXISTS inputs_project_new_binary_build_size;
CREATE TABLE inputs_project_new_binary_build_size (
project_new_binary_build_size_scenario_id INTEGER,
project VARCHAR(64),
binary_build_size_mw FLOAT,
binary_build_size_mwh FLOAT,
PRIMARY KEY (project_new_binary_build_size_scenario_id, project),
FOREIGN KEY (project_new_binary_build_size_scenario_id) REFERENCES
subscenarios_project_new_binary_build_size
(project_new_binary_build_size_scenario_id)
);

-- Shiftable load supply curve
DROP TABLE IF EXISTS inputs_project_shiftable_load_supply_curve;
CREATE TABLE inputs_project_shiftable_load_supply_curve (
supply_curve_scenario_id INTEGER,
project VARCHAR(64),
supply_curve_point INTEGER,
supply_curve_slope FLOAT,
supply_curve_intercept FLOAT,
PRIMARY KEY (supply_curve_scenario_id, project, supply_curve_point)
);

DROP TABLE IF EXISTS subscenarios_project_new_potential;
CREATE TABLE subscenarios_project_new_potential (
project_new_potential_scenario_id INTEGER PRIMARY KEY AUTOINCREMENT,
name VARCHAR(32),
description VARCHAR(128)
);

-- Projects with no min or max build requirements can be included here with
-- NULL values or excluded from this table
DROP TABLE IF EXISTS inputs_project_new_potential;
CREATE TABLE inputs_project_new_potential (
project_new_potential_scenario_id INTEGER,
project VARCHAR(64),
period INTEGER,
minimum_cumulative_new_build_mw FLOAT,
maximum_cumulative_new_build_mw FLOAT,
minimum_cumulative_new_build_mwh FLOAT,
maximum_cumulative_new_build_mwh FLOAT,
PRIMARY KEY (project_new_potential_scenario_id, project, period),
FOREIGN KEY (project_new_potential_scenario_id) REFERENCES
subscenarios_project_new_potential (project_new_potential_scenario_id)
);

-- -- Operations -- --

-- Project operational characteristics
-- These vary by operational type
-- Generators that do not have certain characteristics (e.g. hydro does not
-- have a heat rate) should be included with NULL values in these columns
-- For variable generators, specify a variable_generator_profile_scenario_id
-- For hydro generators (curtailable or nonocurtailable), specify a
-- hydro_operational_chars_scenario_id
DROP TABLE IF EXISTS subscenarios_project_operational_chars;
CREATE TABLE subscenarios_project_operational_chars (
project_operational_chars_scenario_id INTEGER PRIMARY KEY AUTOINCREMENT,
name VARCHAR(32),
description VARCHAR(128)
);

DROP TABLE IF EXISTS inputs_project_operational_chars;
CREATE TABLE inputs_project_operational_chars (
project_operational_chars_scenario_id INTEGER,
project VARCHAR(64),
technology VARCHAR(32),
operational_type VARCHAR(32),
balancing_type_project VARCHAR(32),
variable_cost_per_mwh FLOAT,
fuel VARCHAR(32),
heat_rate_curves_scenario_id INTEGER,  -- determined heat rate curve
min_stable_level FLOAT,
unit_size_mw FLOAT,
startup_cost_per_mw FLOAT,
shutdown_cost_per_mw FLOAT,
startup_fuel_mmbtu_per_mw FLOAT,
startup_plus_ramp_up_rate FLOAT,
shutdown_plus_ramp_down_rate FLOAT,
ramp_up_when_on_rate FLOAT,
ramp_down_when_on_rate FLOAT,
min_up_time_hours INTEGER,
min_down_time_hours INTEGER,
charging_efficiency FLOAT,
discharging_efficiency FLOAT,
minimum_duration_hours FLOAT,
last_commitment_stage INTEGER,
variable_generator_profile_scenario_id INTEGER,  -- determines var profiles
hydro_operational_chars_scenario_id INTEGER,  -- determines hydro MWa, min, max
lf_reserves_up_derate FLOAT,
lf_reserves_down_derate FLOAT,
regulation_up_derate FLOAT,
regulation_down_derate FLOAT,
frequency_response_derate FLOAT,
spinning_reserves_derate FLOAT,
lf_reserves_up_ramp_rate FLOAT,
lf_reserves_down_ramp_rate FLOAT,
regulation_up_ramp_rate FLOAT,
regulation_down_ramp_rate FLOAT,
frequency_response_ramp_rate FLOAT,
spinning_reserves_ramp_rate FLOAT,
PRIMARY KEY (project_operational_chars_scenario_id, project),
FOREIGN KEY (project_operational_chars_scenario_id) REFERENCES
subscenarios_project_operational_chars (project_operational_chars_scenario_id),
FOREIGN KEY (last_commitment_stage) REFERENCES
inputs_temporal_subproblems_stages (stage_id),
-- Ensure operational characteristics for variable, hydro and heat rates exist
FOREIGN KEY (project, heat_rate_curves_scenario_id) REFERENCES
subscenarios_project_heat_rate_curves
(project, heat_rate_curves_scenario_id),
FOREIGN KEY (project, variable_generator_profile_scenario_id) REFERENCES
subscenarios_project_variable_generator_profiles
(project, variable_generator_profile_scenario_id),
FOREIGN KEY (project, hydro_operational_chars_scenario_id) REFERENCES
subscenarios_project_hydro_operational_chars
(project, hydro_operational_chars_scenario_id),
FOREIGN KEY (operational_type) REFERENCES mod_operational_types
(operational_type)
);

-- Heat rate curves
-- TODO: see comments variable profiles
DROP TABLE IF EXISTS subscenarios_project_heat_rate_curves;
CREATE TABLE subscenarios_project_heat_rate_curves (
project VARCHAR(32),
heat_rate_curves_scenario_id INTEGER,
name VARCHAR(32),
description VARCHAR(128),
PRIMARY KEY (project, heat_rate_curves_scenario_id)
);

DROP TABLE IF EXISTS inputs_project_heat_rate_curves;
CREATE TABLE inputs_project_heat_rate_curves (
project VARCHAR(64),
heat_rate_curves_scenario_id INTEGER,
load_point_mw FLOAT,
average_heat_rate_mmbtu_per_mwh FLOAT,
PRIMARY KEY (project, heat_rate_curves_scenario_id, load_point_mw),
FOREIGN KEY (project, heat_rate_curves_scenario_id) REFERENCES
subscenarios_project_heat_rate_curves (project, heat_rate_curves_scenario_id)
);

-- Variable generator profiles
-- TODO: this is not exactly a subscenario, as a variable profile will be
-- assigned to variable projects in the project_operational_chars table and
-- be passed to scenarios via the project_operational_chars_scenario_id
-- perhaps a better name is needed for this table
DROP TABLE IF EXISTS subscenarios_project_variable_generator_profiles;
CREATE TABLE subscenarios_project_variable_generator_profiles (
project VARCHAR(64),
variable_generator_profile_scenario_id INTEGER,
name VARCHAR(32),
description VARCHAR(128),
PRIMARY KEY (project, variable_generator_profile_scenario_id)
);

DROP TABLE IF EXISTS inputs_project_variable_generator_profiles;
CREATE TABLE inputs_project_variable_generator_profiles (
project VARCHAR(64),
variable_generator_profile_scenario_id INTEGER,
stage_id INTEGER,
timepoint INTEGER,
cap_factor FLOAT,
PRIMARY KEY (project, variable_generator_profile_scenario_id, stage_id,
             timepoint),
FOREIGN KEY (project, variable_generator_profile_scenario_id) REFERENCES
subscenarios_project_variable_generator_profiles
(project, variable_generator_profile_scenario_id)
);

-- Hydro operational characteristics
DROP TABLE IF EXISTS subscenarios_project_hydro_operational_chars;
CREATE TABLE subscenarios_project_hydro_operational_chars (
project VARCHAR(64),
hydro_operational_chars_scenario_id,
name VARCHAR(32),
description VARCHAR(128),
PRIMARY KEY (project, hydro_operational_chars_scenario_id)
);

DROP TABLE IF EXISTS inputs_project_hydro_operational_chars;
CREATE TABLE inputs_project_hydro_operational_chars (
project VARCHAR(64),
hydro_operational_chars_scenario_id INTEGER,
balancing_type_project VARCHAR(64),
horizon INTEGER,
period INTEGER,
average_power_fraction FLOAT,
min_power_fraction FLOAT,
max_power_fraction FLOAT,
PRIMARY KEY (project, hydro_operational_chars_scenario_id,
             balancing_type_project, horizon),
FOREIGN KEY (project, hydro_operational_chars_scenario_id) REFERENCES
subscenarios_project_hydro_operational_chars
(project, hydro_operational_chars_scenario_id)
);

-- Project availability (e.g. due to planned outages/availability)
-- Subscenarios
DROP TABLE IF EXISTS subscenarios_project_availability;
CREATE TABLE subscenarios_project_availability (
project_availability_scenario_id INTEGER PRIMARY KEY AUTOINCREMENT,
name VARCHAR(32),
description VARCHAR(128)
);

-- Define availability type and IDs for type characteristics
-- TODO: implement check that there are exogenous IDs only for exogenous
--  types and endogenous IDs only for endogenous types
DROP TABLE IF EXISTS inputs_project_availability_types;
CREATE TABLE inputs_project_availability_types (
project_availability_scenario_id INTEGER,
project VARCHAR(64),
availability_type VARCHAR(32),
exogenous_availability_scenario_id INTEGER,
endogenous_availability_scenario_id INTEGER,
PRIMARY KEY (project_availability_scenario_id, project, availability_type)
);

DROP TABLE IF EXISTS subscenarios_project_availability_exogenous;
CREATE TABLE subscenarios_project_availability_exogenous (
project VARCHAR(64),
exogenous_availability_scenario_id INTEGER,
name VARCHAR(32),
description VARCHAR(128),
PRIMARY KEY (project, exogenous_availability_scenario_id)
);

DROP TABLE IF EXISTS inputs_project_availability_exogenous;
CREATE TABLE inputs_project_availability_exogenous (
project VARCHAR(64),
exogenous_availability_scenario_id INTEGER,
stage_id INTEGER,
timepoint INTEGER,
availability_derate FLOAT,
PRIMARY KEY (project, exogenous_availability_scenario_id, stage_id, timepoint),
FOREIGN KEY (project, exogenous_availability_scenario_id)
    REFERENCES subscenarios_project_availability_exogenous
        (project, exogenous_availability_scenario_id)
);

DROP TABLE IF EXISTS subscenarios_project_availability_endogenous;
CREATE TABLE subscenarios_project_availability_endogenous (
project VARCHAR(64),
endogenous_availability_scenario_id INTEGER,
name VARCHAR(32),
description VARCHAR(128),
PRIMARY KEY (project, endogenous_availability_scenario_id)
);

DROP TABLE IF EXISTS inputs_project_availability_endogenous;
CREATE TABLE inputs_project_availability_endogenous (
project VARCHAR(64),
endogenous_availability_scenario_id INTEGER,
unavailable_hours_per_period FLOAT,
unavailable_hours_per_event_min FLOAT,
unavailable_hours_per_event_max FLOAT,
available_hours_between_events_min FLOAT,
available_hours_between_events_max FLOAT,
PRIMARY KEY (project, endogenous_availability_scenario_id),
FOREIGN KEY (project, endogenous_availability_scenario_id)
    REFERENCES subscenarios_project_availability_endogenous
        (project, endogenous_availability_scenario_id)
);


-- Project load zones
-- Where projects are modeled to be physically located
-- Depends on the load_zone_scenario_id, i.e. how geography is modeled
-- (project can be in one zone if modeling a single zone, but a different
-- zone if modeling several zones, etc.)
DROP TABLE IF EXISTS subscenarios_project_load_zones;
CREATE TABLE subscenarios_project_load_zones (
project_load_zone_scenario_id INTEGER PRIMARY KEY,
name VARCHAR(32),
description VARCHAR(128)
);

DROP TABLE IF EXISTS inputs_project_load_zones;
CREATE TABLE inputs_project_load_zones (
project_load_zone_scenario_id INTEGER,
project VARCHAR(64),
load_zone VARCHAR(32),
PRIMARY KEY (project_load_zone_scenario_id, project),
FOREIGN KEY (project_load_zone_scenario_id) REFERENCES
 subscenarios_project_load_zones (project_load_zone_scenario_id)
);

-- Project BAs
-- Which projects can contribute to a reserve requirement
-- Depends on how reserve balancing area are specified (xyz_ba_scenario_id)
-- This table can included all project with NULLs for projects not
-- contributing or just the contributing projects
DROP TABLE IF EXISTS subscenarios_project_lf_reserves_up_bas;
CREATE TABLE subscenarios_project_lf_reserves_up_bas (
project_lf_reserves_up_ba_scenario_id INTEGER PRIMARY KEY,
name VARCHAR(32),
description VARCHAR(128)
);

DROP TABLE IF EXISTS inputs_project_lf_reserves_up_bas;
CREATE TABLE inputs_project_lf_reserves_up_bas (
project_lf_reserves_up_ba_scenario_id INTEGER,
project VARCHAR(64),
lf_reserves_up_ba VARCHAR(32),
PRIMARY KEY (project_lf_reserves_up_ba_scenario_id, project),
FOREIGN KEY (project_lf_reserves_up_ba_scenario_id)
REFERENCES subscenarios_project_lf_reserves_up_bas
 (project_lf_reserves_up_ba_scenario_id)
);

DROP TABLE IF EXISTS subscenarios_project_lf_reserves_down_bas;
CREATE TABLE subscenarios_project_lf_reserves_down_bas (
project_lf_reserves_down_ba_scenario_id INTEGER PRIMARY KEY,
name VARCHAR(32),
description VARCHAR(128)
);

DROP TABLE IF EXISTS inputs_project_lf_reserves_down_bas;
CREATE TABLE inputs_project_lf_reserves_down_bas (
project_lf_reserves_down_ba_scenario_id INTEGER,
project VARCHAR(64),
lf_reserves_down_ba VARCHAR(32),
PRIMARY KEY (project_lf_reserves_down_ba_scenario_id, project),
FOREIGN KEY (project_lf_reserves_down_ba_scenario_id)
REFERENCES subscenarios_project_lf_reserves_down_bas
 (project_lf_reserves_down_ba_scenario_id)
);


DROP TABLE IF EXISTS subscenarios_project_regulation_up_bas;
CREATE TABLE subscenarios_project_regulation_up_bas (
project_regulation_up_ba_scenario_id INTEGER PRIMARY KEY,
name VARCHAR(32),
description VARCHAR(128)
);

DROP TABLE IF EXISTS inputs_project_regulation_up_bas;
CREATE TABLE inputs_project_regulation_up_bas (
project_regulation_up_ba_scenario_id INTEGER,
project VARCHAR(64),
regulation_up_ba VARCHAR(32),
PRIMARY KEY (project_regulation_up_ba_scenario_id, project),
FOREIGN KEY (project_regulation_up_ba_scenario_id)
REFERENCES subscenarios_project_regulation_up_bas
 (project_regulation_up_ba_scenario_id)
);

DROP TABLE IF EXISTS subscenarios_project_regulation_down_bas;
CREATE TABLE subscenarios_project_regulation_down_bas (
project_regulation_down_ba_scenario_id INTEGER PRIMARY KEY,
name VARCHAR(32),
description VARCHAR(128)
);

DROP TABLE IF EXISTS inputs_project_regulation_down_bas;
CREATE TABLE inputs_project_regulation_down_bas (
project_regulation_down_ba_scenario_id INTEGER,
project VARCHAR(64),
regulation_down_ba VARCHAR(32),
PRIMARY KEY (project_regulation_down_ba_scenario_id, project),
FOREIGN KEY (project_regulation_down_ba_scenario_id)
REFERENCES subscenarios_project_regulation_down_bas
 (project_regulation_down_ba_scenario_id)
);

DROP TABLE IF EXISTS subscenarios_project_frequency_response_bas;
CREATE TABLE subscenarios_project_frequency_response_bas (
project_frequency_response_ba_scenario_id INTEGER PRIMARY KEY,
name VARCHAR(32),
description VARCHAR(128)
);

DROP TABLE IF EXISTS inputs_project_frequency_response_bas;
CREATE TABLE inputs_project_frequency_response_bas (
project_frequency_response_ba_scenario_id INTEGER,
project VARCHAR(64),
frequency_response_ba VARCHAR(32),
contribute_to_partial INTEGER,
PRIMARY KEY (project_frequency_response_ba_scenario_id, project),
FOREIGN KEY (project_frequency_response_ba_scenario_id)
REFERENCES subscenarios_project_frequency_response_bas
 (project_frequency_response_ba_scenario_id)
);

DROP TABLE IF EXISTS subscenarios_project_spinning_reserves_bas;
CREATE TABLE subscenarios_project_spinning_reserves_bas (
project_spinning_reserves_ba_scenario_id INTEGER PRIMARY KEY,
name VARCHAR(32),
description VARCHAR(128)
);

DROP TABLE IF EXISTS inputs_project_spinning_reserves_bas;
CREATE TABLE inputs_project_spinning_reserves_bas (
project_spinning_reserves_ba_scenario_id INTEGER,
project VARCHAR(64),
spinning_reserves_ba VARCHAR(32),
PRIMARY KEY (project_spinning_reserves_ba_scenario_id, project),
FOREIGN KEY (project_spinning_reserves_ba_scenario_id)
REFERENCES subscenarios_project_spinning_reserves_bas
 (project_spinning_reserves_ba_scenario_id)
);

-- Project RPS zones
-- Which projects can contribute to RPS requirements
-- Depends on how RPS zones are specified
-- This table can include all project with NULLs for projects not
-- contributing or just the contributing projects
DROP TABLE IF EXISTS subscenarios_project_rps_zones;
CREATE TABLE subscenarios_project_rps_zones (
project_rps_zone_scenario_id INTEGER PRIMARY KEY,
name VARCHAR(32),
description VARCHAR(128)
);

DROP TABLE IF EXISTS inputs_project_rps_zones;
CREATE TABLE inputs_project_rps_zones (
project_rps_zone_scenario_id INTEGER,
project VARCHAR(64),
rps_zone VARCHAR(32),
PRIMARY KEY (project_rps_zone_scenario_id, project),
FOREIGN KEY (project_rps_zone_scenario_id) REFERENCES
 subscenarios_project_rps_zones (project_rps_zone_scenario_id)
);

-- Project carbon cap zones
-- Which projects count toward the carbon cap
-- Depends on carbon cap zone geography
-- This table can include all project with NULLs for projects not
-- contributing or just the contributing projects
DROP TABLE IF EXISTS subscenarios_project_carbon_cap_zones;
CREATE TABLE subscenarios_project_carbon_cap_zones (
project_carbon_cap_zone_scenario_id INTEGER PRIMARY KEY,
name VARCHAR(32),
description VARCHAR(128)
);

DROP TABLE IF EXISTS inputs_project_carbon_cap_zones;
CREATE TABLE inputs_project_carbon_cap_zones (
project_carbon_cap_zone_scenario_id INTEGER,
project VARCHAR(64),
carbon_cap_zone VARCHAR(32),
PRIMARY KEY (project_carbon_cap_zone_scenario_id, project),
FOREIGN KEY (project_carbon_cap_zone_scenario_id) REFERENCES
 subscenarios_project_carbon_cap_zones (project_carbon_cap_zone_scenario_id)
);


-- Project PRM zones
-- Which projects can contribute to PRM requirements
-- Depends on how PRM zones are specified
-- This table can include all project with NULLs for projects not
-- contributing or just the contributing projects

DROP TABLE IF EXISTS subscenarios_project_prm_zones;
CREATE TABLE subscenarios_project_prm_zones (
project_prm_zone_scenario_id INTEGER PRIMARY KEY,
name VARCHAR(32),
description VARCHAR(128)
);

DROP TABLE IF EXISTS inputs_project_prm_zones;
CREATE TABLE inputs_project_prm_zones (
project_prm_zone_scenario_id INTEGER,
project VARCHAR(64),
prm_zone VARCHAR(32),
PRIMARY KEY (project_prm_zone_scenario_id, project),
FOREIGN KEY (project_prm_zone_scenario_id) REFERENCES
 subscenarios_project_prm_zones (project_prm_zone_scenario_id)
);

-- Project capacity contribution characteristics (simple ELCC treatment or
-- treatment via an ELCC surface
DROP TABLE IF EXISTS subscenarios_project_elcc_chars;
CREATE TABLE subscenarios_project_elcc_chars (
project_elcc_chars_scenario_id INTEGER PRIMARY KEY,
name VARCHAR(32),
description VARCHAR(128)
);

DROP TABLE IF EXISTS inputs_project_elcc_chars;
CREATE TABLE inputs_project_elcc_chars (
project_elcc_chars_scenario_id INTEGER,
project VARCHAR(64),
prm_type VARCHAR(32),
elcc_simple_fraction FLOAT,
contributes_to_elcc_surface INTEGER,
min_duration_for_full_capacity_credit_hours FLOAT,
deliverability_group VARCHAR(64),  --optional
PRIMARY KEY (project_elcc_chars_scenario_id, project),
FOREIGN KEY (prm_type) REFERENCES mod_prm_types (prm_type),
FOREIGN KEY (project_elcc_chars_scenario_id) REFERENCES
subscenarios_project_elcc_chars (project_elcc_chars_scenario_id)
);

-- ELCC surface
-- Depends on how PRM zones are defined
DROP TABLE IF EXISTS subscenarios_system_elcc_surface;
CREATE TABLE subscenarios_system_elcc_surface (
elcc_surface_scenario_id INTEGER PRIMARY KEY,
name VARCHAR(32),
description VARCHAR(128)
);

-- ELCC surface intercept by PRM zone
DROP TABLE IF EXISTS inputs_system_prm_zone_elcc_surface;
CREATE TABLE inputs_system_prm_zone_elcc_surface (
elcc_surface_scenario_id INTEGER,
prm_zone VARCHAR(32),
period INTEGER,
facet INTEGER,
elcc_surface_intercept FLOAT,
PRIMARY KEY (elcc_surface_scenario_id, prm_zone, period, facet),
FOREIGN KEY (elcc_surface_scenario_id) REFERENCES
    subscenarios_system_elcc_surface (elcc_surface_scenario_id)
);

DROP TABLE IF EXISTS inputs_project_elcc_surface;
CREATE TABLE inputs_project_elcc_surface (
elcc_surface_scenario_id INTEGER,
project VARCHAR(64),
period INTEGER,
facet INTEGER,
elcc_surface_coefficient FLOAT,
PRIMARY KEY (elcc_surface_scenario_id, project, period, facet)
);

-- Energy-only parameters
DROP TABLE IF EXISTS subscenarios_project_prm_energy_only;
CREATE TABLE subscenarios_project_prm_energy_only (
prm_energy_only_scenario_id INTEGER PRIMARY KEY
AUTOINCREMENT,
name VARCHAR(32),
description VARCHAR(128)
);

DROP TABLE IF EXISTS inputs_project_prm_energy_only;
CREATE TABLE inputs_project_prm_energy_only (
prm_energy_only_scenario_id INTEGER,
deliverability_group VARCHAR(64),
deliverability_group_no_cost_deliverable_capacity_mw FLOAT,
deliverability_group_deliverability_cost_per_mw FLOAT,
deliverability_group_energy_only_capacity_limit_mw FLOAT,
PRIMARY KEY (prm_energy_only_scenario_id, deliverability_group),
FOREIGN KEY (prm_energy_only_scenario_id) REFERENCES
subscenarios_project_prm_energy_only
(prm_energy_only_scenario_id)
);


-- Project local capacity zones and chars
-- Which projects can contribute to local capacity requirements
-- Depends on how local capacity zones are specified
-- This table can include all project with NULLs for projects not
-- contributing or just the contributing projects

DROP TABLE IF EXISTS subscenarios_project_local_capacity_zones;
CREATE TABLE subscenarios_project_local_capacity_zones (
project_local_capacity_zone_scenario_id INTEGER PRIMARY KEY,
name VARCHAR(32),
description VARCHAR(128)
);

DROP TABLE IF EXISTS inputs_project_local_capacity_zones;
CREATE TABLE inputs_project_local_capacity_zones (
project_local_capacity_zone_scenario_id INTEGER,
project VARCHAR(64),
local_capacity_zone VARCHAR(32),
PRIMARY KEY (project_local_capacity_zone_scenario_id, project),
FOREIGN KEY (project_local_capacity_zone_scenario_id) REFERENCES
 subscenarios_project_local_capacity_zones
 (project_local_capacity_zone_scenario_id)
);

-- Project capacity contribution characteristics
DROP TABLE IF EXISTS subscenarios_project_local_capacity_chars;
CREATE TABLE subscenarios_project_local_capacity_chars (
project_local_capacity_chars_scenario_id INTEGER PRIMARY KEY,
name VARCHAR(32),
description VARCHAR(128)
);

DROP TABLE IF EXISTS inputs_project_local_capacity_chars;
CREATE TABLE inputs_project_local_capacity_chars (
project_local_capacity_chars_scenario_id INTEGER,
project VARCHAR(64),
local_capacity_fraction FLOAT,
min_duration_for_full_capacity_credit_hours FLOAT,
PRIMARY KEY (project_local_capacity_chars_scenario_id, project),
FOREIGN KEY (project_local_capacity_chars_scenario_id) REFERENCES
subscenarios_project_local_capacity_chars
(project_local_capacity_chars_scenario_id)
);

-- Fuels
DROP TABLE IF EXISTS subscenarios_project_fuels;
CREATE TABLE subscenarios_project_fuels (
fuel_scenario_id INTEGER PRIMARY KEY AUTOINCREMENT,
name VARCHAR(32),
description VARCHAR(128)
);

DROP TABLE IF EXISTS inputs_project_fuels;
CREATE TABLE inputs_project_fuels (
fuel_scenario_id INTEGER,
fuel VARCHAR(32),
co2_intensity_tons_per_mmbtu FLOAT,
PRIMARY KEY (fuel_scenario_id, fuel),
FOREIGN KEY (fuel_scenario_id) REFERENCES subscenarios_project_fuels
(fuel_scenario_id)
);

DROP TABLE IF EXISTS subscenarios_project_fuel_prices;
CREATE TABLE subscenarios_project_fuel_prices (
fuel_price_scenario_id INTEGER PRIMARY KEY AUTOINCREMENT,
name VARCHAR(32),
description VARCHAR(128)
);

DROP TABLE IF EXISTS inputs_project_fuel_prices;
CREATE TABLE inputs_project_fuel_prices (
fuel_price_scenario_id INTEGER,
fuel VARCHAR(32),
period INTEGER,
month INTEGER,
fuel_price_per_mmbtu FLOAT,
PRIMARY KEY (fuel_price_scenario_id, fuel, period, month),
FOREIGN KEY (fuel_price_scenario_id) REFERENCES
subscenarios_project_fuel_prices (fuel_price_scenario_id)
);



------------------
-- TRANSMISSION --
------------------

-- Transmission portfolios
DROP TABLE IF EXISTS subscenarios_transmission_portfolios;
CREATE TABLE subscenarios_transmission_portfolios (
transmission_portfolio_scenario_id INTEGER PRIMARY KEY AUTOINCREMENT,
name VARCHAR(32),
description VARCHAR(128)
);

DROP TABLE IF EXISTS inputs_transmission_portfolios;
CREATE TABLE inputs_transmission_portfolios (
transmission_portfolio_scenario_id INTEGER,
transmission_line VARCHAR(64),
capacity_type VARCHAR(32),
PRIMARY KEY (transmission_portfolio_scenario_id, transmission_line),
FOREIGN KEY (transmission_portfolio_scenario_id) REFERENCES
subscenarios_transmission_portfolios
(transmission_portfolio_scenario_id),
FOREIGN KEY (capacity_type) REFERENCES mod_tx_capacity_types
(capacity_type)
);

-- Transmission geography
-- Load zones
DROP TABLE IF EXISTS subscenarios_transmission_load_zones;
CREATE TABLE subscenarios_transmission_load_zones (
transmission_load_zone_scenario_id INTEGER PRIMARY KEY,
name VARCHAR(32),
description VARCHAR(128)
);

DROP TABLE IF EXISTS inputs_transmission_load_zones;
CREATE TABLE inputs_transmission_load_zones (
transmission_load_zone_scenario_id INTEGER,
transmission_line VARCHAR(64),
load_zone_from VARCHAR(32),
load_zone_to VARCHAR(32),
PRIMARY KEY (transmission_load_zone_scenario_id, transmission_line),
FOREIGN KEY (transmission_load_zone_scenario_id) REFERENCES
    subscenarios_transmission_load_zones (transmission_load_zone_scenario_id)
);

-- Carbon cap zones
-- This is needed if the carbon cap module is enabled and we want to track
-- emission imports
DROP TABLE IF EXISTS subscenarios_transmission_carbon_cap_zones;
CREATE TABLE subscenarios_transmission_carbon_cap_zones (
transmission_carbon_cap_zone_scenario_id INTEGER PRIMARY KEY,
name VARCHAR(32),
description VARCHAR(128)
);

DROP TABLE IF EXISTS inputs_transmission_carbon_cap_zones;
CREATE TABLE inputs_transmission_carbon_cap_zones (
transmission_carbon_cap_zone_scenario_id INTEGER,
transmission_line VARCHAR(64),
carbon_cap_zone VARCHAR(32),
import_direction VARCHAR(8),
tx_co2_intensity_tons_per_mwh FLOAT,
PRIMARY KEY (transmission_carbon_cap_zone_scenario_id, transmission_line),
FOREIGN KEY (transmission_carbon_cap_zone_scenario_id) REFERENCES
    subscenarios_transmission_carbon_cap_zones
        (transmission_carbon_cap_zone_scenario_id)
);

-- Existing transmission capacity
DROP TABLE IF EXISTS subscenarios_transmission_existing_capacity;
CREATE TABLE subscenarios_transmission_existing_capacity (
transmission_existing_capacity_scenario_id INTEGER PRIMARY KEY AUTOINCREMENT,
name VARCHAR(32),
description VARCHAR(128)
);

DROP TABLE IF EXISTS inputs_transmission_existing_capacity;
CREATE TABLE inputs_transmission_existing_capacity (
transmission_existing_capacity_scenario_id INTEGER,
transmission_line VARCHAR(64),
period INTEGER,
min_mw FLOAT,
max_mw FLOAT,
PRIMARY KEY (transmission_existing_capacity_scenario_id, transmission_line,
period),
FOREIGN KEY (transmission_existing_capacity_scenario_id) REFERENCES
subscenarios_transmission_existing_capacity
(transmission_existing_capacity_scenario_id)
);

-- New transmission cost
DROP TABLE IF EXISTS subscenarios_transmission_new_cost;
CREATE TABLE subscenarios_transmission_new_cost (
transmission_new_cost_scenario_id INTEGER PRIMARY KEY AUTOINCREMENT,
name VARCHAR(32),
description VARCHAR(128)
);

DROP TABLE IF EXISTS inputs_transmission_new_cost;
CREATE TABLE inputs_transmission_new_cost (
transmission_new_cost_scenario_id INTEGER,
transmission_line VARCHAR(64),
vintage INTEGER,
tx_lifetime_yrs FLOAT,
tx_annualized_real_cost_per_mw_yr FLOAT,
PRIMARY KEY (transmission_new_cost_scenario_id, transmission_line,
vintage),
FOREIGN KEY (transmission_new_cost_scenario_id) REFERENCES
subscenarios_transmission_new_cost
(transmission_new_cost_scenario_id)
);

-- Operational characteristics
DROP TABLE IF EXISTS subscenarios_transmission_operational_chars;
CREATE TABLE subscenarios_transmission_operational_chars (
transmission_operational_chars_scenario_id INTEGER PRIMARY KEY AUTOINCREMENT,
name VARCHAR(32),
description VARCHAR(128)
);

DROP TABLE IF EXISTS inputs_transmission_operational_chars;
CREATE TABLE inputs_transmission_operational_chars (
transmission_operational_chars_scenario_id INTEGER,
transmission_line VARCHAR(64),
operational_type VARCHAR(32),
tx_simple_loss_factor FLOAT,
reactance_ohms FLOAT,
PRIMARY KEY (transmission_operational_chars_scenario_id, transmission_line),
FOREIGN KEY (transmission_operational_chars_scenario_id) REFERENCES
subscenarios_transmission_operational_chars
(transmission_operational_chars_scenario_id),
FOREIGN KEY (operational_type) REFERENCES mod_tx_operational_types
(operational_type)
);

-- Hurdle rates
DROP TABLE IF EXISTS subscenarios_transmission_hurdle_rates;
CREATE TABLE subscenarios_transmission_hurdle_rates (
transmission_hurdle_rate_scenario_id INTEGER PRIMARY KEY AUTOINCREMENT,
name VARCHAR(32),
description VARCHAR(128)
);

DROP TABLE IF EXISTS inputs_transmission_hurdle_rates;
CREATE TABLE inputs_transmission_hurdle_rates (
transmission_hurdle_rate_scenario_id INTEGER,
transmission_line INTEGER,
period INTEGER,
hurdle_rate_positive_direction_per_mwh FLOAT,
hurdle_rate_negative_direction_per_mwh FLOAT,
PRIMARY KEY (transmission_hurdle_rate_scenario_id, transmission_line, period),
FOREIGN KEY (transmission_hurdle_rate_scenario_id) REFERENCES
subscenarios_transmission_hurdle_rates (transmission_hurdle_rate_scenario_id)
);

-- Simultaneous flows
-- Limits on net flows on groups of lines (e.g. all lines connected to a zone)
DROP TABLE IF EXISTS subscenarios_transmission_simultaneous_flow_limits;
CREATE TABLE subscenarios_transmission_simultaneous_flow_limits (
transmission_simultaneous_flow_limit_scenario_id INTEGER
PRIMARY KEY AUTOINCREMENT,
name VARCHAR(32),
description VARCHAR(128)
);

DROP TABLE IF EXISTS inputs_transmission_simultaneous_flow_limits;
CREATE TABLE inputs_transmission_simultaneous_flow_limits (
transmission_simultaneous_flow_limit_scenario_id INTEGER,
transmission_simultaneous_flow_limit VARCHAR(64),
period INTEGER,
max_flow_mw FLOAT,
PRIMARY KEY (transmission_simultaneous_flow_limit_scenario_id,
transmission_simultaneous_flow_limit, period),
FOREIGN KEY (transmission_simultaneous_flow_limit_scenario_id) REFERENCES
subscenarios_transmission_simultaneous_flow_limits
(transmission_simultaneous_flow_limit_scenario_id)
);


DROP TABLE IF EXISTS
subscenarios_transmission_simultaneous_flow_limit_line_groups;
CREATE TABLE subscenarios_transmission_simultaneous_flow_limit_line_groups (
transmission_simultaneous_flow_limit_line_group_scenario_id INTEGER PRIMARY KEY
AUTOINCREMENT,
name VARCHAR(32),
description VARCHAR(128)
);

DROP TABLE IF EXISTS inputs_transmission_simultaneous_flow_limit_line_groups;
CREATE TABLE inputs_transmission_simultaneous_flow_limit_line_groups (
transmission_simultaneous_flow_limit_line_group_scenario_id INTEGER,
transmission_simultaneous_flow_limit VARCHAR(64),
transmission_line VARCHAR(64),
simultaneous_flow_direction INTEGER,
PRIMARY KEY (transmission_simultaneous_flow_limit_line_group_scenario_id,
transmission_simultaneous_flow_limit, transmission_line),
FOREIGN KEY (transmission_simultaneous_flow_limit_line_group_scenario_id)
REFERENCES subscenarios_transmission_simultaneous_flow_limit_line_groups
(transmission_simultaneous_flow_limit_line_group_scenario_id)
);


------------------
-- -- SYSTEM -- --
------------------

-- -- Load balance -- --
DROP TABLE IF EXISTS subscenarios_system_load;
CREATE TABLE subscenarios_system_load (
load_scenario_id INTEGER PRIMARY KEY AUTOINCREMENT,
name VARCHAR(32),
description VARCHAR(128)
);

-- Can include timepoints and zones other than the ones in a scenario, as
-- correct timepoints and zones will be pulled depending on
-- temporal_scenario_id and load_zone_scenario_id
DROP TABLE IF EXISTS inputs_system_load;
CREATE TABLE inputs_system_load (
load_scenario_id INTEGER,
load_zone VARCHAR(32),
stage_id INTEGER,
timepoint INTEGER,
load_mw FLOAT,
PRIMARY KEY (load_scenario_id, load_zone, stage_id, timepoint),
FOREIGN KEY (load_scenario_id) REFERENCES subscenarios_system_load
(load_scenario_id)
);

-- -- Reserves -- --

-- LF reserves up
DROP TABLE IF EXISTS subscenarios_system_lf_reserves_up;
CREATE TABLE subscenarios_system_lf_reserves_up (
lf_reserves_up_scenario_id INTEGER PRIMARY KEY AUTOINCREMENT,
name VARCHAR(32),
description VARCHAR(128)
);

-- Can include timepoints and zones other than the ones in a scenario, as
-- correct timepoints and zones will be pulled depending on
-- temporal_scenario_id and reserves_scenario_id
DROP TABLE IF EXISTS inputs_system_lf_reserves_up;
CREATE TABLE inputs_system_lf_reserves_up (
lf_reserves_up_scenario_id INTEGER,
lf_reserves_up_ba VARCHAR(32),
stage_id INTEGER,
timepoint INTEGER,
lf_reserves_up_mw FLOAT,
PRIMARY KEY (lf_reserves_up_scenario_id, lf_reserves_up_ba, stage_id,
timepoint),
FOREIGN KEY (lf_reserves_up_scenario_id) REFERENCES
subscenarios_system_lf_reserves_up (lf_reserves_up_scenario_id)
);

-- LF reserves down
DROP TABLE IF EXISTS subscenarios_system_lf_reserves_down;
CREATE TABLE subscenarios_system_lf_reserves_down (
lf_reserves_down_scenario_id INTEGER PRIMARY KEY AUTOINCREMENT,
name VARCHAR(32),
description VARCHAR(128)
);

-- Can include timepoints and zones other than the ones in a scenario, as
-- correct timepoints and zones will be pulled depending on
-- temporal_scenario_id and reserves_scenario_id
DROP TABLE IF EXISTS inputs_system_lf_reserves_down;
CREATE TABLE inputs_system_lf_reserves_down (
lf_reserves_down_scenario_id INTEGER,
lf_reserves_down_ba VARCHAR(32),
stage_id INTEGER,
timepoint INTEGER,
lf_reserves_down_mw FLOAT,
PRIMARY KEY (lf_reserves_down_scenario_id, lf_reserves_down_ba, stage_id,
timepoint),
FOREIGN KEY (lf_reserves_down_scenario_id) REFERENCES
subscenarios_system_lf_reserves_down (lf_reserves_down_scenario_id)
);

-- Regulation up
DROP TABLE IF EXISTS subscenarios_system_regulation_up;
CREATE TABLE subscenarios_system_regulation_up (
regulation_up_scenario_id INTEGER PRIMARY KEY AUTOINCREMENT,
name VARCHAR(32),
description VARCHAR(128)
);

-- Can include timepoints and zones other than the ones in a scenario, as
-- correct timepoints and zones will be pulled depending on
-- temporal_scenario_id and reserves_scenario_id
DROP TABLE IF EXISTS inputs_system_regulation_up;
CREATE TABLE inputs_system_regulation_up (
regulation_up_scenario_id INTEGER,
regulation_up_ba VARCHAR(32),
stage_id INTEGER,
timepoint INTEGER,
regulation_up_mw FLOAT,
PRIMARY KEY (regulation_up_scenario_id, regulation_up_ba, stage_id, timepoint),
FOREIGN KEY (regulation_up_scenario_id) REFERENCES
subscenarios_system_regulation_up (regulation_up_scenario_id)
);

-- Regulation down
DROP TABLE IF EXISTS subscenarios_system_regulation_down;
CREATE TABLE subscenarios_system_regulation_down (
regulation_down_scenario_id INTEGER PRIMARY KEY AUTOINCREMENT,
name VARCHAR(32),
description VARCHAR(128)
);

-- Can include timepoints and zones other than the ones in a scenario, as
-- correct timepoints and zones will be pulled depending on
-- temporal_scenario_id and reserves_scenario_id
DROP TABLE IF EXISTS inputs_system_regulation_down;
CREATE TABLE inputs_system_regulation_down (
regulation_down_scenario_id INTEGER,
regulation_down_ba VARCHAR(32),
stage_id INTEGER,
timepoint INTEGER,
regulation_down_mw FLOAT,
PRIMARY KEY (regulation_down_scenario_id, regulation_down_ba, stage_id,
timepoint),
FOREIGN KEY (regulation_down_scenario_id) REFERENCES
subscenarios_system_regulation_down (regulation_down_scenario_id)
);

-- Frequency response
DROP TABLE IF EXISTS subscenarios_system_frequency_response;
CREATE TABLE subscenarios_system_frequency_response (
frequency_response_scenario_id INTEGER PRIMARY KEY AUTOINCREMENT,
name VARCHAR(32),
description VARCHAR(128)
);

-- Can include timepoints and zones other than the ones in a scenario, as
-- correct timepoints and zones will be pulled depending on
-- temporal_scenario_id and reserves_scenario_id
DROP TABLE IF EXISTS inputs_system_frequency_response;
CREATE TABLE inputs_system_frequency_response (
frequency_response_scenario_id INTEGER,
frequency_response_ba VARCHAR(32),
stage_id INTEGER,
timepoint INTEGER,
frequency_response_mw FLOAT,
frequency_response_partial_mw FLOAT,
PRIMARY KEY (frequency_response_scenario_id, frequency_response_ba, stage_id,
timepoint),
FOREIGN KEY (frequency_response_scenario_id) REFERENCES
subscenarios_system_frequency_response (frequency_response_scenario_id)
);

-- Spinning reserves
DROP TABLE IF EXISTS subscenarios_system_spinning_reserves;
CREATE TABLE subscenarios_system_spinning_reserves (
spinning_reserves_scenario_id INTEGER PRIMARY KEY AUTOINCREMENT,
name VARCHAR(32),
description VARCHAR(128)
);

-- Can include timepoints and zones other than the ones in a scenario, as
-- correct timepoints and zones will be pulled depending on
-- temporal_scenario_id and reserves_scenario_id
DROP TABLE IF EXISTS inputs_system_spinning_reserves;
CREATE TABLE inputs_system_spinning_reserves (
spinning_reserves_scenario_id INTEGER,
spinning_reserves_ba VARCHAR(32),
stage_id INTEGER,
timepoint INTEGER,
spinning_reserves_mw FLOAT,
PRIMARY KEY (spinning_reserves_scenario_id, spinning_reserves_ba, stage_id,
timepoint),
FOREIGN KEY (spinning_reserves_scenario_id) REFERENCES
subscenarios_system_spinning_reserves (spinning_reserves_scenario_id)
);

-- -- Policy -- --

-- RPS requirements

DROP TABLE IF EXISTS subscenarios_system_rps_targets;
CREATE TABLE subscenarios_system_rps_targets (
rps_target_scenario_id INTEGER PRIMARY KEY AUTOINCREMENT,
name VARCHAR(32),
description VARCHAR(128)
);

-- Can include periods and zones other than the ones in a scenario, as correct
-- periods and zones will be pulled depending on temporal_scenario_id and
-- rps_zone_scenario_id
DROP TABLE IF EXISTS inputs_system_rps_targets;
CREATE TABLE inputs_system_rps_targets (
rps_target_scenario_id INTEGER,
rps_zone VARCHAR(32),
period INTEGER,
subproblem_id INTEGER,
stage_id INTEGER,
rps_target_mwh FLOAT,
rps_zone_scenario_id INTEGER,
PRIMARY KEY (rps_target_scenario_id, rps_zone, period, subproblem_id,
stage_id),
FOREIGN KEY (rps_zone_scenario_id, rps_zone) REFERENCES
inputs_geography_rps_zones (rps_zone_scenario_id, rps_zone)
);

-- Carbon cap
DROP TABLE IF EXISTS subscenarios_system_carbon_cap_targets;
CREATE TABLE subscenarios_system_carbon_cap_targets (
carbon_cap_target_scenario_id INTEGER PRIMARY KEY AUTOINCREMENT,
name VARCHAR(32),
description VARCHAR(128)
);

-- Can include periods and zones other than the ones in a scenario, as correct
-- periods and zones will be pulled depending on temporal_scenario_id and
-- carbon_cap_zone_scenario_id
DROP TABLE IF EXISTS inputs_system_carbon_cap_targets;
CREATE TABLE inputs_system_carbon_cap_targets (
carbon_cap_target_scenario_id INTEGER,
carbon_cap_zone VARCHAR(32),
period INTEGER,
subproblem_id INTEGER,
stage_id INTEGER,
carbon_cap_mmt FLOAT,
PRIMARY KEY (carbon_cap_target_scenario_id, carbon_cap_zone, period,
subproblem_id, stage_id),
FOREIGN KEY (carbon_cap_target_scenario_id) REFERENCES
subscenarios_system_carbon_cap_targets (carbon_cap_target_scenario_id)
);

-- PRM requirements
DROP TABLE IF EXISTS subscenarios_system_prm_requirement;
CREATE TABLE subscenarios_system_prm_requirement (
prm_requirement_scenario_id INTEGER PRIMARY KEY AUTOINCREMENT,
name VARCHAR(32),
description VARCHAR(128)
);

-- Can include periods and zones other than the ones in a scenario, as correct
-- periods and zones will be pulled depending on temporal_scenario_id and
-- prm_zone_scenario_id
DROP TABLE IF EXISTS inputs_system_prm_requirement;
CREATE TABLE inputs_system_prm_requirement (
prm_requirement_scenario_id INTEGER,
prm_zone VARCHAR(32),
period INTEGER,
prm_requirement_mw FLOAT,
prm_zone_scenario_id INTEGER,
PRIMARY KEY (prm_requirement_scenario_id, prm_zone, period),
FOREIGN KEY (prm_zone_scenario_id, prm_zone) REFERENCES
inputs_geography_prm_zones (prm_zone_scenario_id, prm_zone)
);

-- Local capacity requirements
DROP TABLE IF EXISTS subscenarios_system_local_capacity_requirement;
CREATE TABLE subscenarios_system_local_capacity_requirement (
local_capacity_requirement_scenario_id INTEGER PRIMARY KEY AUTOINCREMENT,
name VARCHAR(32),
description VARCHAR(128)
);

-- Can include periods and zones other than the ones in a scenario, as correct
-- periods and zones will be pulled depending on temporal_scenario_id and
-- local_capacity_zone_scenario_id
DROP TABLE IF EXISTS inputs_system_local_capacity_requirement;
CREATE TABLE inputs_system_local_capacity_requirement (
local_capacity_requirement_scenario_id INTEGER,
local_capacity_zone VARCHAR(32),
period INTEGER,
local_capacity_requirement_mw FLOAT,
local_capacity_zone_scenario_id INTEGER,
PRIMARY KEY (local_capacity_requirement_scenario_id, local_capacity_zone,
period),
FOREIGN KEY (local_capacity_zone_scenario_id, local_capacity_zone) REFERENCES
inputs_geography_local_capacity_zones (local_capacity_zone_scenario_id,
local_capacity_zone)
);

-- Case tuning
-- We can apply additional costs in the model to prevent degeneracy
-- Currently this includes:
-- 1) Carbon Imports (see objective.transmission.carbon_imports_tuning_costs
-- module; prevents the carbon imports expression from being set above actual
-- flow x intensity in situations when the carbon cap is non-binding)
-- 2) Ramps (see project.operations.tuning_costs module; applies to
-- hydro and storage operational types only and prevents erratic-looking
-- dispatch for these zero-variable-cost resources in case of degeneracy)
-- 3) Dynamic ELCC (see objective.reliability.prm
-- .dynamic_elcc_tuning_penalties module; ensures that the dynamic ELCC is set
-- to the maximum available in
-- case the PRM constraint is non-binding.
DROP TABLE IF EXISTS subscenarios_tuning;
CREATE TABLE subscenarios_tuning (
tuning_scenario_id INTEGER PRIMARY KEY AUTOINCREMENT,
name VARCHAR(32),
description VARCHAR(128)
);

DROP TABLE IF EXISTS inputs_tuning;
CREATE TABLE inputs_tuning (
tuning_scenario_id INTEGER PRIMARY KEY,
import_carbon_tuning_cost_per_ton DOUBLE,
ramp_tuning_cost_per_mw DOUBLE,  -- applies to hydro and storage only
dynamic_elcc_tuning_cost_per_mw DOUBLE,
FOREIGN KEY (tuning_scenario_id) REFERENCES subscenarios_tuning
(tuning_scenario_id)
);

---------------------
-- -- SCENARIOS -- --
---------------------
DROP TABLE IF EXISTS scenarios;
CREATE TABLE scenarios (
scenario_id INTEGER PRIMARY KEY AUTOINCREMENT,
scenario_name VARCHAR(64) UNIQUE,
scenario_description VARCHAR(256),
validation_status_id INTEGER DEFAULT 0, -- status is 0 on scenario creation
queue_order_id INTEGER UNIQUE DEFAULT NULL,
run_status_id INTEGER DEFAULT 0, -- status is 0 on scenario creation
run_process_id INTEGER DEFAULT NULL,
run_start_time TIME,
run_end_time TIME,
of_fuels INTEGER,
of_multi_stage INTEGER,
of_transmission INTEGER,
of_transmission_hurdle_rates INTEGER,
of_simultaneous_flow_limits INTEGER,
of_lf_reserves_up INTEGER,
of_lf_reserves_down INTEGER,
of_regulation_up INTEGER,
of_regulation_down INTEGER,
of_frequency_response INTEGER,
of_spinning_reserves INTEGER,
of_rps INTEGER,
of_carbon_cap INTEGER,
of_track_carbon_imports INTEGER,
of_prm INTEGER,
of_elcc_surface INTEGER,
of_local_capacity INTEGER,
of_tuning INTEGER,
temporal_scenario_id INTEGER,
load_zone_scenario_id INTEGER,
lf_reserves_up_ba_scenario_id INTEGER,
lf_reserves_down_ba_scenario_id INTEGER,
regulation_up_ba_scenario_id INTEGER,
regulation_down_ba_scenario_id INTEGER,
frequency_response_ba_scenario_id INTEGER,
spinning_reserves_ba_scenario_id INTEGER,
rps_zone_scenario_id INTEGER,
carbon_cap_zone_scenario_id INTEGER,
prm_zone_scenario_id INTEGER,
local_capacity_zone_scenario_id INTEGER,
project_portfolio_scenario_id INTEGER,
project_operational_chars_scenario_id INTEGER,
project_availability_scenario_id INTEGER,
fuel_scenario_id INTEGER,
project_load_zone_scenario_id INTEGER,
project_lf_reserves_up_ba_scenario_id INTEGER,
project_lf_reserves_down_ba_scenario_id INTEGER,
project_regulation_up_ba_scenario_id INTEGER,
project_regulation_down_ba_scenario_id INTEGER,
project_frequency_response_ba_scenario_id INTEGER,
project_spinning_reserves_ba_scenario_id INTEGER,
project_rps_zone_scenario_id INTEGER,
project_carbon_cap_zone_scenario_id INTEGER,
project_prm_zone_scenario_id INTEGER,
project_elcc_chars_scenario_id INTEGER,
prm_energy_only_scenario_id INTEGER,
project_local_capacity_zone_scenario_id INTEGER,
project_local_capacity_chars_scenario_id INTEGER,
project_existing_capacity_scenario_id INTEGER,
project_existing_fixed_cost_scenario_id INTEGER,
fuel_price_scenario_id INTEGER,
project_new_cost_scenario_id INTEGER,
project_new_potential_scenario_id INTEGER,
project_new_binary_build_size_scenario_id INTEGER,
transmission_portfolio_scenario_id INTEGER,
transmission_load_zone_scenario_id INTEGER,
transmission_existing_capacity_scenario_id INTEGER,
transmission_new_cost_scenario_id INTEGER,
transmission_operational_chars_scenario_id INTEGER,
transmission_hurdle_rate_scenario_id INTEGER,
transmission_carbon_cap_zone_scenario_id INTEGER,
transmission_simultaneous_flow_limit_scenario_id INTEGER,
transmission_simultaneous_flow_limit_line_group_scenario_id INTEGER,
load_scenario_id INTEGER,
lf_reserves_up_scenario_id INTEGER,
lf_reserves_down_scenario_id INTEGER,
regulation_up_scenario_id INTEGER,
regulation_down_scenario_id INTEGER,
frequency_response_scenario_id INTEGER,
spinning_reserves_scenario_id INTEGER,
rps_target_scenario_id INTEGER,
carbon_cap_target_scenario_id INTEGER,
prm_requirement_scenario_id INTEGER,
local_capacity_requirement_scenario_id INTEGER,
elcc_surface_scenario_id INTEGER,
tuning_scenario_id INTEGER,
solver_options_id INTEGER,
FOREIGN KEY (validation_status_id) REFERENCES
    mod_validation_status_types (validation_status_id),
FOREIGN KEY (run_status_id) REFERENCES mod_run_status_types (run_status_id),
FOREIGN KEY (temporal_scenario_id) REFERENCES
    subscenarios_temporal (temporal_scenario_id),
FOREIGN KEY (load_zone_scenario_id) REFERENCES
    subscenarios_geography_load_zones (load_zone_scenario_id),
FOREIGN KEY (lf_reserves_up_ba_scenario_id) REFERENCES
    subscenarios_geography_lf_reserves_up_bas (lf_reserves_up_ba_scenario_id),
FOREIGN KEY (lf_reserves_down_ba_scenario_id) REFERENCES
    subscenarios_geography_lf_reserves_down_bas (lf_reserves_down_ba_scenario_id),
FOREIGN KEY (regulation_up_ba_scenario_id) REFERENCES
    subscenarios_geography_regulation_up_bas (regulation_up_ba_scenario_id),
FOREIGN KEY (regulation_down_ba_scenario_id) REFERENCES
    subscenarios_geography_regulation_down_bas (regulation_down_ba_scenario_id),
FOREIGN KEY (frequency_response_ba_scenario_id) REFERENCES
    subscenarios_geography_frequency_response_bas
        (frequency_response_ba_scenario_id),
FOREIGN KEY (spinning_reserves_ba_scenario_id) REFERENCES
    subscenarios_geography_spinning_reserves_bas (spinning_reserves_ba_scenario_id),
FOREIGN KEY (rps_zone_scenario_id) REFERENCES
    subscenarios_geography_rps_zones (rps_zone_scenario_id),
FOREIGN KEY (carbon_cap_zone_scenario_id) REFERENCES
    subscenarios_geography_carbon_cap_zones (carbon_cap_zone_scenario_id),
FOREIGN KEY (prm_zone_scenario_id) REFERENCES
    subscenarios_geography_prm_zones (prm_zone_scenario_id),
FOREIGN KEY (local_capacity_zone_scenario_id) REFERENCES
    subscenarios_geography_local_capacity_zones (local_capacity_zone_scenario_id),
FOREIGN KEY (project_portfolio_scenario_id) REFERENCES
    subscenarios_project_portfolios (project_portfolio_scenario_id),
FOREIGN KEY (project_operational_chars_scenario_id) REFERENCES
    subscenarios_project_operational_chars (project_operational_chars_scenario_id),
FOREIGN KEY (project_availability_scenario_id) REFERENCES
    subscenarios_project_availability (project_availability_scenario_id),
FOREIGN KEY (fuel_scenario_id) REFERENCES
    subscenarios_project_fuels (fuel_scenario_id),
FOREIGN KEY (fuel_price_scenario_id) REFERENCES
    subscenarios_project_fuel_prices (fuel_price_scenario_id),
FOREIGN KEY (project_load_zone_scenario_id) REFERENCES
    subscenarios_project_load_zones (project_load_zone_scenario_id),
FOREIGN KEY (project_lf_reserves_up_ba_scenario_id) REFERENCES
    subscenarios_project_lf_reserves_up_bas
        (project_lf_reserves_up_ba_scenario_id),
FOREIGN KEY (project_lf_reserves_down_ba_scenario_id) REFERENCES
    subscenarios_project_lf_reserves_down_bas
        (project_lf_reserves_down_ba_scenario_id),
FOREIGN KEY (project_regulation_up_ba_scenario_id) REFERENCES
     subscenarios_project_regulation_up_bas
        (project_regulation_up_ba_scenario_id),
FOREIGN KEY (project_regulation_down_ba_scenario_id) REFERENCES
    subscenarios_project_regulation_down_bas
        (project_regulation_down_ba_scenario_id),
FOREIGN KEY (project_frequency_response_ba_scenario_id) REFERENCES
    subscenarios_project_frequency_response_bas
        (project_frequency_response_ba_scenario_id),
FOREIGN KEY (project_spinning_reserves_ba_scenario_id) REFERENCES
    subscenarios_project_spinning_reserves_bas
        (project_spinning_reserves_ba_scenario_id),
FOREIGN KEY (project_rps_zone_scenario_id) REFERENCES
    subscenarios_project_rps_zones
        (project_rps_zone_scenario_id),
FOREIGN KEY (project_carbon_cap_zone_scenario_id) REFERENCES
    subscenarios_project_carbon_cap_zones
        (project_carbon_cap_zone_scenario_id),
FOREIGN KEY (project_prm_zone_scenario_id) REFERENCES
    subscenarios_project_prm_zones (project_prm_zone_scenario_id),
FOREIGN KEY (project_elcc_chars_scenario_id) REFERENCES
    subscenarios_project_elcc_chars (project_elcc_chars_scenario_id),
FOREIGN KEY (prm_energy_only_scenario_id) REFERENCES
    subscenarios_project_prm_energy_only (prm_energy_only_scenario_id),
FOREIGN KEY (project_local_capacity_zone_scenario_id) REFERENCES
    subscenarios_project_local_capacity_zones
        (project_local_capacity_zone_scenario_id),
FOREIGN KEY (project_local_capacity_chars_scenario_id) REFERENCES
    subscenarios_project_local_capacity_chars
        (project_local_capacity_chars_scenario_id),
FOREIGN KEY (project_existing_capacity_scenario_id) REFERENCES
    subscenarios_project_existing_capacity
        (project_existing_capacity_scenario_id),
FOREIGN KEY (project_existing_fixed_cost_scenario_id) REFERENCES
    subscenarios_project_existing_fixed_cost
        (project_existing_fixed_cost_scenario_id),
FOREIGN KEY (project_new_cost_scenario_id) REFERENCES
    subscenarios_project_new_cost (project_new_cost_scenario_id),
FOREIGN KEY (project_new_potential_scenario_id) REFERENCES
    subscenarios_project_new_potential (project_new_potential_scenario_id),
FOREIGN KEY (project_new_binary_build_size_scenario_id) REFERENCES
    subscenarios_project_new_binary_build_size
    (project_new_binary_build_size_scenario_id),
FOREIGN KEY (transmission_portfolio_scenario_id) REFERENCES
    subscenarios_transmission_portfolios (transmission_portfolio_scenario_id),
FOREIGN KEY (transmission_load_zone_scenario_id)
    REFERENCES subscenarios_transmission_load_zones
        (transmission_load_zone_scenario_id),
FOREIGN KEY (transmission_existing_capacity_scenario_id) REFERENCES
    subscenarios_transmission_existing_capacity
        (transmission_existing_capacity_scenario_id),
FOREIGN KEY (transmission_new_cost_scenario_id) REFERENCES
    subscenarios_transmission_new_cost
        (transmission_new_cost_scenario_id),
FOREIGN KEY (transmission_operational_chars_scenario_id) REFERENCES
    subscenarios_transmission_operational_chars
        (transmission_operational_chars_scenario_id),
FOREIGN KEY (transmission_hurdle_rate_scenario_id) REFERENCES
    subscenarios_transmission_hurdle_rates
        (transmission_hurdle_rate_scenario_id),
FOREIGN KEY (transmission_carbon_cap_zone_scenario_id)
    REFERENCES subscenarios_transmission_carbon_cap_zones
        (transmission_carbon_cap_zone_scenario_id),
FOREIGN KEY (transmission_simultaneous_flow_limit_scenario_id)
    REFERENCES subscenarios_transmission_simultaneous_flow_limits
        (transmission_simultaneous_flow_limit_scenario_id),
FOREIGN KEY (transmission_simultaneous_flow_limit_line_group_scenario_id)
    REFERENCES subscenarios_transmission_simultaneous_flow_limit_line_groups
        (transmission_simultaneous_flow_limit_line_group_scenario_id),
FOREIGN KEY (load_scenario_id) REFERENCES
    subscenarios_system_load (load_scenario_id),
FOREIGN KEY (lf_reserves_up_scenario_id) REFERENCES
    subscenarios_system_lf_reserves_up (lf_reserves_up_scenario_id),
FOREIGN KEY (lf_reserves_down_scenario_id) REFERENCES
    subscenarios_system_lf_reserves_down (lf_reserves_down_scenario_id),
FOREIGN KEY (regulation_up_scenario_id) REFERENCES
    subscenarios_system_regulation_up (regulation_up_scenario_id),
FOREIGN KEY (regulation_down_scenario_id) REFERENCES
    subscenarios_system_regulation_down (regulation_down_scenario_id),
FOREIGN KEY (spinning_reserves_scenario_id) REFERENCES
    subscenarios_system_spinning_reserves (spinning_reserves_scenario_id),
FOREIGN KEY (frequency_response_scenario_id) REFERENCES
    subscenarios_system_frequency_response (frequency_response_scenario_id),
FOREIGN KEY (rps_target_scenario_id) REFERENCES
    subscenarios_system_rps_targets (rps_target_scenario_id),
FOREIGN KEY (carbon_cap_target_scenario_id) REFERENCES
    subscenarios_system_carbon_cap_targets (carbon_cap_target_scenario_id),
FOREIGN KEY (prm_requirement_scenario_id) REFERENCES
    subscenarios_system_prm_requirement (prm_requirement_scenario_id),
FOREIGN KEY (elcc_surface_scenario_id) REFERENCES
    subscenarios_system_elcc_surface (elcc_surface_scenario_id),
FOREIGN KEY (local_capacity_requirement_scenario_id) REFERENCES
    subscenarios_system_local_capacity_requirement
        (local_capacity_requirement_scenario_id),
FOREIGN KEY (tuning_scenario_id) REFERENCES
    subscenarios_tuning (tuning_scenario_id),
FOREIGN KEY (solver_options_id)
    REFERENCES options_solver_descriptions (solver_options_id)
);

--------------------------
-- -- DATA INTEGRITY -- --
--------------------------

-- Allowed combinations of subscenario IDs -- some should not be used together

-- Project portfolio scenario, reserves scenario

-- Load scenario, RPS target scenario, PV BTM scenario

-- Project op char scenario, load_zone scenario, reserves BA scenario, RPS
-- zone scenario, carbon cap scenario

-- Sim Tx flow limits, sim Tx flow limit groups, Tx lines

-- Project operational chars ID and fuel ID


-------------------
-- -- RESULTS -- --
-------------------

DROP TABLE IF EXISTS results_project_capacity;
CREATE TABLE results_project_capacity (
scenario_id INTEGER,
project VARCHAR(64),
period INTEGER,
subproblem_id INTEGER,
stage_id INTEGER,
capacity_type VARCHAR(64),
technology VARCHAR(32),
load_zone VARCHAR(32),
rps_zone VARCHAR(32),
carbon_cap_zone VARCHAR(32),
capacity_mw FLOAT,
energy_capacity_mwh FLOAT,
new_build_mw FLOAT,
new_build_mwh FLOAT,
new_build_binary INTEGER,
retired_mw FLOAT,
retired_binary INTEGER,
PRIMARY KEY (scenario_id, project, period, subproblem_id, stage_id)
);

DROP TABLE IF EXISTS results_project_availability_endogenous;
CREATE TABLE results_project_availability_endogenous (
scenario_id INTEGER,
project VARCHAR(64),
period INTEGER,
subproblem_id INTEGER,
stage_id INTEGER,
balancing_type_project VARCHAR(64),
horizon INTEGER,
timepoint INTEGER,
timepoint_weight FLOAT,
number_of_hours_in_timepoint FLOAT,
load_zone VARCHAR(32),
rps_zone VARCHAR(32),
carbon_cap_zone VARCHAR(32),
technology VARCHAR(32),
unavailability_decision FLOAT,
start_unavailablity FLOAT,
stop_unavailability FLOAT,
availability_derate FLOAT,
PRIMARY KEY (scenario_id, project, subproblem_id, stage_id, timepoint)
);

DROP TABLE IF EXISTS results_project_dispatch;
CREATE TABLE results_project_dispatch (
scenario_id INTEGER,
project VARCHAR(64),
period INTEGER,
subproblem_id INTEGER,
stage_id INTEGER,
timepoint INTEGER,
operational_type VARCHAR(64),
balancing_type VARCHAR(64),
horizon INTEGER,
timepoint_weight FLOAT,
number_of_hours_in_timepoint FLOAT,
load_zone VARCHAR(32),
rps_zone VARCHAR(32),
carbon_cap_zone VARCHAR(32),
technology VARCHAR(32),
power_mw FLOAT,
scheduled_curtailment_mw FLOAT,
subhourly_curtailment_mw FLOAT,
subhourly_energy_delivered_mw FLOAT,
total_curtailment_mw FLOAT,
committed_mw FLOAT,
committed_units FLOAT,
started_units INTEGER,
stopped_units INTEGER,
synced_units INTEGER,
PRIMARY KEY (scenario_id, project, subproblem_id, stage_id, timepoint)
);

DROP TABLE IF EXISTS results_project_curtailment_variable;
CREATE TABLE results_project_curtailment_variable (
scenario_id INTEGER,
subproblem_id INTEGER,
stage_id INTEGER,
period INTEGER,
timepoint INTEGER,
timepoint_weight FLOAT,
number_of_hours_in_timepoint FLOAT,
month INTEGER,
hour_of_day FLOAT,
load_zone VARCHAR(32),
scheduled_curtailment_mw FLOAT,
PRIMARY KEY (scenario_id, subproblem_id, stage_id, timepoint, load_zone)
);

DROP TABLE IF EXISTS results_project_curtailment_hydro;
CREATE TABLE results_project_curtailment_hydro (
scenario_id INTEGER,
subproblem_id INTEGER,
stage_id INTEGER,
period INTEGER,
timepoint INTEGER,
timepoint_weight FLOAT,
number_of_hours_in_timepoint FLOAT,
month INTEGER,
hour_of_day FLOAT,
load_zone VARCHAR(32),
scheduled_curtailment_mw FLOAT,
PRIMARY KEY (scenario_id, subproblem_id, stage_id, timepoint, load_zone)
);

DROP TABLE IF EXISTS results_project_dispatch_by_technology;
CREATE TABLE results_project_dispatch_by_technology (
scenario_id INTEGER,
subproblem_id INTEGER,
stage_id INTEGER,
period INTEGER,
timepoint INTEGER,
timepoint_weight FLOAT,
number_of_hours_in_timepoint FLOAT,
load_zone VARCHAR(32),
technology VARCHAR(32),
power_mw FLOAT,
PRIMARY KEY (scenario_id, subproblem_id, stage_id, timepoint, load_zone,
technology)
);


DROP TABLE IF EXISTS results_project_lf_reserves_up;
CREATE TABLE results_project_lf_reserves_up (
scenario_id INTEGER,
project VARCHAR(64),
period INTEGER,
subproblem_id INTEGER,
stage_id INTEGER,
balancing_type_project VARCHAR(64),
horizon INTEGER,
timepoint INTEGER,
timepoint_weight FLOAT,
number_of_hours_in_timepoint FLOAT,
load_zone VARCHAR(32),
lf_reserves_up_ba VARCHAR(32),
rps_zone VARCHAR(32),
carbon_cap_zone VARCHAR(32),
technology VARCHAR(32),
reserve_provision_mw FLOAT,
PRIMARY KEY (scenario_id, project, subproblem_id, stage_id, timepoint)
);

DROP TABLE IF EXISTS results_project_lf_reserves_down;
CREATE TABLE results_project_lf_reserves_down (
scenario_id INTEGER,
project VARCHAR(64),
period INTEGER,
subproblem_id INTEGER,
stage_id INTEGER,
balancing_type_project VARCHAR(64),
horizon INTEGER,
timepoint INTEGER,
timepoint_weight FLOAT,
number_of_hours_in_timepoint FLOAT,
load_zone VARCHAR(32),
lf_reserves_down_ba VARCHAR(32),
rps_zone VARCHAR(32),
carbon_cap_zone VARCHAR(32),
technology VARCHAR(32),
reserve_provision_mw FLOAT,
PRIMARY KEY (scenario_id, project, subproblem_id, stage_id, timepoint)
);

DROP TABLE IF EXISTS results_project_regulation_up;
CREATE TABLE results_project_regulation_up (
scenario_id INTEGER,
project VARCHAR(64),
period INTEGER,
subproblem_id INTEGER,
stage_id INTEGER,
balancing_type_project VARCHAR(64),
horizon INTEGER,
timepoint INTEGER,
timepoint_weight FLOAT,
number_of_hours_in_timepoint FLOAT,
load_zone VARCHAR(32),
regulation_up_ba VARCHAR(32),
rps_zone VARCHAR(32),
carbon_cap_zone VARCHAR(32),
technology VARCHAR(32),
reserve_provision_mw FLOAT,
PRIMARY KEY (scenario_id, project, subproblem_id, stage_id, timepoint)
);

DROP TABLE IF EXISTS results_project_regulation_down;
CREATE TABLE results_project_regulation_down (
scenario_id INTEGER,
project VARCHAR(64),
period INTEGER,
balancing_type_project VARCHAR(64),
horizon INTEGER,
subproblem_id INTEGER,
stage_id INTEGER,
timepoint INTEGER,
timepoint_weight FLOAT,
number_of_hours_in_timepoint FLOAT,
load_zone VARCHAR(32),
regulation_down_ba VARCHAR(32),
rps_zone VARCHAR(32),
carbon_cap_zone VARCHAR(32),
technology VARCHAR(32),
reserve_provision_mw FLOAT,
PRIMARY KEY (scenario_id, project, subproblem_id, stage_id, timepoint)
);

DROP TABLE IF EXISTS results_project_frequency_response;
CREATE TABLE results_project_frequency_response (
scenario_id INTEGER,
project VARCHAR(64),
period INTEGER,
subproblem_id INTEGER,
stage_id INTEGER,
balancing_type_project VARCHAR(64),
horizon INTEGER,
timepoint INTEGER,
timepoint_weight FLOAT,
number_of_hours_in_timepoint FLOAT,
load_zone VARCHAR(32),
frequency_response_ba VARCHAR(32),
rps_zone VARCHAR(32),
carbon_cap_zone VARCHAR(32),
technology VARCHAR(32),
reserve_provision_mw FLOAT,
partial INTEGER,
PRIMARY KEY (scenario_id, project, subproblem_id, stage_id, timepoint)
);

DROP TABLE IF EXISTS results_project_spinning_reserves;
CREATE TABLE results_project_spinning_reserves (
scenario_id INTEGER,
project VARCHAR(64),
period INTEGER,
subproblem_id INTEGER,
stage_id INTEGER,
balancing_type_project VARCHAR(64),
horizon INTEGER,
timepoint INTEGER,
timepoint_weight FLOAT,
number_of_hours_in_timepoint FLOAT,
load_zone VARCHAR(32),
spinning_reserves_ba VARCHAR(32),
rps_zone VARCHAR(32),
carbon_cap_zone VARCHAR(32),
technology VARCHAR(32),
reserve_provision_mw FLOAT,
PRIMARY KEY (scenario_id, project, subproblem_id, stage_id, timepoint)
);

DROP TABLE IF EXISTS results_project_prm_deliverability;
CREATE TABLE results_project_prm_deliverability (
scenario_id INTEGER,
project VARCHAR(64),
period INTEGER,
subproblem_id INTEGER,
stage_id INTEGER,
prm_zone VARCHAR(32),
technology VARCHAR(32),
load_zone VARCHAR(32),
rps_zone VARCHAR(32),
carbon_cap_zone VARCHAR(32),
capacity_mw FLOAT,
deliverable_capacity_mw FLOAT,
energy_only_capacity_mw FLOAT,
PRIMARY KEY (scenario_id, project, period, subproblem_id, stage_id)
);

DROP TABLE IF EXISTS
results_project_prm_deliverability_group_capacity_and_costs;
CREATE TABLE results_project_prm_deliverability_group_capacity_and_costs (
scenario_id INTEGER,
subproblem_id INTEGER,
stage_id INTEGER,
deliverability_group VARCHAR(64),
period INTEGER,
deliverability_group_no_cost_deliverable_capacity_mw FLOAT,
deliverability_group_deliverability_cost_per_mw FLOAT,
total_capacity_mw FLOAT,
deliverable_capacity_mw FLOAT,
energy_only_capacity_mw FLOAT,
deliverable_capacity_cost FLOAT,
PRIMARY KEY (scenario_id, deliverability_group, period, subproblem_id, stage_id)
);

DROP TABLE IF EXISTS results_project_elcc_simple;
CREATE TABLE results_project_elcc_simple (
scenario_id INTEGER,
project VARCHAR(64),
period INTEGER,
subproblem_id INTEGER,
stage_id INTEGER,
prm_zone VARCHAR(32),
technology VARCHAR(32),
load_zone VARCHAR(32),
rps_zone VARCHAR(32),
carbon_cap_zone VARCHAR(32),
capacity_mw FLOAT,
elcc_eligible_capacity_mw FLOAT,
energy_only_capacity_mw FLOAT,
elcc_simple_contribution_fraction FLOAT,
elcc_mw FLOAT,
PRIMARY KEY (scenario_id, project, period, subproblem_id, stage_id)
);

DROP TABLE IF EXISTS results_project_elcc_surface;
CREATE TABLE results_project_elcc_surface (
scenario_id INTEGER,
project VARCHAR(64),
period INTEGER,
subproblem_id INTEGER,
stage_id INTEGER,
prm_zone VARCHAR(32),
facet INTEGER,
technology VARCHAR(32),
load_zone VARCHAR(32),
rps_zone VARCHAR(32),
carbon_cap_zone VARCHAR(32),
capacity_mw FLOAT,
elcc_eligible_capacity_mw FLOAT,
energy_only_capacity_mw FLOAT,
elcc_surface_coefficient FLOAT,
elcc_mw FLOAT,
PRIMARY KEY (scenario_id, project, period, subproblem_id, stage_id, facet)
);

-- Local capacity
DROP TABLE IF EXISTS results_project_local_capacity;
CREATE TABLE results_project_local_capacity (
scenario_id INTEGER,
project VARCHAR(64),
period INTEGER,
subproblem_id INTEGER,
stage_id INTEGER,
local_capacity_zone VARCHAR(32),
technology VARCHAR(32),
load_zone VARCHAR(32),
rps_zone VARCHAR(32),
carbon_cap_zone VARCHAR(32),
capacity_mw FLOAT,
local_capacity_fraction FLOAT,
local_capacity_contribution_mw FLOAT,
PRIMARY KEY (scenario_id, project, period, subproblem_id, stage_id)
);


-- Capacity costs
DROP TABLE IF EXISTS results_project_costs_capacity;
CREATE TABLE results_project_costs_capacity (
scenario_id INTEGER,
project VARCHAR(64),
period INTEGER,
subproblem_id INTEGER,
stage_id INTEGER,
technology VARCHAR(32),
load_zone VARCHAR(32),
rps_zone VARCHAR(32),
carbon_cap_zone VARCHAR(32),
annualized_capacity_cost FLOAT,
PRIMARY KEY (scenario_id, project, period, subproblem_id, stage_id)
);


DROP TABLE IF EXISTS results_project_costs_operations_variable_om;
CREATE TABLE results_project_costs_operations_variable_om (
scenario_id INTEGER,
project VARCHAR(64),
period INTEGER,
subproblem_id INTEGER,
stage_id INTEGER,
balancing_type_project VARCHAR(64),
horizon INTEGER,
timepoint INTEGER,
timepoint_weight FLOAT,
number_of_hours_in_timepoint FLOAT,
load_zone VARCHAR(32),
rps_zone VARCHAR(32),
carbon_cap_zone VARCHAR(32),
technology VARCHAR(32),
variable_om_cost FLOAT,
PRIMARY KEY (scenario_id, project, subproblem_id, stage_id, timepoint)
);

DROP TABLE IF EXISTS results_project_costs_operations_fuel;
CREATE TABLE results_project_costs_operations_fuel (
scenario_id INTEGER,
project VARCHAR(64),
period INTEGER,
subproblem_id INTEGER,
stage_id INTEGER,
balancing_type_project VARCHAR(64),
horizon INTEGER,
timepoint INTEGER,
timepoint_weight FLOAT,
number_of_hours_in_timepoint FLOAT,
load_zone VARCHAR(32),
rps_zone VARCHAR(32),
carbon_cap_zone VARCHAR(32),
technology VARCHAR(32),
fuel_cost FLOAT,
PRIMARY KEY (scenario_id, project, subproblem_id, stage_id, timepoint)
);

DROP TABLE IF EXISTS results_project_costs_operations_startup;
CREATE TABLE results_project_costs_operations_startup (
scenario_id INTEGER,
project VARCHAR(64),
period INTEGER,
subproblem_id INTEGER,
stage_id INTEGER,
balancing_type_project VARCHAR(64),
horizon INTEGER,
timepoint INTEGER,
timepoint_weight FLOAT,
number_of_hours_in_timepoint FLOAT,
load_zone VARCHAR(32),
rps_zone VARCHAR(32),
carbon_cap_zone VARCHAR(32),
technology VARCHAR(32),
startup_cost FLOAT,
PRIMARY KEY (scenario_id, project, subproblem_id, stage_id, timepoint)
);

DROP TABLE IF EXISTS results_project_costs_operations_shutdown;
CREATE TABLE results_project_costs_operations_shutdown (
scenario_id INTEGER,
project VARCHAR(64),
period INTEGER,
subproblem_id INTEGER,
stage_id INTEGER,
balancing_type_project VARCHAR(64),
horizon INTEGER,
timepoint INTEGER,
timepoint_weight FLOAT,
number_of_hours_in_timepoint FLOAT,
load_zone VARCHAR(32),
rps_zone VARCHAR(32),
carbon_cap_zone VARCHAR(32),
technology VARCHAR(32),
shutdown_cost FLOAT,
PRIMARY KEY (scenario_id, project, subproblem_id, stage_id, timepoint)
);

DROP TABLE IF EXISTS results_project_fuel_burn;
CREATE TABLE results_project_fuel_burn (
scenario_id INTEGER,
project VARCHAR(64),
period INTEGER,
subproblem_id INTEGER,
stage_id INTEGER,
balancing_type_project VARCHAR(64),
horizon INTEGER,
timepoint INTEGER,
timepoint_weight FLOAT,
number_of_hours_in_timepoint FLOAT,
load_zone VARCHAR(32),
rps_zone VARCHAR(32),
carbon_cap_zone VARCHAR(32),
technology VARCHAR(32),
fuel VARCHAR(32),
fuel_burn_mmbtu FLOAT,
PRIMARY KEY (scenario_id, project, subproblem_id, stage_id, timepoint)
);


DROP TABLE IF EXISTS results_project_carbon_emissions;
CREATE TABLE results_project_carbon_emissions (
scenario_id INTEGER,
project VARCHAR(64),
period INTEGER,
subproblem_id INTEGER,
stage_id INTEGER,
balancing_type_project VARCHAR(64),
horizon INTEGER,
timepoint INTEGER,
timepoint_weight FLOAT,
number_of_hours_in_timepoint FLOAT,
load_zone VARCHAR(32),
rps_zone VARCHAR(32),
carbon_cap_zone VARCHAR(32),
technology VARCHAR(32),
carbon_emission_tons FLOAT,
PRIMARY KEY (scenario_id, project, subproblem_id, stage_id, timepoint)
);

DROP TABLE IF EXISTS results_project_rps;
CREATE TABLE results_project_rps (
scenario_id INTEGER,
project VARCHAR(64),
period INTEGER,
subproblem_id INTEGER,
stage_id INTEGER,
balancing_type_project VARCHAR(64),
horizon INTEGER,
timepoint INTEGER,
timepoint_weight FLOAT,
number_of_hours_in_timepoint FLOAT,
load_zone VARCHAR(32),
rps_zone VARCHAR(32),
carbon_cap_zone VARCHAR(32),
technology VARCHAR(32),
scheduled_rps_energy_mw FLOAT,
scheduled_curtailment_mw FLOAT,
subhourly_rps_energy_delivered_mw FLOAT,
subhourly_curtailment_mw FLOAT,
PRIMARY KEY (scenario_id, project, subproblem_id, stage_id, timepoint)
);

DROP TABLE IF EXISTS results_transmission_capacity;
CREATE TABLE results_transmission_capacity (
scenario_id INTEGER,
tx_line VARCHAR(64),
period INTEGER,
subproblem_id INTEGER,
stage_id INTEGER,
load_zone_from VARCHAR(32),
load_zone_to VARCHAR(32),
min_mw FLOAT,
max_mw FLOAT,
PRIMARY KEY (scenario_id, tx_line, period, subproblem_id, stage_id)
);

DROP TABLE IF EXISTS results_transmission_capacity_new_build;
CREATE TABLE results_transmission_capacity_new_build (
scenario_id INTEGER,
transmission_line VARCHAR(64),
period INTEGER,
subproblem_id INTEGER,
stage_id INTEGER,
load_zone_from VARCHAR(32),
load_zone_to VARCHAR(32),
new_build_transmission_capacity_mw FLOAT,
PRIMARY KEY (scenario_id, transmission_line, period, subproblem_id, stage_id)
);

-- TODO: add table for costs new build?
DROP TABLE IF EXISTS results_transmission_costs_capacity;
CREATE TABLE results_transmission_costs_capacity (
scenario_id INTEGER,
tx_line VARCHAR(64),
period INTEGER,
subproblem_id INTEGER,
stage_id INTEGER,
load_zone_from VARCHAR(32),
load_zone_to VARCHAR(32),
annualized_capacity_cost FLOAT,
PRIMARY KEY (scenario_id, tx_line, period, subproblem_id, stage_id)
);

DROP TABLE IF EXISTS results_transmission_imports_exports;
CREATE TABLE results_transmission_imports_exports (
scenario_id INTEGER,
load_zone VARCHAR(64),
period INTEGER,
subproblem_id INTEGER,
stage_id INTEGER,
timepoint INTEGER,
timepoint_weight FLOAT,
number_of_hours_in_timepoint FLOAT,
imports_mw FLOAT,
exports_mw FLOAT,
net_imports_mw FLOAT,
PRIMARY KEY (scenario_id, load_zone, subproblem_id, stage_id, timepoint)
);

DROP TABLE IF EXISTS results_transmission_operations;
CREATE TABLE results_transmission_operations (
scenario_id INTEGER,
transmission_line VARCHAR(64),
load_zone_from VARCHAR(64),
load_zone_to VARCHAR(64),
period INTEGER,
subproblem_id INTEGER,
stage_id INTEGER,
timepoint INTEGER,
timepoint_weight FLOAT,
number_of_hours_in_timepoint FLOAT,
transmission_flow_mw FLOAT,
transmission_losses_lz_from FLOAT,
transmission_losses_lz_to FLOAT,
PRIMARY KEY (scenario_id, transmission_line, subproblem_id, stage_id, timepoint)
);

DROP TABLE IF EXISTS results_transmission_hurdle_costs;
CREATE TABLE results_transmission_hurdle_costs (
scenario_id INTEGER,
transmission_line VARCHAR(64),
load_zone_from VARCHAR(64),
load_zone_to VARCHAR(64),
period INTEGER,
subproblem_id INTEGER,
stage_id INTEGER,
timepoint INTEGER,
timepoint_weight FLOAT,
number_of_hours_in_timepoint FLOAT,
hurdle_cost_positive_direction FLOAT,
hurdle_cost_negative_direction FLOAT,
PRIMARY KEY (scenario_id, transmission_line, subproblem_id, stage_id, timepoint)
);

DROP TABLE IF EXISTS results_transmission_carbon_emissions;
CREATE TABLE results_transmission_carbon_emissions (
scenario_id INTEGER,
tx_line VARCHAR(64),
period INTEGER,
subproblem_id INTEGER,
stage_id INTEGER,
timepoint INTEGER,
timepoint_weight FLOAT,
number_of_hours_in_timepoint FLOAT,
carbon_emission_imports_tons FLOAT,
carbon_emission_imports_tons_degen FLOAT,
PRIMARY KEY (scenario_id, tx_line, subproblem_id, stage_id, timepoint)
);


DROP TABLE IF EXISTS results_system_load_balance;
CREATE TABLE results_system_load_balance (
scenario_id INTEGER,
load_zone VARCHAR(32),
period INTEGER,
subproblem_id INTEGER,
stage_id INTEGER,
timepoint INTEGER,
discount_factor FLOAT,
number_years_represented FLOAT,
timepoint_weight FLOAT,
number_of_hours_in_timepoint FLOAT,
load_mw FLOAT,
overgeneration_mw FLOAT,
unserved_energy_mw FLOAT,
dual FLOAT,
marginal_price_per_mw FLOAT,
PRIMARY KEY (scenario_id, load_zone, subproblem_id, stage_id, timepoint)
);

DROP TABLE IF EXISTS results_system_lf_reserves_up_balance;
CREATE TABLE results_system_lf_reserves_up_balance (
scenario_id INTEGER,
lf_reserves_up_ba VARCHAR(32),
period INTEGER,
subproblem_id INTEGER,
stage_id INTEGER,
timepoint INTEGER,
discount_factor FLOAT,
number_years_represented FLOAT,
timepoint_weight FLOAT,
number_of_hours_in_timepoint FLOAT,
violation_mw FLOAT,
dual FLOAT,
marginal_price_per_mw FLOAT,
PRIMARY KEY (scenario_id, lf_reserves_up_ba, subproblem_id, stage_id, timepoint)
);

DROP TABLE IF EXISTS results_system_lf_reserves_down_balance;
CREATE TABLE results_system_lf_reserves_down_balance (
scenario_id INTEGER,
lf_reserves_down_ba VARCHAR(32),
period INTEGER,
subproblem_id INTEGER,
stage_id INTEGER,
timepoint INTEGER,
discount_factor FLOAT,
number_years_represented FLOAT,
timepoint_weight FLOAT,
number_of_hours_in_timepoint FLOAT,
violation_mw FLOAT,
dual FLOAT,
marginal_price_per_mw FLOAT,
PRIMARY KEY (scenario_id, lf_reserves_down_ba, subproblem_id, stage_id, timepoint)
);

DROP TABLE IF EXISTS results_system_regulation_up_balance;
CREATE TABLE results_system_regulation_up_balance (
scenario_id INTEGER,
regulation_up_ba VARCHAR(32),
period INTEGER,
subproblem_id INTEGER,
stage_id INTEGER,
timepoint INTEGER,
discount_factor FLOAT,
number_years_represented FLOAT,
timepoint_weight FLOAT,
number_of_hours_in_timepoint FLOAT,
violation_mw FLOAT,
dual FLOAT,
marginal_price_per_mw FLOAT,
PRIMARY KEY (scenario_id, regulation_up_ba, subproblem_id, stage_id, timepoint)
);

DROP TABLE IF EXISTS results_system_regulation_down_balance;
CREATE TABLE results_system_regulation_down_balance (
scenario_id INTEGER,
regulation_down_ba VARCHAR(32),
period INTEGER,
subproblem_id INTEGER,
stage_id INTEGER,
timepoint INTEGER,
discount_factor FLOAT,
number_years_represented FLOAT,
timepoint_weight FLOAT,
number_of_hours_in_timepoint FLOAT,
violation_mw FLOAT,
dual FLOAT,
marginal_price_per_mw FLOAT,
PRIMARY KEY (scenario_id, regulation_down_ba, subproblem_id, stage_id, timepoint)
);

DROP TABLE IF EXISTS results_system_frequency_response_balance;
CREATE TABLE results_system_frequency_response_balance (
scenario_id INTEGER,
frequency_response_ba VARCHAR(32),
period INTEGER,
subproblem_id INTEGER,
stage_id INTEGER,
timepoint INTEGER,
discount_factor FLOAT,
number_years_represented FLOAT,
timepoint_weight FLOAT,
number_of_hours_in_timepoint FLOAT,
violation_mw FLOAT,
dual FLOAT,
marginal_price_per_mw FLOAT,
PRIMARY KEY (scenario_id, frequency_response_ba, subproblem_id, stage_id, timepoint)
);

-- TODO: frequency_response_partial_ba is the same as frequency_response_ba
-- _partial included to simplify results import
DROP TABLE IF EXISTS results_system_frequency_response_partial_balance;
CREATE TABLE results_system_frequency_response_partial_balance (
scenario_id INTEGER,
frequency_response_partial_ba VARCHAR(32),
period INTEGER,
subproblem_id INTEGER,
stage_id INTEGER,
timepoint INTEGER,
discount_factor FLOAT,
number_years_represented FLOAT,
timepoint_weight FLOAT,
number_of_hours_in_timepoint FLOAT,
violation_mw FLOAT,
dual FLOAT,
marginal_price_per_mw FLOAT,
PRIMARY KEY (scenario_id, frequency_response_partial_ba, subproblem_id, stage_id, timepoint)
);

DROP TABLE IF EXISTS results_system_spinning_reserves_balance;
CREATE TABLE results_system_spinning_reserves_balance (
scenario_id INTEGER,
spinning_reserves_ba VARCHAR(32),
period INTEGER,
subproblem_id INTEGER,
stage_id INTEGER,
timepoint INTEGER,
discount_factor FLOAT,
number_years_represented FLOAT,
timepoint_weight FLOAT,
number_of_hours_in_timepoint FLOAT,
violation_mw FLOAT,
dual FLOAT,
marginal_price_per_mw FLOAT,
PRIMARY KEY (scenario_id, spinning_reserves_ba, subproblem_id, stage_id, timepoint)
);

-- Carbon emissions
DROP TABLE IF EXISTS results_system_carbon_emissions;
CREATE TABLE results_system_carbon_emissions (
scenario_id INTEGER,
carbon_cap_zone VARCHAR(64),
period INTEGER,
subproblem_id INTEGER,
stage_id INTEGER,
discount_factor FLOAT,
number_years_represented FLOAT,
carbon_cap_mmt FLOAT,
in_zone_project_emissions_mmt FLOAT,
import_emissions_mmt FLOAT,
total_emissions_mmt FLOAT,
carbon_cap_overage_mmt FLOAT,
import_emissions_mmt_degen FLOAT,
total_emissions_mmt_degen FLOAT,
dual FLOAT,
carbon_cap_marginal_cost_per_mmt FLOAT,
PRIMARY KEY (scenario_id, carbon_cap_zone, subproblem_id, stage_id, period)
);

-- RPS balance
DROP TABLE IF EXISTS results_system_rps;
CREATE TABLE  results_system_rps (
scenario_id INTEGER,
rps_zone VARCHAR(64),
period INTEGER,
subproblem_id INTEGER,
stage_id INTEGER,
discount_factor FLOAT,
number_years_represented FLOAT,
rps_target_mwh FLOAT,
delivered_rps_energy_mwh FLOAT,
curtailed_rps_energy_mwh FLOAT,
total_rps_energy_mwh FLOAT,
fraction_of_rps_target_met FLOAT,
fraction_of_rps_energy_curtailed FLOAT,
rps_shortage_mwh FLOAT,
dual FLOAT,
rps_marginal_cost_per_mwh FLOAT,
PRIMARY KEY (scenario_id, rps_zone, period, subproblem_id, stage_id)
);


-- PRM balance
DROP TABLE IF EXISTS results_system_prm;
CREATE TABLE  results_system_prm (
scenario_id INTEGER,
prm_zone VARCHAR(64),
period INTEGER,
subproblem_id INTEGER,
stage_id INTEGER,
discount_factor FLOAT,
number_years_represented FLOAT,
prm_requirement_mw FLOAT,
elcc_simple_mw FLOAT,
elcc_surface_mw FLOAT,
elcc_total_mw FLOAT,
prm_shortage_mw FLOAT,
dual FLOAT,
prm_marginal_cost_per_mw FLOAT,
PRIMARY KEY (scenario_id, prm_zone, period, subproblem_id, stage_id)
);

-- Local capacity balance
DROP TABLE IF EXISTS results_system_local_capacity;
CREATE TABLE  results_system_local_capacity (
scenario_id INTEGER,
local_capacity_zone VARCHAR(64),
period INTEGER,
subproblem_id INTEGER,
stage_id INTEGER,
discount_factor FLOAT,
number_years_represented FLOAT,
local_capacity_requirement_mw FLOAT,
local_capacity_provision_mw FLOAT,
local_capacity_shortage_mw FLOAT,
dual FLOAT,
local_capacity_marginal_cost_per_mw FLOAT,
PRIMARY KEY (scenario_id, local_capacity_zone, period, subproblem_id, stage_id)
);

---------------
--- OPTIONS ---
---------------

DROP TABLE IF EXISTS options_solver_descriptions;
CREATE TABLE options_solver_descriptions (
    solver_options_id INTEGER PRIMARY KEY AUTOINCREMENT,
    name VARCHAR(32),
    description VARCHAR(128)
);

DROP TABLE IF EXISTS options_solver_values;
CREATE TABLE options_solver_values (
    solver_options_id INTEGER,
    solver VARCHAR(32),
    solver_option_name VARCHAR(32),
    solver_option_value FLOAT,
    PRIMARY KEY (solver_options_id, solver, solver_option_name),
    FOREIGN KEY (solver_options_id)
        REFERENCES options_solver_descriptions (solver_options_id)
);

-- Views
DROP VIEW IF EXISTS scenarios_view;
CREATE VIEW scenarios_view
AS
SELECT
scenario_id,
scenario_name,
scenario_description,
mod_validation_status_types.validation_status_name as validation_status,
mod_run_status_types.run_status_name as run_status,
CASE WHEN of_fuels THEN 'yes' ELSE 'no' END AS feature_fuels,
CASE WHEN of_multi_stage THEN 'yes' ELSE 'no' END AS feature_multi_stage,
CASE WHEN of_transmission THEN 'yes' ELSE 'no' END AS feature_transmission,
CASE WHEN of_transmission_hurdle_rates=1 THEN 'yes' ELSE 'no' END
    AS feature_transmission_hurdle_rates,
CASE WHEN of_simultaneous_flow_limits THEN 'yes' ELSE 'no' END
    AS feature_simultaneous_flow_limits,
CASE WHEN of_lf_reserves_up THEN 'yes' ELSE 'no' END
    AS feature_load_following_up,
CASE WHEN of_lf_reserves_down THEN 'yes' ELSE 'no' END
    AS feature_load_following_down,
CASE WHEN of_regulation_up THEN 'yes' ELSE 'no' END
    AS feature_regulation_up,
CASE WHEN of_regulation_down THEN 'yes' ELSE 'no' END
    AS feature_regulation_down,
CASE WHEN of_frequency_response THEN 'yes' ELSE 'no' END
    AS feature_frequency_response,
CASE WHEN of_spinning_reserves THEN 'yes' ELSE 'no' END
    AS feature_spinning_reserves,
CASE WHEN of_rps THEN 'yes' ELSE 'no' END AS feature_rps,
CASE WHEN of_carbon_cap THEN 'yes' ELSE 'no' END
    AS feature_carbon_cap,
CASE WHEN of_track_carbon_imports THEN 'yes' ELSE 'no' END
    AS feature_track_carbon_imports,
CASE WHEN of_prm THEN 'yes' ELSE 'no' END AS feature_prm,
CASE WHEN of_elcc_surface THEN 'yes' ELSE 'no' END
    AS feature_elcc_surface,
CASE WHEN of_local_capacity THEN 'yes' ELSE 'no' END
    AS feature_local_capacity,
CASE WHEN of_tuning THEN 'yes' ELSE 'no' END
    AS feature_tuning,
subscenarios_temporal.name AS temporal,
subscenarios_geography_load_zones.name AS geography_load_zones,
subscenarios_geography_lf_reserves_up_bas.name AS geography_lf_up_bas,
subscenarios_geography_lf_reserves_down_bas.name AS geography_lf_down_bas,
subscenarios_geography_regulation_up_bas.name AS geography_reg_up_bas,
subscenarios_geography_regulation_down_bas.name AS geography_reg_down_bas,
subscenarios_geography_spinning_reserves_bas.name AS geography_spin_bas,
subscenarios_geography_frequency_response_bas.name AS geography_freq_resp_bas,
subscenarios_geography_rps_zones.name AS geography_rps_areas,
subscenarios_geography_carbon_cap_zones.name AS carbon_cap_areas,
subscenarios_geography_prm_zones.name AS prm_areas,
subscenarios_geography_local_capacity_zones.name AS local_capacity_areas,
subscenarios_project_portfolios.name AS project_portfolio,
subscenarios_project_operational_chars.name AS project_operating_chars,
subscenarios_project_availability.name AS project_availability,
subscenarios_project_fuels.name AS project_fuels,
subscenarios_project_fuel_prices.name AS fuel_prices,
subscenarios_project_load_zones.name AS project_load_zones,
subscenarios_project_lf_reserves_up_bas.name AS project_lf_up_bas,
subscenarios_project_lf_reserves_down_bas.name AS project_lf_down_bas,
subscenarios_project_regulation_up_bas.name AS project_reg_up_bas,
subscenarios_project_regulation_down_bas.name AS project_reg_down_bas,
subscenarios_project_spinning_reserves_bas.name AS project_spin_bas,
subscenarios_project_frequency_response_bas.name AS project_freq_resp_bas,
subscenarios_project_rps_zones.name AS project_rps_areas,
subscenarios_project_carbon_cap_zones.name AS project_carbon_cap_areas,
subscenarios_project_prm_zones.name AS project_prm_areas,
subscenarios_project_elcc_chars.name AS project_elcc_chars,
subscenarios_project_prm_energy_only.name AS project_prm_energy_only,
subscenarios_project_local_capacity_zones.name AS project_local_capacity_areas,
subscenarios_project_local_capacity_chars.name AS project_local_capacity_chars,
subscenarios_project_existing_capacity.name AS project_existing_capacity,
subscenarios_project_existing_fixed_cost.name AS project_existing_fixed_cost,
subscenarios_project_new_cost.name AS project_new_cost,
subscenarios_project_new_potential.name AS project_new_potential,
subscenarios_project_new_binary_build_size.name AS project_new_binary_build_size,
subscenarios_transmission_portfolios.name AS transmission_portfolio,
subscenarios_transmission_load_zones.name AS transmission_load_zones,
subscenarios_transmission_existing_capacity.name
    AS transmission_existing_capacity,
subscenarios_transmission_new_cost.name
    AS transmission_new_cost,
subscenarios_transmission_operational_chars.name
    AS transmission_operational_chars,
subscenarios_transmission_hurdle_rates.name AS transmission_hurdle_rates,
subscenarios_transmission_carbon_cap_zones.name
    AS transmission_carbon_cap_zones,
subscenarios_transmission_simultaneous_flow_limits.name
    AS transmission_simultaneous_flow_limits,
subscenarios_transmission_simultaneous_flow_limit_line_groups.name AS
    transmission_simultaneous_flow_limit_line_groups,
subscenarios_system_load.name AS load_profile,
subscenarios_system_lf_reserves_up.name AS load_following_reserves_up_profile,
subscenarios_system_lf_reserves_down.name
    AS load_following_reserves_down_profile,
subscenarios_system_regulation_up.name AS regulation_up_profile,
subscenarios_system_regulation_down.name AS regulation_down_profile,
subscenarios_system_spinning_reserves.name AS spinning_reserves_profile,
subscenarios_system_frequency_response.name AS frequency_response_profile,
subscenarios_system_rps_targets.name AS rps_target,
subscenarios_system_carbon_cap_targets.name AS carbon_cap,
subscenarios_system_prm_requirement.name AS prm_requirement,
subscenarios_system_elcc_surface.name AS elcc_surface,
subscenarios_system_local_capacity_requirement.name
    AS local_capacity_requirement,
subscenarios_tuning.name AS tuning,
options_solver_descriptions.name as solver
FROM scenarios
LEFT JOIN mod_validation_status_types USING (validation_status_id)
LEFT JOIN mod_run_status_types USING (run_status_id)
LEFT JOIN subscenarios_temporal USING (temporal_scenario_id)
LEFT JOIN subscenarios_geography_load_zones USING (load_zone_scenario_id)
LEFT JOIN subscenarios_geography_lf_reserves_up_bas
    USING (lf_reserves_up_ba_scenario_id)
LEFT JOIN subscenarios_geography_lf_reserves_down_bas
    USING (lf_reserves_down_ba_scenario_id)
LEFT JOIN subscenarios_geography_regulation_up_bas
    USING (regulation_up_ba_scenario_id)
LEFT JOIN subscenarios_geography_regulation_down_bas
    USING (regulation_down_ba_scenario_id)
LEFT JOIN subscenarios_geography_spinning_reserves_bas
    USING (spinning_reserves_ba_scenario_id)
LEFT JOIN subscenarios_geography_frequency_response_bas
    USING (frequency_response_ba_scenario_id)
LEFT JOIN subscenarios_geography_rps_zones USING (rps_zone_scenario_id)
LEFT JOIN subscenarios_geography_carbon_cap_zones
    USING (carbon_cap_zone_scenario_id)
LEFT JOIN subscenarios_geography_prm_zones USING (prm_zone_scenario_id)
LEFT JOIN subscenarios_geography_local_capacity_zones
    USING (local_capacity_zone_scenario_id)
LEFT JOIN subscenarios_project_portfolios USING (project_portfolio_scenario_id)
LEFT JOIN subscenarios_project_operational_chars
    USING (project_operational_chars_scenario_id)
LEFT JOIN subscenarios_project_availability
    USING (project_availability_scenario_id)
LEFT JOIN subscenarios_project_fuels USING (fuel_scenario_id)
LEFT JOIN subscenarios_project_fuel_prices USING (fuel_price_scenario_id)
LEFT JOIN subscenarios_project_load_zones
    USING (project_load_zone_scenario_id)
LEFT JOIN subscenarios_project_lf_reserves_up_bas
    USING (project_lf_reserves_up_ba_scenario_id)
LEFT JOIN subscenarios_project_lf_reserves_down_bas
    USING (project_lf_reserves_down_ba_scenario_id)
LEFT JOIN subscenarios_project_regulation_up_bas
    USING (project_regulation_up_ba_scenario_id)
LEFT JOIN subscenarios_project_regulation_down_bas
    USING (project_regulation_down_ba_scenario_id)
LEFT JOIN subscenarios_project_spinning_reserves_bas
    USING (project_spinning_reserves_ba_scenario_id)
LEFT JOIN subscenarios_project_frequency_response_bas
    USING (project_frequency_response_ba_scenario_id)
LEFT JOIN subscenarios_project_rps_zones
    USING (project_rps_zone_scenario_id)
LEFT JOIN subscenarios_project_carbon_cap_zones
    USING (project_carbon_cap_zone_scenario_id)
LEFT JOIN subscenarios_project_prm_zones
    USING (project_prm_zone_scenario_id)
LEFT JOIN subscenarios_project_elcc_chars
    USING (project_elcc_chars_scenario_id)
LEFT JOIN subscenarios_project_prm_energy_only
    USING (prm_energy_only_scenario_id)
LEFT JOIN subscenarios_project_local_capacity_zones
    USING (project_local_capacity_zone_scenario_id)
LEFT JOIN subscenarios_project_local_capacity_chars
    USING (project_local_capacity_chars_scenario_id)
LEFT JOIN subscenarios_project_existing_capacity
    USING (project_existing_capacity_scenario_id)
LEFT JOIN subscenarios_project_existing_fixed_cost
    USING (project_existing_fixed_cost_scenario_id)
LEFT JOIN subscenarios_project_new_cost USING (project_new_cost_scenario_id)
LEFT JOIN subscenarios_project_new_potential
    USING (project_new_potential_scenario_id)
LEFT JOIN subscenarios_project_new_binary_build_size
    USING (project_new_binary_build_size_scenario_id)
LEFT JOIN subscenarios_transmission_portfolios
    USING (transmission_portfolio_scenario_id)
LEFT JOIN subscenarios_transmission_load_zones
    USING (transmission_load_zone_scenario_id)
LEFT JOIN subscenarios_transmission_existing_capacity
    USING (transmission_existing_capacity_scenario_id)
LEFT JOIN subscenarios_transmission_new_cost
    USING (transmission_new_cost_scenario_id)
LEFT JOIN subscenarios_transmission_operational_chars
    USING (transmission_operational_chars_scenario_id)
LEFT JOIN subscenarios_transmission_hurdle_rates
    USING (transmission_hurdle_rate_scenario_id)
LEFT JOIN subscenarios_transmission_carbon_cap_zones
    USING (transmission_carbon_cap_zone_scenario_id)
LEFT JOIN subscenarios_transmission_simultaneous_flow_limits
    USING (transmission_simultaneous_flow_limit_scenario_id)
LEFT JOIN subscenarios_transmission_simultaneous_flow_limit_line_groups
    USING (transmission_simultaneous_flow_limit_line_group_scenario_id)
LEFT JOIN subscenarios_system_load USING (load_scenario_id)
LEFT JOIN subscenarios_system_lf_reserves_up
    USING (lf_reserves_up_scenario_id)
LEFT JOIN subscenarios_system_lf_reserves_down
    USING (lf_reserves_down_scenario_id)
LEFT JOIN subscenarios_system_regulation_up
    USING (regulation_up_scenario_id)
LEFT JOIN subscenarios_system_regulation_down
    USING (regulation_down_scenario_id)
LEFT JOIN subscenarios_system_spinning_reserves
    USING (spinning_reserves_scenario_id)
LEFT JOIN subscenarios_system_frequency_response
    USING (frequency_response_scenario_id)
LEFT JOIN subscenarios_system_rps_targets USING (rps_target_scenario_id)
LEFT JOIN subscenarios_system_carbon_cap_targets
    USING (carbon_cap_target_scenario_id)
LEFT JOIN subscenarios_system_prm_requirement
    USING (prm_requirement_scenario_id)
LEFT JOIN subscenarios_system_elcc_surface
    USING (elcc_surface_scenario_id)
LEFT JOIN subscenarios_system_local_capacity_requirement
    USING (local_capacity_requirement_scenario_id)
LEFT JOIN subscenarios_tuning USING (tuning_scenario_id)
LEFT JOIN options_solver_descriptions USING (solver_options_id)
;


-------------------------------------------------------------------------------
------------------------------ User Interface ---------------------------------
-------------------------------------------------------------------------------

-- Tables for scenario-detail and scenario-new
-- TODO: is the ui_table_id needed?
DROP TABLE IF EXISTS ui_scenario_detail_table_metadata;
CREATE TABLE ui_scenario_detail_table_metadata (
ui_table_id INTEGER PRIMARY KEY AUTOINCREMENT,
include INTEGER,
ui_table VARCHAR(32) UNIQUE,
ui_table_caption VARCHAR(64)
);

DROP TABLE IF EXISTS ui_scenario_detail_table_row_metadata;
CREATE TABLE ui_scenario_detail_table_row_metadata (
ui_table VARCHAR(32),
ui_table_row VARCHAR(32),
include INTEGER,
ui_row_caption VARCHAR(64),
ui_row_db_scenarios_view_column VARCHAR(64),
ui_row_db_subscenario_table VARCHAR(128),
ui_row_db_subscenario_table_id_column VARCHAR(128),
ui_row_db_input_table VARCHAR(128),
PRIMARY KEY (ui_table, ui_table_row),
FOREIGN KEY (ui_table) REFERENCES ui_scenario_detail_table_metadata (ui_table)
);

-- Tables for scenario-results
DROP TABLE IF EXISTS ui_scenario_results_table_metadata;
CREATE TABLE ui_scenario_results_table_metadata (
results_table VARCHAR(64),
include INTEGER,
caption VARCHAR(64)
);

DROP TABLE IF EXISTS ui_scenario_results_plot_metadata;
CREATE TABLE ui_scenario_results_plot_metadata (
results_plot VARCHAR(64) PRIMARY KEY,
include INTEGER,
caption VARCHAR(64),
load_zone_form_control INTEGER,
rps_zone_form_control INTEGER,
carbon_cap_zone_form_control INTEGER,
period_form_control INTEGER,
horizon_form_control INTEGER,
subproblem_form_control INTEGER,
stage_form_control INTEGER,
project_form_control INTEGER,
commit_project_form_control INTEGER
);

---------------------
--- VISUALIZATION ---
---------------------

-- Technology colors and plotting order
DROP TABLE IF EXISTS viz_technologies;
CREATE TABLE viz_technologies (
technology VARCHAR(32),
color VARCHAR(32),
plotting_order INTEGER UNIQUE,
PRIMARY KEY (technology)
);<|MERGE_RESOLUTION|>--- conflicted
+++ resolved
@@ -204,34 +204,6 @@
 (temporal_scenario_id)
 );
 
-<<<<<<< HEAD
-=======
--- Horizons
--- How timepoints are organized for operational-decision purposes
-DROP TABLE IF EXISTS inputs_temporal_horizons;
-CREATE TABLE inputs_temporal_horizons (
-temporal_scenario_id INTEGER,
-subproblem_id INTEGER,
-horizon VARCHAR(32),
-balancing_type_horizon VARCHAR(32),
-period INTEGER,
-boundary VARCHAR(16),
-PRIMARY KEY (temporal_scenario_id, subproblem_id, horizon,
-             balancing_type_horizon),
-FOREIGN KEY (temporal_scenario_id) REFERENCES subscenarios_temporal
-(temporal_scenario_id),
--- Make sure boundary type is correct
-FOREIGN KEY (boundary) REFERENCES mod_horizon_boundary_types
-(horizon_boundary_type),
--- Make sure period exists in this temporal_scenario_id
-FOREIGN KEY (temporal_scenario_id, period) REFERENCES
-inputs_temporal_periods (temporal_scenario_id, period),
--- Make sure subproblem_id exists in this temporal_scenario_id
-FOREIGN KEY (temporal_scenario_id, subproblem_id) REFERENCES
-inputs_temporal_subproblems (temporal_scenario_id, subproblem_id)
-);
-
->>>>>>> c15b2d56
 -- Timepoints
 DROP TABLE IF EXISTS inputs_temporal_timepoints;
 CREATE TABLE inputs_temporal_timepoints (
@@ -302,11 +274,7 @@
 balancing_type_horizon VARCHAR(32),
 horizon VARCHAR(32),
 PRIMARY KEY (temporal_scenario_id, subproblem_id, stage_id, timepoint,
-<<<<<<< HEAD
              balancing_type_horizon, horizon),
-=======
-             horizon, balancing_type_horizon),
->>>>>>> c15b2d56
 FOREIGN KEY (temporal_scenario_id)
     REFERENCES subscenarios_temporal (temporal_scenario_id),
 -- Make sure these are the same timepoints as in the main timepoints table
