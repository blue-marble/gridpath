--- conflicted
+++ resolved
@@ -4369,13 +4369,9 @@
     max_total_energy_dual                  FLOAT,
     carbon_credits_zone                    VARCHAR(32),
     carbon_credits_generated_tCO2          FLOAT,
-<<<<<<< HEAD
+    carbon_credits_purchased_tCO2          FLOAT,
     PRIMARY KEY (scenario_id, project, weather_iteration, hydro_iteration,
                  availability_iteration, period, subproblem_id, stage_id)
-=======
-    carbon_credits_purchased_tCO2          FLOAT,
-    PRIMARY KEY (scenario_id, project, period, subproblem_id, stage_id)
->>>>>>> f8bc73b2
 );
 
 DROP TABLE IF EXISTS results_project_group_capacity;
@@ -5469,7 +5465,6 @@
 DROP TABLE IF EXISTS results_system_carbon_credits;
 CREATE TABLE results_system_carbon_credits
 (
-<<<<<<< HEAD
     scenario_id                         INTEGER,
     carbon_credits_zone                 VARCHAR(64),
     period                              INTEGER,
@@ -5481,30 +5476,13 @@
     discount_factor                     FLOAT,
     number_years_represented            FLOAT,
     project_generated_credits           FLOAT,
-    carbon_cap_zone_purchases           FLOAT,
-    carbon_tax_zone_purchases           FLOAT,
-    performance_standard_zone_purchases FLOAT,
+    project_purchased_credits           FLOAT,
+    total_generated_carbon_credits      FLOAT,
+    total_purchased_carbon_credits      FLOAT,
     sell_credits                        FLOAT,
-    available_carbon_credits            FLOAT,
     PRIMARY KEY (scenario_id, carbon_credits_zone, weather_iteration,
                  hydro_iteration,
                  subproblem_id, stage_id, period)
-=======
-    scenario_id                    INTEGER,
-    carbon_credits_zone            VARCHAR(64),
-    period                         INTEGER,
-    subproblem_id                  INTEGER,
-    stage_id                       INTEGER,
-    discount_factor                FLOAT,
-    number_years_represented       FLOAT,
-    project_generated_credits      FLOAT,
-    project_purchased_credits      FLOAT,
-    total_generated_carbon_credits FLOAT,
-    total_purchased_carbon_credits FLOAT,
-    sell_credits                   FLOAT,
-    PRIMARY KEY (scenario_id, carbon_credits_zone, subproblem_id, stage_id,
-                 period)
->>>>>>> f8bc73b2
 );
 
 -- Energy target balance
@@ -5564,7 +5542,6 @@
 DROP TABLE IF EXISTS results_system_transmission_targets;
 CREATE TABLE results_system_transmission_targets
 (
-<<<<<<< HEAD
     scenario_id                                             INTEGER,
     transmission_target_zone                                VARCHAR(64),
     weather_iteration                                       INTEGER,
@@ -5572,25 +5549,6 @@
     availability_iteration                                  INTEGER,
     subproblem_id                                           INTEGER,
     stage_id                                                INTEGER,
-    period                                                  INTEGER,
-    discount_factor                                         FLOAT,
-    number_years_represented                                FLOAT,
-    period_transmission_target_pos_dir_mwh                  FLOAT,
-    total_transmission_target_energy_positive_direction_mwh FLOAT,
-    fraction_of_transmission_target_positive_direction_met  FLOAT,
-    transmission_target_shortage_positive_direction_mwh     FLOAT,
-    period_transmission_target_neg_dir_mwh                  FLOAT,
-    total_transmission_target_energy_negative_direction_mwh FLOAT,
-    fraction_of_transmission_target_negative_direction_met  FLOAT,
-    transmission_target_shortage_negative_direction_mwh     FLOAT,
-    PRIMARY KEY (scenario_id, transmission_target_zone, period,
-                 weather_iteration, hydro_iteration, availability_iteration,
-                 subproblem_id, stage_id)
-=======
-    scenario_id                                     INTEGER,
-    transmission_target_zone                        VARCHAR(64),
-    subproblem_id                                   INTEGER,
-    stage_id                                        INTEGER,
     balancing_type                                  VARCHAR(32),
     horizon                                         INTEGER,
     hrz_objective_coefficient                       FLOAT,
@@ -5609,8 +5567,8 @@
     fraction_of_transmission_target_neg_dir_max_met FLOAT,
     transmission_target_overage_neg_dir_min_mwh     FLOAT,
     PRIMARY KEY (scenario_id, transmission_target_zone,
+                 weather_iteration, hydro_iteration, availability_iteration,
                  subproblem_id, stage_id, balancing_type, horizon)
->>>>>>> f8bc73b2
 );
 
 -- Fuel burn limits
@@ -5750,7 +5708,6 @@
 (
     scenario_id                                       INTEGER,
 --period INTEGER,
-<<<<<<< HEAD
     weather_iteration                                      INTEGER,
     hydro_iteration                                        INTEGER,
     availability_iteration                                 INTEGER,
@@ -5783,7 +5740,7 @@
     Total_Performance_Standard_Balance_Penalty_Costs       Float,
     Total_Period_Energy_Target_Balance_Penalty_Costs       FLOAT,
     Total_Horizon_Energy_Target_Balance_Penalty_Costs      FLOAT,
-    Total_Period_Transmission_Target_Balance_Penalty_Costs FLOAT,
+    Total_Transmission_Target_Balance_Penalty_Costs FLOAT,
     Total_Dynamic_ELCC_Tuning_Cost                         Float,
     Total_Import_Carbon_Tuning_Cost                        Float,
     Total_Market_Net_Cost                                  FLOAT,
@@ -5798,51 +5755,6 @@
     Total_Carbon_Credit_Revenue                            FLOAT,
     PRIMARY KEY (scenario_id, weather_iteration, hydro_iteration,
                  availability_iteration, subproblem_id, stage_id)
-=======
-    subproblem_id                                     INTEGER,
-    stage_id                                          INTEGER,
-    Total_Capacity_Costs                              Float,
-    Total_Fixed_Costs                                 FLOAT,
-    Total_Tx_Capacity_Costs                           Float,
-    Total_Tx_Fixed_Costs                              FLOAT,
-    Total_PRM_Deliverability_Group_Costs              FLOAT,
-    Total_Variable_OM_Cost                            Float,
-    Total_Fuel_Cost                                   Float,
-    Total_Startup_Cost                                Float,
-    Total_Shutdown_Cost                               Float,
-    Total_Operational_Violation_Cost                  FLOAT,
-    Total_Curtailment_Cost                            FLOAT,
-    Total_Hurdle_Cost                                 Float,
-    Total_Load_Balance_Penalty_Costs                  Float,
-    Frequency_Response_Penalty_Costs                  Float,
-    Frequency_Response_Partial_Penalty_Costs          FLOAT,
-    LF_Reserves_Down_Penalty_Costs                    Float,
-    LF_Reserves_Up_Penalty_Costs                      Float,
-    Regulation_Down_Penalty_Costs                     Float,
-    Regulation_Up_Penalty_Costs                       Float,
-    Spinning_Reserves_Penalty_Costs                   Float,
-    Total_PRM_Shortage_Penalty_Costs                  Float,
-    Total_Local_Capacity_Shortage_Penalty_Costs       Float,
-    Total_Carbon_Cap_Balance_Penalty_Costs            Float,
-    Total_Carbon_Tax_Cost                             FLOAT,
-    Total_Performance_Standard_Balance_Penalty_Costs  Float,
-    Total_Period_Energy_Target_Balance_Penalty_Costs  FLOAT,
-    Total_Horizon_Energy_Target_Balance_Penalty_Costs FLOAT,
-    Total_Transmission_Target_Balance_Penalty_Costs   FLOAT,
-    Total_Dynamic_ELCC_Tuning_Cost                    Float,
-    Total_Import_Carbon_Tuning_Cost                   Float,
-    Total_Market_Net_Cost                             FLOAT,
-    Total_Export_Penalty_Cost                         FLOAT,
-    Total_Horizon_Fuel_Burn_Min_Abs_Penalty_Costs     FLOAT,
-    Total_Horizon_Fuel_Burn_Max_Abs_Penalty_Costs     FLOAT,
-    Total_Horizon_Fuel_Burn_Max_Rel_Penalty_Costs     FLOAT,
-    Total_SOC_Penalty_Cost                            FLOAT,
-    Total_SOC_Penalty_Last_Tmp_Cost                   FLOAT,
-    Total_Subsidies                                   FLOAT,
-    Total_Capacity_Transfer_Costs                     FLOAT,
-    Total_Carbon_Credit_Revenue                       FLOAT,
-    PRIMARY KEY (scenario_id, subproblem_id, stage_id)
->>>>>>> f8bc73b2
 );
 
 ---------------
