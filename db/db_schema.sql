-- noinspection SqlNoDataSourceInspectionForFile

-- Copyright 2016-2024 Blue Marble Analytics LLC.
--
-- Licensed under the Apache License, Version 2.0 (the "License");
-- you may not use this file except in compliance with the License.
-- You may obtain a copy of the License at
--
--     http://www.apache.org/licenses/LICENSE-2.0
--
-- Unless required by applicable law or agreed to in writing, software
-- distributed under the License is distributed on an "AS IS" BASIS,
-- WITHOUT WARRANTIES OR CONDITIONS OF ANY KIND, either express or implied.
-- See the License for the specific language governing permissions and
-- limitations under the License.

-- A description of the database schema structure is in db.__init__

-----------------
-- -- MODEL -- --
-----------------

-- Implemented horizon boundary types
DROP TABLE IF EXISTS mod_horizon_boundary_types;
CREATE TABLE mod_horizon_boundary_types
(
    horizon_boundary_type VARCHAR(16) PRIMARY KEY,
    description           VARCHAR(128)
);

-- Months
DROP TABLE IF EXISTS mod_months;
CREATE TABLE mod_months
(
    month       INTEGER PRIMARY KEY,
    description VARCHAR(16)
);

-- Implemented capacity types
DROP TABLE IF EXISTS mod_capacity_types;
CREATE TABLE mod_capacity_types
(
    capacity_type VARCHAR(32) PRIMARY KEY,
    description   VARCHAR(128)
);

-- Implemented availability types
DROP TABLE IF EXISTS mod_availability_types;
CREATE TABLE mod_availability_types
(
    availability_type VARCHAR(32) PRIMARY KEY,
    description       VARCHAR(128)
);

-- Implemented operational types
DROP TABLE IF EXISTS mod_operational_types;
CREATE TABLE mod_operational_types
(
    operational_type VARCHAR(32) PRIMARY KEY,
    description      VARCHAR(128)
);

-- Implemented reserve types
DROP TABLE IF EXISTS mod_reserve_types;
CREATE TABLE mod_reserve_types
(
    reserve_type VARCHAR(32) PRIMARY KEY,
    description  VARCHAR(128)
);

-- Implemented transmission operational types
DROP TABLE IF EXISTS mod_tx_operational_types;
CREATE TABLE mod_tx_operational_types
(
    operational_type VARCHAR(32) PRIMARY KEY,
    description      VARCHAR(128)
);

-- Implemented transmission capacity types
DROP TABLE IF EXISTS mod_tx_capacity_types;
CREATE TABLE mod_tx_capacity_types
(
    capacity_type VARCHAR(32) PRIMARY KEY,
    description   VARCHAR(128)
);

-- Implemented transmission availability types
DROP TABLE IF EXISTS mod_tx_availability_types;
CREATE TABLE mod_tx_availability_types
(
    availability_type VARCHAR(32) PRIMARY KEY,
    description       VARCHAR(128)
);

-- Implemented prm types
DROP TABLE IF EXISTS mod_prm_types;
CREATE TABLE mod_prm_types
(
    prm_type    VARCHAR(32) PRIMARY KEY,
    description VARCHAR(128)
);

-- Invalid combinations of capacity type and operational type
DROP TABLE IF EXISTS mod_capacity_and_operational_type_invalid_combos;
CREATE TABLE mod_capacity_and_operational_type_invalid_combos
(
    capacity_type    VARCHAR(32),
    operational_type VARCHAR(32),
    PRIMARY KEY (capacity_type, operational_type),
    FOREIGN KEY (capacity_type) REFERENCES mod_capacity_types (capacity_type),
    FOREIGN KEY (operational_type) REFERENCES mod_operational_types
        (operational_type)
);

-- Invalid combinations of tx capacity type and tx operational type
DROP TABLE IF EXISTS mod_tx_capacity_and_tx_operational_type_invalid_combos;
CREATE TABLE mod_tx_capacity_and_tx_operational_type_invalid_combos
(
    capacity_type    VARCHAR(32),
    operational_type VARCHAR(32),
    PRIMARY KEY (capacity_type, operational_type),
    FOREIGN KEY (capacity_type) REFERENCES mod_tx_capacity_types (capacity_type),
    FOREIGN KEY (operational_type) REFERENCES mod_tx_operational_types
        (operational_type)
);

DROP TABLE IF EXISTS mod_feature_subscenarios;
CREATE TABLE mod_feature_subscenarios
(
    feature        VARCHAR(32),
    subscenario_id VARCHAR(32),
    PRIMARY KEY (feature, subscenario_id),
    FOREIGN KEY (feature) REFERENCES mod_features (feature)
);

-- Features
DROP TABLE IF EXISTS mod_features;
CREATE TABLE mod_features
(
    feature     VARCHAR(32) PRIMARY KEY,
    description VARCHAR(128)
);

-- Scenario validation status types
DROP TABLE IF EXISTS mod_validation_status_types;
CREATE TABLE mod_validation_status_types
(
    validation_status_id   INTEGER PRIMARY KEY,
    validation_status_name VARCHAR(32) UNIQUE
);

-- Units of measurements and their abbreviations
-- Core units will be populated with defaults but can be changed by the user
-- Secondary units are derived from the core units
DROP TABLE IF EXISTS mod_units;
CREATE TABLE mod_units
(
    metric                 VARCHAR(32) PRIMARY KEY,
    type                   VARCHAR(32), -- 'core' or 'secondary'
    numerator_core_units   VARCHAR(32),
    denominator_core_units VARCHAR(32),
    unit                   VARCHAR(32), -- this will be derived for secondary units
    description            VARCHAR(128)
);

-- Run status types
DROP TABLE IF EXISTS mod_run_status_types;
CREATE TABLE mod_run_status_types
(
    run_status_id   INTEGER PRIMARY KEY,
    run_status_name VARCHAR(32) UNIQUE
);


--------------------
-- -- STATUS -- --
--------------------

-- Validation Results
DROP TABLE IF EXISTS status_validation;
CREATE TABLE status_validation
(
    scenario_id     INTEGER,
    subproblem_id   INTEGER,
    stage_id        INTEGER,
    gridpath_module VARCHAR(64),
    db_table        VARCHAR(64),
    severity        VARCHAR(32),
    description     VARCHAR(64),
    time_stamp      TEXT, -- ISO8601 String
    FOREIGN KEY (scenario_id) REFERENCES scenarios (scenario_id)
);

-- Scenario results: objective function, solver status
DROP TABLE IF EXISTS results_scenario;
CREATE TABLE results_scenario
(
    scenario_id                  INTEGER,
    subproblem_id                INTEGER,
    stage_id                     INTEGER,
    objective_function_value     FLOAT,
    solver_termination_condition VARCHAR(128),
    PRIMARY KEY (scenario_id, subproblem_id, stage_id),
    FOREIGN KEY (scenario_id) REFERENCES scenarios (scenario_id)
);


-------------------------------------------------------------------------------
---- SUBSCENARIOS AND INPUTS -----
-------------------------------------------------------------------------------

--------------------
-- -- TEMPORAL -- --
--------------------

-- Temporal Scenarios
DROP TABLE IF EXISTS subscenarios_temporal;
CREATE TABLE subscenarios_temporal
(
    temporal_scenario_id INTEGER PRIMARY KEY AUTOINCREMENT,
    name                 VARCHAR(32),
    description          VARCHAR(128)
);

-- Subproblems
DROP TABLE IF EXISTS inputs_temporal_subproblems;
CREATE TABLE inputs_temporal_subproblems
(
    temporal_scenario_id INTEGER,
    subproblem_id        INTEGER,
    PRIMARY KEY (temporal_scenario_id, subproblem_id),
    FOREIGN KEY (temporal_scenario_id) REFERENCES subscenarios_temporal
        (temporal_scenario_id)
);

-- Stages (within subproblems)
DROP TABLE IF EXISTS inputs_temporal_subproblems_stages;
CREATE TABLE inputs_temporal_subproblems_stages
(
    temporal_scenario_id INTEGER,
    subproblem_id        INTEGER,
    stage_id             INTEGER,
    PRIMARY KEY (temporal_scenario_id, subproblem_id, stage_id),
    FOREIGN KEY (temporal_scenario_id) REFERENCES subscenarios_temporal
        (temporal_scenario_id),
    -- Make sure subproblem exists in this temporal_scenario_id
    FOREIGN KEY (temporal_scenario_id, subproblem_id) REFERENCES
        inputs_temporal_subproblems (temporal_scenario_id, subproblem_id)
);

-- Periods
-- These have to be the same for each subproblem
DROP TABLE IF EXISTS inputs_temporal_periods;
CREATE TABLE inputs_temporal_periods
(
    temporal_scenario_id INTEGER,
    period               INTEGER,
    discount_factor      FLOAT,
    period_start_year    FLOAT,
    period_end_year      FLOAT, -- exclusive, i.e. if 2030, last day is 2029-12-31
    PRIMARY KEY (temporal_scenario_id, period),
    FOREIGN KEY (temporal_scenario_id) REFERENCES subscenarios_temporal
        (temporal_scenario_id)
);

-- Superperiods (combinations of periods)
DROP TABLE IF EXISTS inputs_temporal_superperiods;
CREATE TABLE inputs_temporal_superperiods
(
    temporal_scenario_id INTEGER,
    superperiod          INTEGER,
    period               INTEGER,
    PRIMARY KEY (temporal_scenario_id, superperiod, period),
    FOREIGN KEY (temporal_scenario_id) REFERENCES subscenarios_temporal
        (temporal_scenario_id)
);

-- Timepoints
-- Note on linked timepoints: the user can designate timepoints from the last
-- horizon of the subproblem to be linked to the first horizon of the next
-- subproblem -- it is up to the user to ensure that only the last horizon
-- of a subproblem and the first horizon of the next subproblem are linked
-- like this
-- Linked timepoints should be non-positive integers, ordered, and the most
-- recent linked timepoint should be 0, i.e. the linked timepoint indexed 0
-- will be the previous timepoint for the first timepoint of the first
-- horizon of the next subproblem. The previous timepoint for linked
-- timepoint 0 will be -1, and so on.
-- If linked timepoints are specified for a subproblem, GP will use those as
-- the previous timepoints for the first horizon of the next subproblem
-- (subproblem_id + 1) BUT ONLY IF the first horizon of the next subproblem has
-- a 'linked' boundary
-- The spinup_or_lookahead is not NULL, as we rely on 0s downstream
-- There is a unique key on timepoint/spinup_or_lookahead, as some functionality
--  requires unique timepoint IDs, but we want to allow for the same
--  timepoint IDs to be duplicated if they are spinup/lookahead timepoints
DROP TABLE IF EXISTS inputs_temporal;
CREATE TABLE inputs_temporal
(
    temporal_scenario_id         INTEGER,
    subproblem_id                INTEGER,
    stage_id                     INTEGER,
    timepoint                    INTEGER,
    period                       INTEGER,
    number_of_hours_in_timepoint INTEGER,
    timepoint_weight             FLOAT,
    previous_stage_timepoint_map INTEGER,
    spinup_or_lookahead          INTEGER NOT NULL,
    linked_timepoint             INTEGER, -- should be non-positive
    month                        INTEGER,
    hour_of_day                  FLOAT,   -- FLOAT to accommodate subhourly timepoints
    timestamp                    DATETIME,
    PRIMARY KEY (temporal_scenario_id, subproblem_id, stage_id, timepoint),
    UNIQUE (temporal_scenario_id, stage_id, timepoint, spinup_or_lookahead),
    FOREIGN KEY (temporal_scenario_id) REFERENCES subscenarios_temporal
        (temporal_scenario_id),
    -- Make sure period exists in this temporal_scenario_id
    FOREIGN KEY (temporal_scenario_id, period)
        REFERENCES inputs_temporal_periods (temporal_scenario_id, period),
    -- Month must be 1-12
    FOREIGN KEY (month) REFERENCES mod_months (month)
);

-- Horizons (with balancing types)
-- How timepoints are organized for operational-decision purposes
-- Each timepoint can belong to more than one balancing_type-horizon (e.g.
-- it can be on day 1 of the year, in week 1 of the year, in month 1 of the
-- year, etc.)
-- The balancing_type-horizons can be different by subproblem (e.g. one
-- subproblem can be a week and have days as horizons and another one
-- can be a week and have the week as horizon), but will have to be same for
-- each stage of a subproblem
-- Balancing_type-horizons within
DROP TABLE IF EXISTS inputs_temporal_horizons;
CREATE TABLE inputs_temporal_horizons
(
    temporal_scenario_id   INTEGER,
    balancing_type_horizon VARCHAR(32),
    horizon                INTEGER,
    boundary               VARCHAR(16),
    PRIMARY KEY (temporal_scenario_id, balancing_type_horizon, horizon),
    FOREIGN KEY (temporal_scenario_id) REFERENCES subscenarios_temporal
        (temporal_scenario_id),
    -- Make sure boundary type is correct
    FOREIGN KEY (boundary) REFERENCES mod_horizon_boundary_types
        (horizon_boundary_type)
);


-- This table is auxiliary for 1) readability and 2) populating the
-- inputs_temporal_horizon_timepoints table if we're using the CSV-to-DB
-- functionality
DROP TABLE IF EXISTS inputs_temporal_horizon_timepoints_start_end;
CREATE TABLE inputs_temporal_horizon_timepoints_start_end
(
    temporal_scenario_id          INTEGER,
    stage_id                      INTEGER,
    balancing_type_horizon        VARCHAR(32),
    horizon                       INTEGER,
    tmp_start                     INTEGER,
    tmp_start_spinup_or_lookahead INTEGER NOT NULL DEFAULT 0,
    tmp_end                       INTEGER,
    tmp_end_spinup_or_lookahead   INTEGER NOT NULL DEFAULT 0,
    PRIMARY KEY (temporal_scenario_id, stage_id, balancing_type_horizon,
                 horizon, tmp_start, tmp_start_spinup_or_lookahead,
                 tmp_end, tmp_end_spinup_or_lookahead),
    FOREIGN KEY (temporal_scenario_id) REFERENCES subscenarios_temporal
        (temporal_scenario_id),
    -- Make sure we have the right balancing_type-horizons
    FOREIGN KEY (temporal_scenario_id, balancing_type_horizon, horizon)
        REFERENCES inputs_temporal_horizons (temporal_scenario_id,
                                             balancing_type_horizon, horizon),
    -- Make sure the start and end timepoints exist in the main timepoints table
    FOREIGN KEY (temporal_scenario_id, stage_id, tmp_start,
                 tmp_start_spinup_or_lookahead)
        REFERENCES inputs_temporal (temporal_scenario_id, stage_id, timepoint,
                                    spinup_or_lookahead),
    FOREIGN KEY (temporal_scenario_id, stage_id, tmp_end,
                 tmp_end_spinup_or_lookahead)
        REFERENCES inputs_temporal (temporal_scenario_id, stage_id, timepoint,
                                    spinup_or_lookahead)
);

-- This table is what GridPath uses to get inputs
DROP TABLE IF EXISTS inputs_temporal_horizon_timepoints;
CREATE TABLE inputs_temporal_horizon_timepoints
(
    temporal_scenario_id   INTEGER,
    subproblem_id          INTEGER,
    stage_id               INTEGER,
    timepoint              INTEGER,
    balancing_type_horizon VARCHAR(32),
    horizon                INTEGER,
    PRIMARY KEY (temporal_scenario_id, subproblem_id, stage_id, timepoint,
                 balancing_type_horizon, horizon),
    FOREIGN KEY (temporal_scenario_id)
        REFERENCES subscenarios_temporal (temporal_scenario_id),
    -- Make sure these are the same timepoints as in the main timepoints table
    FOREIGN KEY (temporal_scenario_id, subproblem_id, stage_id, timepoint)
        REFERENCES inputs_temporal (temporal_scenario_id,
                                    subproblem_id, stage_id, timepoint),
    -- Make sure horizons exist in this temporal_scenario_id and subproblem_id
    FOREIGN KEY (temporal_scenario_id, balancing_type_horizon, horizon)
        REFERENCES inputs_temporal_horizons (temporal_scenario_id,
                                             balancing_type_horizon, horizon)
);


---------------------
-- -- GEOGRAPHY -- --
---------------------

-- Load zones
-- This is the unit at which load is met in the model: it could be one zone
-- or many zones
DROP TABLE IF EXISTS subscenarios_geography_load_zones;
CREATE TABLE subscenarios_geography_load_zones
(
    load_zone_scenario_id INTEGER PRIMARY KEY AUTOINCREMENT,
    name                  VARCHAR(32),
    description           VARCHAR(128)
);

DROP TABLE IF EXISTS inputs_geography_load_zones;
CREATE TABLE inputs_geography_load_zones
(
    load_zone_scenario_id            INTEGER,
    load_zone                        VARCHAR(32),
    allow_overgeneration             INTEGER,
    overgeneration_penalty_per_mw    FLOAT,
    allow_unserved_energy            INTEGER,
    unserved_energy_penalty_per_mwh  FLOAT,
    unserved_energy_limit_mwh        FLOAT, -- limit on the total USE
    max_unserved_load_penalty_per_mw FLOAT,
    max_unserved_load_limit_mw       FLOAT, -- limit on the max unserved load
    export_penalty_cost_per_mwh      FLOAT,
    PRIMARY KEY (load_zone_scenario_id, load_zone),
    FOREIGN KEY (load_zone_scenario_id) REFERENCES
        subscenarios_geography_load_zones (load_zone_scenario_id)
);


-- Reserves
-- This is the unit at which reserves are met at the model; it can be
-- different from the load zones
DROP TABLE IF EXISTS subscenarios_geography_lf_reserves_up_bas;
CREATE TABLE subscenarios_geography_lf_reserves_up_bas
(
    lf_reserves_up_ba_scenario_id INTEGER PRIMARY KEY AUTOINCREMENT,
    name                          VARCHAR(32),
    description                   VARCHAR(128)
);

DROP TABLE IF EXISTS inputs_geography_lf_reserves_up_bas;
CREATE TABLE inputs_geography_lf_reserves_up_bas
(
    lf_reserves_up_ba_scenario_id INTEGER,
    lf_reserves_up_ba             VARCHAR(32),
    allow_violation               INTEGER,
    violation_penalty_per_mw      FLOAT,
    reserve_to_energy_adjustment  FLOAT,
    PRIMARY KEY (lf_reserves_up_ba_scenario_id, lf_reserves_up_ba),
    FOREIGN KEY (lf_reserves_up_ba_scenario_id) REFERENCES
        subscenarios_geography_lf_reserves_up_bas (lf_reserves_up_ba_scenario_id)
);

DROP TABLE IF EXISTS subscenarios_geography_lf_reserves_down_bas;
CREATE TABLE subscenarios_geography_lf_reserves_down_bas
(
    lf_reserves_down_ba_scenario_id INTEGER PRIMARY KEY AUTOINCREMENT,
    name                            VARCHAR(32),
    description                     VARCHAR(128)
);

DROP TABLE IF EXISTS inputs_geography_lf_reserves_down_bas;
CREATE TABLE inputs_geography_lf_reserves_down_bas
(
    lf_reserves_down_ba_scenario_id INTEGER,
    lf_reserves_down_ba             VARCHAR(32),
    allow_violation                 INTEGER,
    violation_penalty_per_mw        FLOAT,
    reserve_to_energy_adjustment    FLOAT,
    PRIMARY KEY (lf_reserves_down_ba_scenario_id, lf_reserves_down_ba),
    FOREIGN KEY (lf_reserves_down_ba_scenario_id) REFERENCES
        subscenarios_geography_lf_reserves_down_bas (lf_reserves_down_ba_scenario_id)
);

DROP TABLE IF EXISTS subscenarios_geography_regulation_up_bas;
CREATE TABLE subscenarios_geography_regulation_up_bas
(
    regulation_up_ba_scenario_id INTEGER PRIMARY KEY AUTOINCREMENT,
    name                         VARCHAR(32),
    description                  VARCHAR(128)
);

DROP TABLE IF EXISTS inputs_geography_regulation_up_bas;
CREATE TABLE inputs_geography_regulation_up_bas
(
    regulation_up_ba_scenario_id INTEGER,
    regulation_up_ba             VARCHAR(32),
    allow_violation              INTEGER,
    violation_penalty_per_mw     FLOAT,
    reserve_to_energy_adjustment FLOAT,
    PRIMARY KEY (regulation_up_ba_scenario_id, regulation_up_ba),
    FOREIGN KEY (regulation_up_ba_scenario_id) REFERENCES
        subscenarios_geography_regulation_up_bas (regulation_up_ba_scenario_id)
);

DROP TABLE IF EXISTS subscenarios_geography_regulation_down_bas;
CREATE TABLE subscenarios_geography_regulation_down_bas
(
    regulation_down_ba_scenario_id INTEGER PRIMARY KEY AUTOINCREMENT,
    name                           VARCHAR(32),
    description                    VARCHAR(128)
);

DROP TABLE IF EXISTS inputs_geography_regulation_down_bas;
CREATE TABLE inputs_geography_regulation_down_bas
(
    regulation_down_ba_scenario_id INTEGER,
    regulation_down_ba             VARCHAR(32),
    allow_violation                INTEGER,
    violation_penalty_per_mw       FLOAT,
    reserve_to_energy_adjustment   FLOAT,
    PRIMARY KEY (regulation_down_ba_scenario_id, regulation_down_ba),
    FOREIGN KEY (regulation_down_ba_scenario_id) REFERENCES
        subscenarios_geography_regulation_down_bas (regulation_down_ba_scenario_id)
);

DROP TABLE IF EXISTS subscenarios_geography_frequency_response_bas;
CREATE TABLE subscenarios_geography_frequency_response_bas
(
    frequency_response_ba_scenario_id INTEGER PRIMARY KEY AUTOINCREMENT,
    name                              VARCHAR(32),
    description                       VARCHAR(128)
);

DROP TABLE IF EXISTS inputs_geography_frequency_response_bas;
CREATE TABLE inputs_geography_frequency_response_bas
(
    frequency_response_ba_scenario_id INTEGER,
    frequency_response_ba             VARCHAR(32),
    allow_violation                   INTEGER,
    violation_penalty_per_mw          FLOAT,
    reserve_to_energy_adjustment      FLOAT,
    PRIMARY KEY (frequency_response_ba_scenario_id, frequency_response_ba),
    FOREIGN KEY (frequency_response_ba_scenario_id) REFERENCES
        subscenarios_geography_frequency_response_bas
            (frequency_response_ba_scenario_id)
);

DROP TABLE IF EXISTS subscenarios_geography_spinning_reserves_bas;
CREATE TABLE subscenarios_geography_spinning_reserves_bas
(
    spinning_reserves_ba_scenario_id INTEGER PRIMARY KEY AUTOINCREMENT,
    name                             VARCHAR(32),
    description                      VARCHAR(128)
);

DROP TABLE IF EXISTS inputs_geography_spinning_reserves_bas;
CREATE TABLE inputs_geography_spinning_reserves_bas
(
    spinning_reserves_ba_scenario_id INTEGER,
    spinning_reserves_ba             VARCHAR(32),
    allow_violation                  INTEGER,
    violation_penalty_per_mw         FLOAT,
    reserve_to_energy_adjustment     FLOAT,
    PRIMARY KEY (spinning_reserves_ba_scenario_id, spinning_reserves_ba),
    FOREIGN KEY (spinning_reserves_ba_scenario_id) REFERENCES
        subscenarios_geography_spinning_reserves_bas (spinning_reserves_ba_scenario_id)
);

-- Energy target
-- This is the unit at which energy target requirements are met in the model; it can be
-- different from the load zones
DROP TABLE IF EXISTS subscenarios_geography_energy_target_zones;
CREATE TABLE subscenarios_geography_energy_target_zones
(
    energy_target_zone_scenario_id INTEGER PRIMARY KEY AUTOINCREMENT,
    name                           VARCHAR(32),
    description                    VARCHAR(128)
);

DROP TABLE IF EXISTS inputs_geography_energy_target_zones;
CREATE TABLE inputs_geography_energy_target_zones
(
    energy_target_zone_scenario_id INTEGER,
    energy_target_zone             VARCHAR(32),
    allow_violation                INTEGER DEFAULT 0, -- constraint is hard by default
    violation_penalty_per_mwh      FLOAT   DEFAULT 0,
    PRIMARY KEY (energy_target_zone_scenario_id, energy_target_zone),
    FOREIGN KEY (energy_target_zone_scenario_id) REFERENCES
        subscenarios_geography_energy_target_zones (energy_target_zone_scenario_id)
);

-- Transmission target
-- This is the unit at which transmission target requirements are met in the model; it can be
-- different from the load zones
DROP TABLE IF EXISTS subscenarios_geography_transmission_target_zones;
CREATE TABLE subscenarios_geography_transmission_target_zones
(
    transmission_target_zone_scenario_id INTEGER PRIMARY KEY AUTOINCREMENT,
    name                                 VARCHAR(32),
    description                          VARCHAR(128)
);

DROP TABLE IF EXISTS inputs_geography_transmission_target_zones;
CREATE TABLE inputs_geography_transmission_target_zones
(
    transmission_target_zone_scenario_id INTEGER,
    transmission_target_zone             VARCHAR(32),
    allow_violation                      INTEGER DEFAULT 0, -- constraint is hard by default
    violation_penalty_per_mwh            FLOAT   DEFAULT 0,
    PRIMARY KEY (transmission_target_zone_scenario_id,
                 transmission_target_zone),
    FOREIGN KEY (transmission_target_zone_scenario_id) REFERENCES
        subscenarios_geography_transmission_target_zones (transmission_target_zone_scenario_id)
);

-- Carbon cap
-- This is the unit at which the carbon cap is applied in the model; it can be
-- different from the load zones
DROP TABLE IF EXISTS subscenarios_geography_carbon_cap_zones;
CREATE TABLE subscenarios_geography_carbon_cap_zones
(
    carbon_cap_zone_scenario_id INTEGER PRIMARY KEY AUTOINCREMENT,
    name                        VARCHAR(32),
    description                 VARCHAR(128)
);

DROP TABLE IF EXISTS inputs_geography_carbon_cap_zones;
CREATE TABLE inputs_geography_carbon_cap_zones
(
    carbon_cap_zone_scenario_id    INTEGER,
    carbon_cap_zone                VARCHAR(32),
    allow_violation                INTEGER DEFAULT 0, -- constraint is hard by default
    violation_penalty_per_emission FLOAT   DEFAULT 0,
    PRIMARY KEY (carbon_cap_zone_scenario_id, carbon_cap_zone),
    FOREIGN KEY (carbon_cap_zone_scenario_id) REFERENCES
        subscenarios_geography_carbon_cap_zones (carbon_cap_zone_scenario_id)
);

-- Carbon tax
-- This is the unit at which the carbon tax is applied in the model; it can be
-- different from the load zones
DROP TABLE IF EXISTS subscenarios_geography_carbon_tax_zones;
CREATE TABLE subscenarios_geography_carbon_tax_zones
(
    carbon_tax_zone_scenario_id INTEGER PRIMARY KEY AUTOINCREMENT,
    name                        VARCHAR(32),
    description                 VARCHAR(128)
);

DROP TABLE IF EXISTS inputs_geography_carbon_tax_zones;
CREATE TABLE inputs_geography_carbon_tax_zones
(
    carbon_tax_zone_scenario_id INTEGER,
    carbon_tax_zone             VARCHAR(32),
    PRIMARY KEY (carbon_tax_zone_scenario_id, carbon_tax_zone),
    FOREIGN KEY (carbon_tax_zone_scenario_id) REFERENCES
        subscenarios_geography_carbon_tax_zones (carbon_tax_zone_scenario_id)
);

-- Performance standard
-- This is the unit at which the performance standard is applied in the model; it can be
-- different from the load zones
DROP TABLE IF EXISTS subscenarios_geography_performance_standard_zones;
CREATE TABLE subscenarios_geography_performance_standard_zones
(
    performance_standard_zone_scenario_id INTEGER PRIMARY KEY AUTOINCREMENT,
    name                                  VARCHAR(32),
    description                           VARCHAR(128)
);

DROP TABLE IF EXISTS inputs_geography_performance_standard_zones;
CREATE TABLE inputs_geography_performance_standard_zones
(
    performance_standard_zone_scenario_id INTEGER,
    performance_standard_zone             VARCHAR(32),
    allow_violation                       INTEGER DEFAULT 0, -- constraint is hard by default
    violation_penalty_per_emission        FLOAT   DEFAULT 0,
    PRIMARY KEY (performance_standard_zone_scenario_id,
                 performance_standard_zone),
    FOREIGN KEY (performance_standard_zone_scenario_id) REFERENCES
        subscenarios_geography_performance_standard_zones (performance_standard_zone_scenario_id)
);

-- Carbon credits
-- This is the unit at which the carbon credits are traded; it can be different
-- from the load zones
DROP TABLE IF EXISTS subscenarios_geography_carbon_credits_zones;
CREATE TABLE subscenarios_geography_carbon_credits_zones
(
    carbon_credits_zone_scenario_id INTEGER PRIMARY KEY AUTOINCREMENT,
    name                            VARCHAR(32),
    description                     VARCHAR(128)
);

DROP TABLE IF EXISTS inputs_geography_carbon_credits_zones;
CREATE TABLE inputs_geography_carbon_credits_zones
(
    carbon_credits_zone_scenario_id INTEGER,
    carbon_credits_zone             VARCHAR(32),
    PRIMARY KEY (carbon_credits_zone_scenario_id, carbon_credits_zone),
    FOREIGN KEY (carbon_credits_zone_scenario_id) REFERENCES
        subscenarios_geography_carbon_credits_zones (carbon_credits_zone_scenario_id)
);

-- Carbon cap zone <--> carbon credit zone mapping
DROP TABLE IF EXISTS subscenarios_system_carbon_cap_zones_carbon_credits_zones;
CREATE TABLE subscenarios_system_carbon_cap_zones_carbon_credits_zones
(
    carbon_cap_zones_carbon_credits_zones_scenario_id INTEGER PRIMARY KEY
        AUTOINCREMENT,
    name                                              VARCHAR(32),
    description                                       VARCHAR(128)
);

DROP TABLE IF EXISTS inputs_system_carbon_cap_zones_carbon_credits_zones;
CREATE TABLE inputs_system_carbon_cap_zones_carbon_credits_zones
(
    carbon_cap_zones_carbon_credits_zones_scenario_id INTEGER,
    carbon_cap_zone                                   VARCHAR(32),
    carbon_credits_zone                               VARCHAR(32),
    PRIMARY KEY (carbon_cap_zone, carbon_credits_zone),
    FOREIGN KEY (carbon_cap_zones_carbon_credits_zones_scenario_id) REFERENCES
        subscenarios_system_carbon_cap_zones_carbon_credits_zones
            (carbon_cap_zones_carbon_credits_zones_scenario_id)
);

-- Performance standard zone <--> carbon credit zone mapping
DROP TABLE IF EXISTS subscenarios_system_performance_standard_zones_carbon_credits_zones;
CREATE TABLE subscenarios_system_performance_standard_zones_carbon_credits_zones
(
    performance_standard_zones_carbon_credits_zones_scenario_id INTEGER PRIMARY KEY
        AUTOINCREMENT,
    name                                                        VARCHAR(32),
    description                                                 VARCHAR(128)
);

DROP TABLE IF EXISTS inputs_system_performance_standard_zones_carbon_credits_zones;
CREATE TABLE inputs_system_performance_standard_zones_carbon_credits_zones
(
    performance_standard_zones_carbon_credits_zones_scenario_id INTEGER,
    performance_standard_zone                                   VARCHAR(32),
    carbon_credits_zone                                         VARCHAR(32),
    PRIMARY KEY (performance_standard_zone, carbon_credits_zone),
    FOREIGN KEY (performance_standard_zones_carbon_credits_zones_scenario_id) REFERENCES
        subscenarios_system_performance_standard_zones_carbon_credits_zones
            (performance_standard_zones_carbon_credits_zones_scenario_id)
);

-- Carbon tax zone <--> carbon credit zone mapping
DROP TABLE IF EXISTS subscenarios_system_carbon_tax_zones_carbon_credits_zones;
CREATE TABLE subscenarios_system_carbon_tax_zones_carbon_credits_zones
(
    carbon_tax_zones_carbon_credits_zones_scenario_id INTEGER PRIMARY KEY
        AUTOINCREMENT,
    name                                              VARCHAR(32),
    description                                       VARCHAR(128)
);

DROP TABLE IF EXISTS inputs_system_carbon_tax_zones_carbon_credits_zones;
CREATE TABLE inputs_system_carbon_tax_zones_carbon_credits_zones
(
    carbon_tax_zones_carbon_credits_zones_scenario_id INTEGER,
    carbon_tax_zone                                   VARCHAR(32),
    carbon_credits_zone                               VARCHAR(32),
    PRIMARY KEY (carbon_tax_zones_carbon_credits_zones_scenario_id,
                 carbon_tax_zone, carbon_credits_zone),
    FOREIGN KEY (carbon_tax_zones_carbon_credits_zones_scenario_id) REFERENCES
        subscenarios_system_carbon_tax_zones_carbon_credits_zones
            (carbon_tax_zones_carbon_credits_zones_scenario_id)
);

-- Carbon credit prices (price at which can sell to other sectors)
DROP TABLE IF EXISTS subscenarios_system_carbon_credits_prices;
CREATE TABLE subscenarios_system_carbon_credits_prices
(
    carbon_credits_price_scenario_id INTEGER PRIMARY KEY AUTOINCREMENT,
    name                             VARCHAR(32),
    description                      VARCHAR(128)
);

DROP TABLE IF EXISTS inputs_system_carbon_credits_prices;
CREATE TABLE inputs_system_carbon_credits_prices
(
    carbon_credits_price_scenario_id INTEGER,
    carbon_credits_zone              VARCHAR(32),
    period                           INTEGER,
    carbon_credit_price              FLOAT,
    PRIMARY KEY (carbon_credits_price_scenario_id, carbon_credits_zone, period),
    FOREIGN KEY (carbon_credits_price_scenario_id) REFERENCES
        subscenarios_system_carbon_credits_prices (carbon_credits_price_scenario_id)
);

-- PRM
-- This is the unit at which PRM requirements are met in the model; it can be
-- different from the load zones
DROP TABLE IF EXISTS subscenarios_geography_prm_zones;
CREATE TABLE subscenarios_geography_prm_zones
(
    prm_zone_scenario_id INTEGER PRIMARY KEY AUTOINCREMENT,
    name                 VARCHAR(32),
    description          VARCHAR(128)
);

DROP TABLE IF EXISTS inputs_geography_prm_zones;
CREATE TABLE inputs_geography_prm_zones
(
    prm_zone_scenario_id     INTEGER,
    prm_zone                 VARCHAR(32),
    allow_violation          INTEGER DEFAULT 0, -- constraint is hard by default
    violation_penalty_per_mw FLOAT   DEFAULT 0,
    PRIMARY KEY (prm_zone_scenario_id, prm_zone),
    FOREIGN KEY (prm_zone_scenario_id) REFERENCES
        subscenarios_geography_prm_zones (prm_zone_scenario_id)
);

-- Local capacity
-- This is the unit at which local capacity requirements are met in the model;
-- it can be different from the load zones
DROP TABLE IF EXISTS subscenarios_geography_local_capacity_zones;
CREATE TABLE subscenarios_geography_local_capacity_zones
(
    local_capacity_zone_scenario_id INTEGER PRIMARY KEY AUTOINCREMENT,
    name                            VARCHAR(32),
    description                     VARCHAR(128)
);

DROP TABLE IF EXISTS inputs_geography_local_capacity_zones;
CREATE TABLE inputs_geography_local_capacity_zones
(
    local_capacity_zone_scenario_id INTEGER,
    local_capacity_zone             VARCHAR(32),
    allow_violation                 INTEGER DEFAULT 0, -- constraint is hard by default
    violation_penalty_per_mw        FLOAT   DEFAULT 0,
    PRIMARY KEY (local_capacity_zone_scenario_id, local_capacity_zone),
    FOREIGN KEY (local_capacity_zone_scenario_id) REFERENCES
        subscenarios_geography_local_capacity_zones (local_capacity_zone_scenario_id)
);


-- Market hubs
-- This is the unit at which prices are specified in the model;
-- it can be different from the load zones
DROP TABLE IF EXISTS subscenarios_geography_markets;
CREATE TABLE subscenarios_geography_markets
(
    market_scenario_id INTEGER PRIMARY KEY AUTOINCREMENT,
    name               VARCHAR(32),
    description        VARCHAR(128)
);

DROP TABLE IF EXISTS inputs_geography_markets;
CREATE TABLE inputs_geography_markets
(
    market_scenario_id INTEGER,
    market             VARCHAR(32),
    PRIMARY KEY (market_scenario_id, market),
    FOREIGN KEY (market_scenario_id) REFERENCES
        subscenarios_geography_markets (market_scenario_id)
);

DROP TABLE IF EXISTS subscenarios_market_prices;
CREATE TABLE subscenarios_market_prices
(
    market_price_scenario_id INTEGER PRIMARY KEY AUTOINCREMENT,
    name                     VARCHAR(32),
    description              VARCHAR(128)
);

DROP TABLE IF EXISTS inputs_market_prices;
CREATE TABLE inputs_market_prices
(
    market_price_scenario_id INTEGER,
    market                   VARCHAR(32),
    stage_id                 INTEGER,
    timepoint                INTEGER,
    market_price             FLOAT,
    PRIMARY KEY (market_price_scenario_id, market, stage_id, timepoint),
    FOREIGN KEY (market_price_scenario_id) REFERENCES
        subscenarios_market_prices (market_price_scenario_id)
);

DROP TABLE IF EXISTS subscenarios_market_volume;
CREATE TABLE subscenarios_market_volume
(
    market_volume_scenario_id INTEGER PRIMARY KEY AUTOINCREMENT,
    name                      VARCHAR(32),
    description               VARCHAR(128)
);

DROP TABLE IF EXISTS inputs_market_volume;
CREATE TABLE inputs_market_volume
(
    market_volume_scenario_id  INTEGER,
    market                     VARCHAR(32),
    stage_id                   INTEGER,
    timepoint                  INTEGER,
    max_market_sales           FLOAT,
    max_market_purchases       FLOAT,
    max_final_market_sales     FLOAT,
    max_final_market_purchases FLOAT,
    PRIMARY KEY (market_volume_scenario_id, market, stage_id, timepoint),
    FOREIGN KEY (market_volume_scenario_id) REFERENCES
        subscenarios_market_volume (market_volume_scenario_id)
);


-- Fuel balancing areas
DROP TABLE IF EXISTS subscenarios_geography_fuel_burn_limit_balancing_areas;
CREATE TABLE subscenarios_geography_fuel_burn_limit_balancing_areas
(
    fuel_burn_limit_ba_scenario_id INTEGER PRIMARY KEY AUTOINCREMENT,
    name                           VARCHAR(32),
    description                    VARCHAR(128)
);

DROP TABLE IF EXISTS inputs_geography_fuel_burn_limit_balancing_areas;
CREATE TABLE inputs_geography_fuel_burn_limit_balancing_areas
(
    fuel_burn_limit_ba_scenario_id          INTEGER,
    fuel                                    VARCHAR(32),
    fuel_burn_limit_ba                      VARCHAR(32),
    min_allow_violation                     INTEGER DEFAULT 0, -- constraint is hard by default
    min_violation_penalty_per_unit          FLOAT   DEFAULT 0,
    max_allow_violation                     INTEGER DEFAULT 0, -- constraint is hard by default
    max_violation_penalty_per_unit          FLOAT   DEFAULT 0,
    relative_max_allow_violation            INTEGER DEFAULT 0, -- constraint is hard by default
    relative_max_violation_penalty_per_unit FLOAT   DEFAULT 0,
    PRIMARY KEY (fuel_burn_limit_ba_scenario_id, fuel, fuel_burn_limit_ba),
    FOREIGN KEY (fuel_burn_limit_ba_scenario_id) REFERENCES
        subscenarios_geography_fuel_burn_limit_balancing_areas (fuel_burn_limit_ba_scenario_id)
);


-------------------
-- -- PROJECT -- --
-------------------

-- -- Capacity -- --

-- Project portfolios
-- Subsets of projects allowed in a scenario: includes both specified and
-- potential projects
DROP TABLE IF EXISTS subscenarios_project_portfolios;
CREATE TABLE subscenarios_project_portfolios
(
    project_portfolio_scenario_id INTEGER PRIMARY KEY AUTOINCREMENT,
    name                          VARCHAR(32),
    description                   VARCHAR(128)
);

DROP TABLE IF EXISTS inputs_project_portfolios;
CREATE TABLE inputs_project_portfolios
(
    project_portfolio_scenario_id INTEGER,
    project                       VARCHAR(64),
    specified                     INTEGER,
    new_build                     INTEGER,
    capacity_type                 VARCHAR(32),
    PRIMARY KEY (project_portfolio_scenario_id, project),
    FOREIGN KEY (project_portfolio_scenario_id) REFERENCES
        subscenarios_project_portfolios (project_portfolio_scenario_id),
    FOREIGN KEY (capacity_type) REFERENCES mod_capacity_types (capacity_type)
);

-- Existing project capacity and fixed costs
-- The capacity and fixed costs of 'specified' projects, i.e. exogenously
-- specified capacity that is not a variable in the model
-- Retirement can be allowed, in which case the fixed cost will determine
-- whether the economics of retirement are favorable
DROP TABLE IF EXISTS subscenarios_project_specified_capacity;
CREATE TABLE subscenarios_project_specified_capacity
(
    project_specified_capacity_scenario_id INTEGER PRIMARY KEY AUTOINCREMENT,
    name                                   VARCHAR(32),
    description                            VARCHAR(128)
);

DROP TABLE IF EXISTS inputs_project_specified_capacity;
CREATE TABLE inputs_project_specified_capacity
(
    project_specified_capacity_scenario_id   INTEGER,
    project                                  VARCHAR(64),
    period                                   INTEGER,
    specified_capacity_mw                    FLOAT, -- grid-facing nameplate capacity
    hyb_gen_specified_capacity_mw            FLOAT, -- e.g. CAES turbine capacity
    hyb_stor_specified_capacity_mw           FLOAT, -- e.g. battery tightly-coupled with PV
    specified_capacity_mwh                   FLOAT, -- storage energy capacity
    fuel_production_capacity_fuelunitperhour FLOAT, -- fuel production capacity (e.g. electrolyzer)
    fuel_release_capacity_fuelunitperhour    FLOAT, -- fuel release capacity
    fuel_storage_capacity_fuelunit           FLOAT, -- fuel storage capacity
    PRIMARY KEY (project_specified_capacity_scenario_id, project, period),
    FOREIGN KEY (project_specified_capacity_scenario_id) REFERENCES
        subscenarios_project_specified_capacity (project_specified_capacity_scenario_id)
);

DROP TABLE IF EXISTS subscenarios_project_specified_fixed_cost;
CREATE TABLE subscenarios_project_specified_fixed_cost
(
    project_specified_fixed_cost_scenario_id INTEGER PRIMARY KEY AUTOINCREMENT,
    name                                     VARCHAR(32),
    description                              VARCHAR(128)
);

DROP TABLE IF EXISTS inputs_project_specified_fixed_cost;
CREATE TABLE inputs_project_specified_fixed_cost
(
    project_specified_fixed_cost_scenario_id                   INTEGER,
    project                                                    VARCHAR(64),
    period                                                     INTEGER,
    fixed_cost_per_mw_yr                                       FLOAT,
    hyb_gen_fixed_cost_per_mw_yr                               FLOAT,
    hyb_stor_fixed_cost_per_mw_yr                              FLOAT,
    fixed_cost_per_mwh_year                                    FLOAT,
    fuel_production_capacity_fixed_cost_per_fuelunitperhour_yr FLOAT,
    fuel_release_capacity_fixed_cost_per_fuelunitperhour_yr    FLOAT,
    fuel_storage_capacity_fixed_cost_per_fuelunit_yr           FLOAT,
    PRIMARY KEY (project_specified_fixed_cost_scenario_id, project, period),
    FOREIGN KEY (project_specified_fixed_cost_scenario_id) REFERENCES
        subscenarios_project_specified_fixed_cost
            (project_specified_fixed_cost_scenario_id)
);

-- New project capital costs and potential
-- The annualized all-in cost of potential new project (capital + fixed o&m
-- with financing)
-- In each 'period,' the minimum build required and maximum build allowed
-- can also be specified
DROP TABLE IF EXISTS subscenarios_project_new_cost;
CREATE TABLE subscenarios_project_new_cost
(
    project_new_cost_scenario_id INTEGER PRIMARY KEY AUTOINCREMENT,
    name                         VARCHAR(32),
    description                  VARCHAR(128)
);

-- Annual fixed O&M costs are incurred in each operational year
-- Capital costs are incurred in each year of the financial lifetime
DROP TABLE IF EXISTS inputs_project_new_cost;
CREATE TABLE inputs_project_new_cost
(
    project_new_cost_scenario_id                               INTEGER,
    project                                                    VARCHAR(64),
    vintage                                                    INTEGER,
    operational_lifetime_yrs                                   FLOAT,
    fixed_cost_per_mw_yr                                       FLOAT,
    fixed_cost_per_mwh_yr                                      FLOAT,
    fuel_production_capacity_fixed_cost_per_fuelunitperhour_yr FLOAT,
    fuel_release_capacity_fixed_cost_per_fuelunitperhour_yr    FLOAT,
    fuel_storage_capacity_fixed_cost_per_fuelunit_yr           FLOAT,
    financial_lifetime_yrs                                     FLOAT,
    annualized_real_cost_per_mw_yr                             FLOAT,
    annualized_real_cost_per_mwh_yr                            FLOAT,
    fuel_production_capacity_cost_per_fuelunitperhour_yr       FLOAT, -- annualized fuel prod cost
    fuel_release_capacity_cost_per_fuelunitperhour_yr          FLOAT, -- annualized fuel release cost
    fuel_storage_capacity_cost_per_fuelunit_yr                 FLOAT, -- annualized fuel storage cost
    supply_curve_scenario_id                                   INTEGER,
    PRIMARY KEY (project_new_cost_scenario_id, project, vintage),
    FOREIGN KEY (project_new_cost_scenario_id) REFERENCES
        subscenarios_project_new_cost (project_new_cost_scenario_id)
);

-- New project binary build size
DROP TABLE IF EXISTS subscenarios_project_new_binary_build_size;
CREATE TABLE subscenarios_project_new_binary_build_size
(
    project_new_binary_build_size_scenario_id INTEGER PRIMARY KEY AUTOINCREMENT,
    name                                      VARCHAR(32),
    description                               VARCHAR(128)
);

DROP TABLE IF EXISTS inputs_project_new_binary_build_size;
CREATE TABLE inputs_project_new_binary_build_size
(
    project_new_binary_build_size_scenario_id INTEGER,
    project                                   VARCHAR(64),
    binary_build_size_mw                      FLOAT,
    binary_build_size_mwh                     FLOAT,
    PRIMARY KEY (project_new_binary_build_size_scenario_id, project),
    FOREIGN KEY (project_new_binary_build_size_scenario_id) REFERENCES
        subscenarios_project_new_binary_build_size
            (project_new_binary_build_size_scenario_id)
);

-- Shiftable load supply curve
DROP TABLE IF EXISTS inputs_project_shiftable_load_supply_curve;
CREATE TABLE inputs_project_shiftable_load_supply_curve
(
    supply_curve_scenario_id INTEGER,
    project                  VARCHAR(64),
    supply_curve_point       INTEGER,
    supply_curve_slope       FLOAT,
    supply_curve_intercept   FLOAT,
    PRIMARY KEY (supply_curve_scenario_id, project, supply_curve_point)
);

DROP TABLE IF EXISTS subscenarios_project_new_potential;
CREATE TABLE subscenarios_project_new_potential
(
    project_new_potential_scenario_id INTEGER PRIMARY KEY AUTOINCREMENT,
    name                              VARCHAR(32),
    description                       VARCHAR(128)
);

-- Projects with no min or max build requirements can be included here with
-- NULL values or excluded from this table
DROP TABLE IF EXISTS inputs_project_new_potential;
CREATE TABLE inputs_project_new_potential
(
    project_new_potential_scenario_id INTEGER,
    project                           VARCHAR(64),
    period                            INTEGER,
    min_new_build_power               FLOAT,
    max_new_build_power               FLOAT,
    min_capacity_power                FLOAT,
    max_capacity_power                FLOAT,
    min_new_build_energy              FLOAT,
    max_new_build_energy              FLOAT,
    min_capacity_energy               FLOAT,
    max_capacity_energy               FLOAT,
    PRIMARY KEY (project_new_potential_scenario_id, project, period),
    FOREIGN KEY (project_new_potential_scenario_id) REFERENCES
        subscenarios_project_new_potential (project_new_potential_scenario_id)
);


-- Group capacity requirements
-- Requirements
DROP TABLE IF EXISTS subscenarios_project_capacity_group_requirements;
CREATE TABLE subscenarios_project_capacity_group_requirements
(
    project_capacity_group_requirement_scenario_id INTEGER PRIMARY KEY
        AUTOINCREMENT,
    name                                           VARCHAR(32),
    description                                    VARCHAR(128)
);

DROP TABLE IF EXISTS inputs_project_capacity_group_requirements;
CREATE TABLE inputs_project_capacity_group_requirements
(
    project_capacity_group_requirement_scenario_id INTEGER,
    capacity_group                                 VARCHAR(64),
    period                                         INTEGER,
    capacity_group_new_capacity_min                FLOAT,
    capacity_group_new_capacity_max                FLOAT,
    capacity_group_total_capacity_min              FLOAT,
    capacity_group_total_capacity_max              FLOAT,
    PRIMARY KEY (project_capacity_group_requirement_scenario_id,
                 capacity_group, period),
    FOREIGN KEY (project_capacity_group_requirement_scenario_id) REFERENCES
        subscenarios_project_capacity_group_requirements
            (project_capacity_group_requirement_scenario_id)
);

-- Relative capacity requirements
DROP TABLE IF EXISTS subscenarios_project_relative_capacity_requirements;
CREATE TABLE subscenarios_project_relative_capacity_requirements
(
    project_relative_capacity_requirement_scenario_id INTEGER PRIMARY KEY
        AUTOINCREMENT,
    name                                              VARCHAR(32),
    description                                       VARCHAR(128)
);

DROP TABLE IF EXISTS inputs_project_relative_capacity_requirements;
CREATE TABLE inputs_project_relative_capacity_requirements
(
    project_relative_capacity_requirement_scenario_id INTEGER,
    project                                           VARCHAR(64),
    period                                            INTEGER,
    prj_for_lim_map_id                                INTEGER,
    min_relative_capacity_limit_new                   FLOAT,
    max_relative_capacity_limit_new                   FLOAT,
    min_relative_capacity_limit_total                 FLOAT,
    max_relative_capacity_limit_total                 FLOAT,
    PRIMARY KEY (project_relative_capacity_requirement_scenario_id, project,
                 period, prj_for_lim_map_id),
    FOREIGN KEY (project_relative_capacity_requirement_scenario_id) REFERENCES
        subscenarios_project_relative_capacity_requirements
            (project_relative_capacity_requirement_scenario_id)
);

DROP TABLE IF EXISTS subscenarios_project_relative_capacity_requirements_map;
CREATE TABLE subscenarios_project_relative_capacity_requirements_map
(
    project            VARCHAR(64),
    prj_for_lim_map_id INTEGER PRIMARY KEY AUTOINCREMENT,
    name               VARCHAR(32),
    description        VARCHAR(128)
);

DROP TABLE IF EXISTS inputs_project_relative_capacity_requirements_map;
CREATE TABLE inputs_project_relative_capacity_requirements_map
(
    project            VARCHAR(64),
    prj_for_lim_map_id INTEGER,
    project_for_limits VARCHAR(64),
    PRIMARY KEY (project, prj_for_lim_map_id, project_for_limits)
);


-- Group project mapping
DROP TABLE IF EXISTS subscenarios_project_capacity_groups;
CREATE TABLE subscenarios_project_capacity_groups
(
    project_capacity_group_scenario_id INTEGER PRIMARY KEY AUTOINCREMENT,
    name                               VARCHAR(32),
    description                        VARCHAR(128)
);

DROP TABLE IF EXISTS inputs_project_capacity_groups;
CREATE TABLE inputs_project_capacity_groups
(
    project_capacity_group_scenario_id INTEGER,
    capacity_group                     VARCHAR(64),
    project                            VARCHAR(64),
    PRIMARY KEY (project_capacity_group_scenario_id, capacity_group, project),
    FOREIGN KEY (project_capacity_group_scenario_id) REFERENCES
        subscenarios_project_capacity_groups (project_capacity_group_scenario_id)
);


-- -- Operations -- --

-- Project operational characteristics
-- These vary by operational type
-- Generators that do not have certain characteristics (e.g. hydro does not
-- have a heat rate) should be included with NULL values in these columns
-- For variable generators, specify a variable_generator_profile_scenario_id
-- For hydro generators (curtailable or nonocurtailable), specify a
-- hydro_operational_chars_scenario_id
DROP TABLE IF EXISTS subscenarios_project_operational_chars;
CREATE TABLE subscenarios_project_operational_chars
(
    project_operational_chars_scenario_id INTEGER PRIMARY KEY AUTOINCREMENT,
    name                                  VARCHAR(32),
    description                           VARCHAR(128)
);

DROP TABLE IF EXISTS inputs_project_operational_chars;
CREATE TABLE inputs_project_operational_chars
(
    project_operational_chars_scenario_id    INTEGER,
    project                                  VARCHAR(64),
    technology                               VARCHAR(32),
    operational_type                         VARCHAR(32),
    balancing_type_project                   VARCHAR(32),
    variable_om_cost_per_mwh                 FLOAT,
    project_fuel_scenario_id                 INTEGER,
    heat_rate_curves_scenario_id             INTEGER, -- determined heat rate curve
    variable_om_curves_scenario_id           INTEGER, -- determined variable O&M curve
    startup_chars_scenario_id                INTEGER, -- determines startup ramp chars
    min_stable_level_fraction                FLOAT,
    unit_size_mw                             FLOAT,
    startup_cost_per_mw                      FLOAT,
    shutdown_cost_per_mw                     FLOAT,
    startup_fuel_mmbtu_per_mw                FLOAT,
    startup_plus_ramp_up_rate                FLOAT,   -- Not used for gen_commit_lin/bin!
    shutdown_plus_ramp_down_rate             FLOAT,
    ramp_up_when_on_rate                     FLOAT,
    ramp_down_when_on_rate                   FLOAT,
    ramp_up_violation_penalty                FLOAT,   -- leave NULL for hard constraints
    ramp_down_violation_penalty              FLOAT,   -- leave NULL for hard constraints
    min_up_time_hours                        INTEGER,
    min_up_time_violation_penalty            FLOAT,   -- leave NULL for hard constraint
    min_down_time_hours                      INTEGER,
    min_down_time_violation_penalty          FLOAT,   -- leave NULL for hard constraint
    cycle_selection_scenario_id              INTEGER,
    supplemental_firing_scenario_id          INTEGER,
    allow_startup_shutdown_power             INTEGER, -- defaults to 0 in the model if not specified
    storage_efficiency                       FLOAT,   -- hourly losses from storage; default 1 (no losses)
    charging_efficiency                      FLOAT,
    discharging_efficiency                   FLOAT,
    charging_capacity_multiplier             FLOAT,   -- default 1 in model if not specified
    discharging_capacity_multiplier          FLOAT,   -- default 1 in model if not specified
    soc_penalty_cost_per_energyunit          FLOAT,
    soc_last_tmp_penalty_cost_per_energyunit FLOAT,
    flex_load_static_profile_scenario_id     INTEGER,
    minimum_duration_hours                   FLOAT,
    maximum_duration_hours                   FLOAT,
    aux_consumption_frac_capacity            FLOAT,
    aux_consumption_frac_power               FLOAT,
    last_commitment_stage                    INTEGER,
    variable_generator_profile_scenario_id   INTEGER, -- determines var profiles
    curtailment_cost_per_pwh                 FLOAT,   -- curtailment cost per unit-powerXhour
    hydro_operational_chars_scenario_id      INTEGER, -- determines hydro MWa, min, max
    lf_reserves_up_derate                    FLOAT,
    lf_reserves_down_derate                  FLOAT,
    regulation_up_derate                     FLOAT,
    regulation_down_derate                   FLOAT,
    frequency_response_derate                FLOAT,
    spinning_reserves_derate                 FLOAT,
    lf_reserves_up_ramp_rate                 FLOAT,
    lf_reserves_down_ramp_rate               FLOAT,
    regulation_up_ramp_rate                  FLOAT,
    regulation_down_ramp_rate                FLOAT,
    frequency_response_ramp_rate             FLOAT,
    spinning_reserves_ramp_rate              FLOAT,
    powerunithour_per_fuelunit               FLOAT,
    cap_factor_limits_scenario_id            INTEGER,
    partial_availability_threshold           FLOAT,
    stor_exog_state_of_charge_scenario_id    INTEGER, -- determines storage SOC
    nonfuel_carbon_emissions_per_mwh         FLOAT,
    PRIMARY KEY (project_operational_chars_scenario_id, project),
    FOREIGN KEY (project_operational_chars_scenario_id) REFERENCES
        subscenarios_project_operational_chars (project_operational_chars_scenario_id),
-- Ensure operational characteristics for fuels, variable, hydro and heat rates exist
    FOREIGN KEY (project, project_fuel_scenario_id) REFERENCES
        subscenarios_project_fuels
            (project, project_fuel_scenario_id),
    FOREIGN KEY (project, heat_rate_curves_scenario_id) REFERENCES
        subscenarios_project_heat_rate_curves
            (project, heat_rate_curves_scenario_id),
    FOREIGN KEY (project, variable_om_curves_scenario_id) REFERENCES
        subscenarios_project_variable_om_curves
            (project, variable_om_curves_scenario_id),
    FOREIGN KEY (project, cycle_selection_scenario_id) REFERENCES
        subscenarios_project_cycle_selection
            (project, cycle_selection_scenario_id),
    FOREIGN KEY (project, supplemental_firing_scenario_id) REFERENCES
        subscenarios_project_supplemental_firing
            (project, supplemental_firing_scenario_id),
    FOREIGN KEY (project, flex_load_static_profile_scenario_id) REFERENCES
        subscenarios_project_flex_load_static_profiles
            (project, flex_load_static_profile_scenario_id),
    FOREIGN KEY (project, variable_generator_profile_scenario_id) REFERENCES
        subscenarios_project_variable_generator_profiles
            (project, variable_generator_profile_scenario_id),
    FOREIGN KEY (project, stor_exog_state_of_charge_scenario_id) REFERENCES
        subscenarios_project_stor_exog_state_of_charge
            (project, stor_exog_state_of_charge_scenario_id),
    FOREIGN KEY (project, hydro_operational_chars_scenario_id) REFERENCES
        subscenarios_project_hydro_operational_chars
            (project, hydro_operational_chars_scenario_id),
    FOREIGN KEY (project, cap_factor_limits_scenario_id) REFERENCES
        subscenarios_project_cap_factor_limits (project, cap_factor_limits_scenario_id),
    FOREIGN KEY (operational_type) REFERENCES mod_operational_types
        (operational_type)
);

-- Project fuels
DROP TABLE IF EXISTS subscenarios_project_fuels;
CREATE TABLE subscenarios_project_fuels
(
    project                  VARCHAR(64),
    project_fuel_scenario_id INTEGER,
    name                     VARCHAR(32),
    description              VARCHAR(128),
    PRIMARY KEY (project, project_fuel_scenario_id)
);

DROP TABLE IF EXISTS inputs_project_fuels;
CREATE TABLE inputs_project_fuels
(
    project                    VARCHAR(64),
    project_fuel_scenario_id   INTEGER,
    fuel                       VARCHAR(64),
    min_fraction_in_fuel_blend FLOAT DEFAULT 0,
    max_fraction_in_fuel_blend FLOAT DEFAULT 1,
    PRIMARY KEY (project, project_fuel_scenario_id, fuel),
    FOREIGN KEY (project, project_fuel_scenario_id) REFERENCES
        subscenarios_project_fuels (project, project_fuel_scenario_id)
);

-- Heat rate curves
-- TODO: see comments variable profiles
DROP TABLE IF EXISTS subscenarios_project_heat_rate_curves;
CREATE TABLE subscenarios_project_heat_rate_curves
(
    project                      VARCHAR(32),
    heat_rate_curves_scenario_id INTEGER,
    name                         VARCHAR(32),
    description                  VARCHAR(128),
    PRIMARY KEY (project, heat_rate_curves_scenario_id)
);

DROP TABLE IF EXISTS inputs_project_heat_rate_curves;
CREATE TABLE inputs_project_heat_rate_curves
(
    project                         VARCHAR(64),
    heat_rate_curves_scenario_id    INTEGER,
    period                          INTEGER, -- 0 means it's the same for all periods
    load_point_fraction             FLOAT,
    average_heat_rate_mmbtu_per_mwh FLOAT,
    PRIMARY KEY (project, heat_rate_curves_scenario_id, period,
                 load_point_fraction),
    FOREIGN KEY (project, heat_rate_curves_scenario_id) REFERENCES
        subscenarios_project_heat_rate_curves (project, heat_rate_curves_scenario_id)
);

-- Variable O&M curves
-- TODO: see comments variable profiles
DROP TABLE IF EXISTS subscenarios_project_variable_om_curves;
CREATE TABLE subscenarios_project_variable_om_curves
(
    project                        VARCHAR(32),
    variable_om_curves_scenario_id INTEGER,
    name                           VARCHAR(32),
    description                    VARCHAR(128),
    PRIMARY KEY (project, variable_om_curves_scenario_id)
);

DROP TABLE IF EXISTS inputs_project_variable_om_curves;
CREATE TABLE inputs_project_variable_om_curves
(
    project                          VARCHAR(64),
    variable_om_curves_scenario_id   INTEGER,
    period                           INTEGER, -- 0 means it's the same for all periods
    load_point_fraction              FLOAT,
    average_variable_om_cost_per_mwh FLOAT,
    PRIMARY KEY (project, variable_om_curves_scenario_id, period,
                 load_point_fraction),
    FOREIGN KEY (project, variable_om_curves_scenario_id) REFERENCES
        subscenarios_project_variable_om_curves (project,
                                                 variable_om_curves_scenario_id)
);

-- Startup characteristics
-- TODO: see comments variable profiles
DROP TABLE IF EXISTS subscenarios_project_startup_chars;
CREATE TABLE subscenarios_project_startup_chars
(
    project                   VARCHAR(32),
    startup_chars_scenario_id INTEGER,
    name                      VARCHAR(32),
    description               VARCHAR(128),
    PRIMARY KEY (project, startup_chars_scenario_id)
);

DROP TABLE IF EXISTS inputs_project_startup_chars;
CREATE TABLE inputs_project_startup_chars
(
    project                   VARCHAR(64),
    startup_chars_scenario_id INTEGER,
    down_time_cutoff_hours    FLOAT,
    startup_plus_ramp_up_rate FLOAT,
    startup_cost_per_mw       FLOAT,
    PRIMARY KEY (project, startup_chars_scenario_id, down_time_cutoff_hours),
    FOREIGN KEY (project, startup_chars_scenario_id) REFERENCES
        subscenarios_project_startup_chars (project, startup_chars_scenario_id)
);

-- Cycle selection (e.g. plants that can operate in simple cycle or combined cycle mode)
DROP TABLE IF EXISTS subscenarios_project_cycle_selection;
CREATE TABLE subscenarios_project_cycle_selection
(
    project                     VARCHAR(32),
    cycle_selection_scenario_id INTEGER,
    name                        VARCHAR(32),
    description                 VARCHAR(128),
    PRIMARY KEY (project, cycle_selection_scenario_id)
);

-- If project is on, cycle_selection_project must be off
DROP TABLE IF EXISTS inputs_project_cycle_selection;
CREATE TABLE inputs_project_cycle_selection
(
    project                     VARCHAR(64),
    cycle_selection_scenario_id INTEGER,
    cycle_selection_project     VARCHAR(64),
    PRIMARY KEY (project, cycle_selection_scenario_id, cycle_selection_project),
    FOREIGN KEY (project, cycle_selection_scenario_id) REFERENCES
        subscenarios_project_cycle_selection (project, cycle_selection_scenario_id)
);


-- Supplemental firing
DROP TABLE IF EXISTS subscenarios_project_supplemental_firing;
CREATE TABLE subscenarios_project_supplemental_firing
(
    project                         VARCHAR(32),
    supplemental_firing_scenario_id INTEGER,
    name                            VARCHAR(32),
    description                     VARCHAR(128),
    PRIMARY KEY (project, supplemental_firing_scenario_id)
);

DROP TABLE IF EXISTS inputs_project_supplemental_firing;
CREATE TABLE inputs_project_supplemental_firing
(
    project                         VARCHAR(64),
    supplemental_firing_scenario_id INTEGER,
    supplemental_firing_project     VARCHAR(64),
    PRIMARY KEY (project, supplemental_firing_scenario_id,
                 supplemental_firing_project),
    FOREIGN KEY (project, supplemental_firing_scenario_id) REFERENCES
        subscenarios_project_supplemental_firing (project, supplemental_firing_scenario_id)
);

-- Flex load static profiles
-- The profiles by end use before shifting
DROP TABLE IF EXISTS subscenarios_project_flex_load_static_profiles;
CREATE TABLE subscenarios_project_flex_load_static_profiles
(
    project                              VARCHAR(64),
    flex_load_static_profile_scenario_id INTEGER,
    name                                 VARCHAR(32),
    description                          VARCHAR(128),
    PRIMARY KEY (project, flex_load_static_profile_scenario_id)
);

DROP TABLE IF EXISTS inputs_project_flex_load_static_profiles;
CREATE TABLE inputs_project_flex_load_static_profiles
(
    project                              VARCHAR(64),
    flex_load_static_profile_scenario_id INTEGER,
    stage_id                             INTEGER,
    timepoint                            INTEGER,
    static_load_mw                       FLOAT,
    maximum_stored_energy_mwh            FLOAT,
    PRIMARY KEY (project, flex_load_static_profile_scenario_id, stage_id,
                 timepoint),
    FOREIGN KEY (project, flex_load_static_profile_scenario_id) REFERENCES
        subscenarios_project_flex_load_static_profiles
            (project, flex_load_static_profile_scenario_id)
);


-- Variable generator profiles
-- TODO: this is not exactly a subscenario, as a variable profile will be
-- assigned to variable projects in the project_operational_chars table and
-- be passed to scenarios via the project_operational_chars_scenario_id
-- perhaps a better name is needed for this table
DROP TABLE IF EXISTS subscenarios_project_variable_generator_profiles;
CREATE TABLE subscenarios_project_variable_generator_profiles
(
    project                                VARCHAR(64),
    variable_generator_profile_scenario_id INTEGER,
    name                                   VARCHAR(32),
    description                            VARCHAR(128),
    PRIMARY KEY (project, variable_generator_profile_scenario_id)
);

DROP TABLE IF EXISTS inputs_project_variable_generator_profiles;
CREATE TABLE inputs_project_variable_generator_profiles
(
    project                                VARCHAR(64),
    variable_generator_profile_scenario_id INTEGER,
    stage_id                               INTEGER,
    timepoint                              INTEGER,
    cap_factor                             FLOAT,
    PRIMARY KEY (project, variable_generator_profile_scenario_id, stage_id,
                 timepoint),
    FOREIGN KEY (project, variable_generator_profile_scenario_id) REFERENCES
        subscenarios_project_variable_generator_profiles
            (project, variable_generator_profile_scenario_id)
);

-- Hydro operational characteristics
DROP TABLE IF EXISTS subscenarios_project_hydro_operational_chars;
CREATE TABLE subscenarios_project_hydro_operational_chars
(
    project                             VARCHAR(64),
    hydro_operational_chars_scenario_id INTEGER,
    name                                VARCHAR(32),
    description                         VARCHAR(128),
    PRIMARY KEY (project, hydro_operational_chars_scenario_id)
);

DROP TABLE IF EXISTS inputs_project_hydro_operational_chars;
CREATE TABLE inputs_project_hydro_operational_chars
(
    project                             VARCHAR(64),
    hydro_operational_chars_scenario_id INTEGER,
    stage_id                            INTEGER,
    balancing_type_project              VARCHAR(64),
    horizon                             INTEGER,
    average_power_fraction              FLOAT,
    min_power_fraction                  FLOAT,
    max_power_fraction                  FLOAT,
    PRIMARY KEY (project, hydro_operational_chars_scenario_id, stage_id,
                 balancing_type_project, horizon),
    FOREIGN KEY (project, hydro_operational_chars_scenario_id) REFERENCES
        subscenarios_project_hydro_operational_chars
            (project, hydro_operational_chars_scenario_id)
);

-- Storage exogenously specified state of charge
DROP TABLE IF EXISTS subscenarios_project_stor_exog_state_of_charge;
CREATE TABLE subscenarios_project_stor_exog_state_of_charge
(
    project                               VARCHAR(64),
    stor_exog_state_of_charge_scenario_id INTEGER,
    name                                  VARCHAR(32),
    description                           VARCHAR(128),
    PRIMARY KEY (project, stor_exog_state_of_charge_scenario_id)
);

DROP TABLE IF EXISTS inputs_project_stor_exog_state_of_charge;
CREATE TABLE inputs_project_stor_exog_state_of_charge
(
    project                               VARCHAR(64),
    stor_exog_state_of_charge_scenario_id INTEGER,
    stage_id                              INTEGER,
    timepoint                             INTEGER,
    exog_state_of_charge_mwh              FLOAT,
    PRIMARY KEY (project, stor_exog_state_of_charge_scenario_id, stage_id,
                 timepoint),
    FOREIGN KEY (project, stor_exog_state_of_charge_scenario_id) REFERENCES
        subscenarios_project_stor_exog_state_of_charge
            (project, stor_exog_state_of_charge_scenario_id)
);

-- Cap factor limits
DROP TABLE IF EXISTS subscenarios_project_cap_factor_limits;
CREATE TABLE subscenarios_project_cap_factor_limits
(
    project                       VARCHAR(64),
    cap_factor_limits_scenario_id INTEGER,
    name                          VARCHAR(32),
    description                   VARCHAR(128),
    PRIMARY KEY (project, cap_factor_limits_scenario_id)
);

DROP TABLE IF EXISTS inputs_project_cap_factor_limits;
CREATE TABLE inputs_project_cap_factor_limits
(
    project                       VARCHAR(64),
    cap_factor_limits_scenario_id INTEGER,
    balancing_type_horizon        VARCHAR(64),
    horizon                       INTEGER,
    min_cap_factor                FLOAT,
    max_cap_factor                FLOAT,
    PRIMARY KEY (project, cap_factor_limits_scenario_id, balancing_type_horizon,
                 horizon),
    FOREIGN KEY (project, cap_factor_limits_scenario_id) REFERENCES
        subscenarios_project_cap_factor_limits (project, cap_factor_limits_scenario_id)
);


-- Project availability (e.g. due to planned outages/availability)
-- Subscenarios
DROP TABLE IF EXISTS subscenarios_project_availability;
CREATE TABLE subscenarios_project_availability
(
    project_availability_scenario_id INTEGER PRIMARY KEY AUTOINCREMENT,
    name                             VARCHAR(32),
    description                      VARCHAR(128)
);

-- Define availability type and IDs for type characteristics
-- TODO: implement check that there are exogenous IDs only for exogenous
--  types and endogenous IDs only for endogenous types
DROP TABLE IF EXISTS inputs_project_availability;
CREATE TABLE inputs_project_availability
(
    project_availability_scenario_id    INTEGER,
    project                             VARCHAR(64),
    availability_type                   VARCHAR(32),
    exogenous_availability_scenario_id  INTEGER,
    endogenous_availability_scenario_id INTEGER,
    PRIMARY KEY (project_availability_scenario_id, project, availability_type)
);

DROP TABLE IF EXISTS subscenarios_project_availability_exogenous;
CREATE TABLE subscenarios_project_availability_exogenous
(
    project                            VARCHAR(64),
    exogenous_availability_scenario_id INTEGER,
    name                               VARCHAR(32),
    description                        VARCHAR(128),
    PRIMARY KEY (project, exogenous_availability_scenario_id)
);

DROP TABLE IF EXISTS inputs_project_availability_exogenous;
CREATE TABLE inputs_project_availability_exogenous
(
    project                            VARCHAR(64),
    exogenous_availability_scenario_id INTEGER,
    stage_id                           INTEGER,
    timepoint                          INTEGER,
    availability_derate                FLOAT,
    hyb_stor_cap_availability_derate   FLOAT,
    PRIMARY KEY (project, exogenous_availability_scenario_id, stage_id,
                 timepoint),
    FOREIGN KEY (project, exogenous_availability_scenario_id)
        REFERENCES subscenarios_project_availability_exogenous
            (project, exogenous_availability_scenario_id)
);

DROP TABLE IF EXISTS subscenarios_project_availability_endogenous;
CREATE TABLE subscenarios_project_availability_endogenous
(
    project                             VARCHAR(64),
    endogenous_availability_scenario_id INTEGER,
    name                                VARCHAR(32),
    description                         VARCHAR(128),
    PRIMARY KEY (project, endogenous_availability_scenario_id)
);

DROP TABLE IF EXISTS inputs_project_availability_endogenous;
CREATE TABLE inputs_project_availability_endogenous
(
    project                             VARCHAR(64),
    endogenous_availability_scenario_id INTEGER,
    unavailable_hours_per_period        FLOAT,
    unavailable_hours_per_event_min     FLOAT,
    available_hours_between_events_min  FLOAT,
    PRIMARY KEY (project, endogenous_availability_scenario_id),
    FOREIGN KEY (project, endogenous_availability_scenario_id)
        REFERENCES subscenarios_project_availability_endogenous
            (project, endogenous_availability_scenario_id)
);


-- Project load zones
-- Where projects are modeled to be physically located
-- Depends on the load_zone_scenario_id, i.e. how geography is modeled
-- (project can be in one zone if modeling a single zone, but a different
-- zone if modeling several zones, etc.)
DROP TABLE IF EXISTS subscenarios_project_load_zones;
CREATE TABLE subscenarios_project_load_zones
(
    project_load_zone_scenario_id INTEGER PRIMARY KEY,
    name                          VARCHAR(32),
    description                   VARCHAR(128)
);

DROP TABLE IF EXISTS inputs_project_load_zones;
CREATE TABLE inputs_project_load_zones
(
    project_load_zone_scenario_id INTEGER,
    project                       VARCHAR(64),
    load_zone                     VARCHAR(32),
    PRIMARY KEY (project_load_zone_scenario_id, project),
    FOREIGN KEY (project_load_zone_scenario_id) REFERENCES
        subscenarios_project_load_zones (project_load_zone_scenario_id)
);

-- Project BAs
-- Which projects can contribute to a reserve requirement
-- Depends on how reserve balancing area are specified (xyz_ba_scenario_id)
-- This table can included all project with NULLs for projects not
-- contributing or just the contributing projects
DROP TABLE IF EXISTS subscenarios_project_lf_reserves_up_bas;
CREATE TABLE subscenarios_project_lf_reserves_up_bas
(
    project_lf_reserves_up_ba_scenario_id INTEGER PRIMARY KEY,
    name                                  VARCHAR(32),
    description                           VARCHAR(128)
);

DROP TABLE IF EXISTS inputs_project_lf_reserves_up_bas;
CREATE TABLE inputs_project_lf_reserves_up_bas
(
    project_lf_reserves_up_ba_scenario_id INTEGER,
    project                               VARCHAR(64),
    lf_reserves_up_ba                     VARCHAR(32),
    PRIMARY KEY (project_lf_reserves_up_ba_scenario_id, project),
    FOREIGN KEY (project_lf_reserves_up_ba_scenario_id)
        REFERENCES subscenarios_project_lf_reserves_up_bas
            (project_lf_reserves_up_ba_scenario_id)
);

DROP TABLE IF EXISTS subscenarios_project_lf_reserves_down_bas;
CREATE TABLE subscenarios_project_lf_reserves_down_bas
(
    project_lf_reserves_down_ba_scenario_id INTEGER PRIMARY KEY,
    name                                    VARCHAR(32),
    description                             VARCHAR(128)
);

DROP TABLE IF EXISTS inputs_project_lf_reserves_down_bas;
CREATE TABLE inputs_project_lf_reserves_down_bas
(
    project_lf_reserves_down_ba_scenario_id INTEGER,
    project                                 VARCHAR(64),
    lf_reserves_down_ba                     VARCHAR(32),
    PRIMARY KEY (project_lf_reserves_down_ba_scenario_id, project),
    FOREIGN KEY (project_lf_reserves_down_ba_scenario_id)
        REFERENCES subscenarios_project_lf_reserves_down_bas
            (project_lf_reserves_down_ba_scenario_id)
);


DROP TABLE IF EXISTS subscenarios_project_regulation_up_bas;
CREATE TABLE subscenarios_project_regulation_up_bas
(
    project_regulation_up_ba_scenario_id INTEGER PRIMARY KEY,
    name                                 VARCHAR(32),
    description                          VARCHAR(128)
);

DROP TABLE IF EXISTS inputs_project_regulation_up_bas;
CREATE TABLE inputs_project_regulation_up_bas
(
    project_regulation_up_ba_scenario_id INTEGER,
    project                              VARCHAR(64),
    regulation_up_ba                     VARCHAR(32),
    PRIMARY KEY (project_regulation_up_ba_scenario_id, project),
    FOREIGN KEY (project_regulation_up_ba_scenario_id)
        REFERENCES subscenarios_project_regulation_up_bas
            (project_regulation_up_ba_scenario_id)
);

DROP TABLE IF EXISTS subscenarios_project_regulation_down_bas;
CREATE TABLE subscenarios_project_regulation_down_bas
(
    project_regulation_down_ba_scenario_id INTEGER PRIMARY KEY,
    name                                   VARCHAR(32),
    description                            VARCHAR(128)
);

DROP TABLE IF EXISTS inputs_project_regulation_down_bas;
CREATE TABLE inputs_project_regulation_down_bas
(
    project_regulation_down_ba_scenario_id INTEGER,
    project                                VARCHAR(64),
    regulation_down_ba                     VARCHAR(32),
    PRIMARY KEY (project_regulation_down_ba_scenario_id, project),
    FOREIGN KEY (project_regulation_down_ba_scenario_id)
        REFERENCES subscenarios_project_regulation_down_bas
            (project_regulation_down_ba_scenario_id)
);

DROP TABLE IF EXISTS subscenarios_project_frequency_response_bas;
CREATE TABLE subscenarios_project_frequency_response_bas
(
    project_frequency_response_ba_scenario_id INTEGER PRIMARY KEY,
    name                                      VARCHAR(32),
    description                               VARCHAR(128)
);

DROP TABLE IF EXISTS inputs_project_frequency_response_bas;
CREATE TABLE inputs_project_frequency_response_bas
(
    project_frequency_response_ba_scenario_id INTEGER,
    project                                   VARCHAR(64),
    frequency_response_ba                     VARCHAR(32),
    contribute_to_partial                     INTEGER,
    PRIMARY KEY (project_frequency_response_ba_scenario_id, project),
    FOREIGN KEY (project_frequency_response_ba_scenario_id)
        REFERENCES subscenarios_project_frequency_response_bas
            (project_frequency_response_ba_scenario_id)
);

DROP TABLE IF EXISTS subscenarios_project_spinning_reserves_bas;
CREATE TABLE subscenarios_project_spinning_reserves_bas
(
    project_spinning_reserves_ba_scenario_id INTEGER PRIMARY KEY,
    name                                     VARCHAR(32),
    description                              VARCHAR(128)
);

DROP TABLE IF EXISTS inputs_project_spinning_reserves_bas;
CREATE TABLE inputs_project_spinning_reserves_bas
(
    project_spinning_reserves_ba_scenario_id INTEGER,
    project                                  VARCHAR(64),
    spinning_reserves_ba                     VARCHAR(32),
    PRIMARY KEY (project_spinning_reserves_ba_scenario_id, project),
    FOREIGN KEY (project_spinning_reserves_ba_scenario_id)
        REFERENCES subscenarios_project_spinning_reserves_bas
            (project_spinning_reserves_ba_scenario_id)
);

-- Project energy target zones
-- Which projects can contribute to energy target requirements
-- Depends on how energy target zones are specified
-- This table can include all project with NULLs for projects not
-- contributing or just the contributing projects
DROP TABLE IF EXISTS subscenarios_project_energy_target_zones;
CREATE TABLE subscenarios_project_energy_target_zones
(
    project_energy_target_zone_scenario_id INTEGER PRIMARY KEY,
    name                                   VARCHAR(32),
    description                            VARCHAR(128)
);

DROP TABLE IF EXISTS inputs_project_energy_target_zones;
CREATE TABLE inputs_project_energy_target_zones
(
    project_energy_target_zone_scenario_id INTEGER,
    project                                VARCHAR(64),
    energy_target_zone                     VARCHAR(32),
    PRIMARY KEY (project_energy_target_zone_scenario_id, project),
    FOREIGN KEY (project_energy_target_zone_scenario_id) REFERENCES
        subscenarios_project_energy_target_zones (project_energy_target_zone_scenario_id)
);

-- Tx line transmission target zones
-- Which tx lines can contribute to transmission target requirements
-- Depends on how transmission target zones are specified
-- This table can include all tx line with NULLs for tx lines not
-- contributing or just the contributing tx lines
DROP TABLE IF EXISTS subscenarios_tx_line_transmission_target_zones;
CREATE TABLE subscenarios_tx_line_transmission_target_zones
(
    tx_line_transmission_target_zone_scenario_id INTEGER PRIMARY KEY,
    name                                         VARCHAR(32),
    description                                  VARCHAR(128)
);

DROP TABLE IF EXISTS inputs_tx_line_transmission_target_zones;
CREATE TABLE inputs_tx_line_transmission_target_zones
(
    tx_line_transmission_target_zone_scenario_id INTEGER,
    transmission_line                            VARCHAR(64),
    transmission_target_zone                     VARCHAR(32),
    contributes_net_flow_to_tx_target            INTEGER, -- defaults to 0 in model
    PRIMARY KEY (tx_line_transmission_target_zone_scenario_id,
                 transmission_line),
    FOREIGN KEY (tx_line_transmission_target_zone_scenario_id) REFERENCES
        subscenarios_tx_line_transmission_target_zones (tx_line_transmission_target_zone_scenario_id)
);

-- Project carbon cap zones
-- Which projects count toward the carbon cap
-- Depends on carbon cap zone geography
-- This table can include all project with NULLs for projects not
-- contributing or just the contributing projects
-- Projects can contribute to multiple carbon cap zones
DROP TABLE IF EXISTS subscenarios_project_carbon_cap_zones;
CREATE TABLE subscenarios_project_carbon_cap_zones
(
    project_carbon_cap_zone_scenario_id INTEGER PRIMARY KEY,
    name                                VARCHAR(32),
    description                         VARCHAR(128)
);

DROP TABLE IF EXISTS inputs_project_carbon_cap_zones;
CREATE TABLE inputs_project_carbon_cap_zones
(
    project_carbon_cap_zone_scenario_id INTEGER,
    project                             VARCHAR(64),
    carbon_cap_zone                     VARCHAR(32),
    PRIMARY KEY (project_carbon_cap_zone_scenario_id, project, carbon_cap_zone),
    FOREIGN KEY (project_carbon_cap_zone_scenario_id) REFERENCES
        subscenarios_project_carbon_cap_zones (project_carbon_cap_zone_scenario_id)
);

-- Project carbon tax zones
-- Which projects are subject to the carbon tax
-- Depends on carbon tax zone geography
-- This table can include all projects with NULLS for projects not
-- contributing or just the contributing projects
DROP TABLE IF EXISTS subscenarios_project_carbon_tax_zones;
CREATE TABLE subscenarios_project_carbon_tax_zones
(
    project_carbon_tax_zone_scenario_id INTEGER PRIMARY KEY,
    name                                VARCHAR(32),
    description                         VARCHAR(128)
);

DROP TABLE IF EXISTS inputs_project_carbon_tax_zones;
CREATE TABLE inputs_project_carbon_tax_zones
(
    project_carbon_tax_zone_scenario_id INTEGER,
    project                             VARCHAR(64),
    carbon_tax_zone                     VARCHAR(32),
    PRIMARY KEY (project_carbon_tax_zone_scenario_id, project),
    FOREIGN KEY (project_carbon_tax_zone_scenario_id) REFERENCES
        subscenarios_project_carbon_tax_zones (project_carbon_tax_zone_scenario_id)
);

-- Project carbon tax allowance
DROP TABLE IF EXISTS subscenarios_project_carbon_tax_allowance;
CREATE TABLE subscenarios_project_carbon_tax_allowance
(
    project_carbon_tax_allowance_scenario_id INTEGER PRIMARY KEY,
    name                                     VARCHAR(32),
    description                              VARCHAR(128)
);

DROP TABLE IF EXISTS inputs_project_carbon_tax_allowance;
CREATE TABLE inputs_project_carbon_tax_allowance
(
    project_carbon_tax_allowance_scenario_id INTEGER,
    project                                  VARCHAR(64),
    period                                   INTEGER,
    fuel_group                               VARCHAR(32),
    carbon_tax_allowance_tco2_per_mwh        FLOAT,
    PRIMARY KEY (project_carbon_tax_allowance_scenario_id, project, period,
                 fuel_group),
    FOREIGN KEY (project_carbon_tax_allowance_scenario_id) REFERENCES
        subscenarios_project_carbon_tax_allowance (project_carbon_tax_allowance_scenario_id)
);

-- Project carbon credits
DROP TABLE IF EXISTS subscenarios_project_carbon_credits;
CREATE TABLE subscenarios_project_carbon_credits
(
    project_carbon_credits_scenario_id INTEGER PRIMARY KEY,
    name                               VARCHAR(32),
    description                        VARCHAR(128)
);

DROP TABLE IF EXISTS inputs_project_carbon_credits;
CREATE TABLE inputs_project_carbon_credits
(
    project_carbon_credits_scenario_id          INTEGER,
    project                                     VARCHAR(64),
    period                                      INTEGER,
    intensity_threshold_emissions_toCO2_per_MWh FLOAT,
    absolute_threshold_emissions_toCO2          FLOAT,
    PRIMARY KEY (project_carbon_credits_scenario_id, project, period),
    FOREIGN KEY (project_carbon_credits_scenario_id) REFERENCES
        subscenarios_project_carbon_credits (project_carbon_credits_scenario_id)
);

-- Project performance standard zones
-- Which projects count toward the performance standard
-- Depends on performance standard zone geography
-- This table can include all project with NULLs for projects not
-- contributing or just the contributing projects
DROP TABLE IF EXISTS subscenarios_project_performance_standard_zones;
CREATE TABLE subscenarios_project_performance_standard_zones
(
    project_performance_standard_zone_scenario_id INTEGER PRIMARY KEY,
    name                                          VARCHAR(32),
    description                                   VARCHAR(128)
);

DROP TABLE IF EXISTS inputs_project_performance_standard_zones;
CREATE TABLE inputs_project_performance_standard_zones
(
    project_performance_standard_zone_scenario_id INTEGER,
    project                                       VARCHAR(64),
    performance_standard_zone                     VARCHAR(32),
    PRIMARY KEY (project_performance_standard_zone_scenario_id, project),
    FOREIGN KEY (project_performance_standard_zone_scenario_id) REFERENCES
        subscenarios_project_performance_standard_zones (project_performance_standard_zone_scenario_id)
);

-- Project carbon credits zones
-- Which projects can trade in which carbon credits zone
-- Can only do so in one zone for now
-- This table can include all project with NULLs for projects not
-- contributing or just the contributing projects
DROP TABLE IF EXISTS subscenarios_project_carbon_credits_zones;
CREATE TABLE subscenarios_project_carbon_credits_zones
(
    project_carbon_credits_zone_scenario_id INTEGER PRIMARY KEY,
    name                                    VARCHAR(32),
    description                             VARCHAR(128)
);

DROP TABLE IF EXISTS inputs_project_carbon_credits_zones;
CREATE TABLE inputs_project_carbon_credits_zones
(
    project_carbon_credits_zone_scenario_id INTEGER,
    project                                 VARCHAR(64),
    carbon_credits_zone                     VARCHAR(32),
    PRIMARY KEY (project_carbon_credits_zone_scenario_id, project,
                 carbon_credits_zone),
    FOREIGN KEY (project_carbon_credits_zone_scenario_id) REFERENCES
        subscenarios_project_carbon_credits_zones (project_carbon_credits_zone_scenario_id)
);

-- Project fuel burn limit balancing areas
-- Which projects contribute to the fuel / fuel BA limit
-- This table can include all project with NULLs for projects not
-- contributing or just the contributing projects
DROP TABLE IF EXISTS subscenarios_project_fuel_burn_limit_balancing_areas;
CREATE TABLE subscenarios_project_fuel_burn_limit_balancing_areas
(
    project_fuel_burn_limit_ba_scenario_id INTEGER PRIMARY KEY,
    name                                   VARCHAR(32),
    description                            VARCHAR(128)
);

DROP TABLE IF EXISTS inputs_project_fuel_burn_limit_balancing_areas;
CREATE TABLE inputs_project_fuel_burn_limit_balancing_areas
(
    project_fuel_burn_limit_ba_scenario_id INTEGER,
    project                                VARCHAR(64),
    fuel                                   VARCHAR(32),
    fuel_burn_limit_ba                     VARCHAR(32),
    PRIMARY KEY (project_fuel_burn_limit_ba_scenario_id, project, fuel,
                 fuel_burn_limit_ba),
    FOREIGN KEY (project_fuel_burn_limit_ba_scenario_id) REFERENCES
        subscenarios_project_fuel_burn_limit_balancing_areas (project_fuel_burn_limit_ba_scenario_id)
);

-- Project PRM zones
-- Which projects can contribute to PRM requirements
-- Depends on how PRM zones are specified
-- This table can include all project with NULLs for projects not
-- contributing or just the contributing projects

DROP TABLE IF EXISTS subscenarios_project_prm_zones;
CREATE TABLE subscenarios_project_prm_zones
(
    project_prm_zone_scenario_id INTEGER PRIMARY KEY,
    name                         VARCHAR(32),
    description                  VARCHAR(128)
);

DROP TABLE IF EXISTS inputs_project_prm_zones;
CREATE TABLE inputs_project_prm_zones
(
    project_prm_zone_scenario_id INTEGER,
    project                      VARCHAR(64),
    prm_zone                     VARCHAR(32),
    PRIMARY KEY (project_prm_zone_scenario_id, project),
    FOREIGN KEY (project_prm_zone_scenario_id) REFERENCES
        subscenarios_project_prm_zones (project_prm_zone_scenario_id)
);

-- Transmission PRM zones capacity transfer links
-- Also, which transmission lines can are part of those links

DROP TABLE IF EXISTS subscenarios_transmission_prm_capacity_transfers;
CREATE TABLE subscenarios_transmission_prm_capacity_transfers
(
    prm_capacity_transfer_scenario_id INTEGER PRIMARY KEY AUTOINCREMENT,
    name                              VARCHAR(32),
    description                       VARCHAR(128)
);

DROP TABLE IF EXISTS inputs_transmission_prm_capacity_transfers;
CREATE TABLE inputs_transmission_prm_capacity_transfers
(
    prm_capacity_transfer_scenario_id INTEGER,
    prm_zone                          VARCHAR(32), -- "from" zone
    prm_capacity_transfer_zone        VARCHAR(32), -- "to" zone,
    allow_elcc_surface_transfers      INTEGER,     -- defaults to 0, only enable this if you know
-- what you are doing
    PRIMARY KEY (prm_capacity_transfer_scenario_id, prm_zone,
                 prm_capacity_transfer_zone),
    FOREIGN KEY (prm_capacity_transfer_scenario_id) REFERENCES
        subscenarios_transmission_prm_capacity_transfers (prm_capacity_transfer_scenario_id)
);

-- Param limits
DROP TABLE IF EXISTS subscenarios_transmission_prm_capacity_transfer_params;
CREATE TABLE subscenarios_transmission_prm_capacity_transfer_params
(
    prm_capacity_transfer_params_scenario_id INTEGER PRIMARY KEY AUTOINCREMENT,
    name                                     VARCHAR(32),
    description                              VARCHAR(128)
);

DROP TABLE IF EXISTS inputs_transmission_prm_capacity_transfer_params;
CREATE TABLE inputs_transmission_prm_capacity_transfer_params
(
    prm_capacity_transfer_params_scenario_id INTEGER,
    prm_zone                                 VARCHAR(32), -- "from" zone
    prm_capacity_transfer_zone               VARCHAR(32), -- "to" zone,
    period                                   INTEGER,
    min_transfer_powerunit                   FLOAT,
    max_transfer_powerunit                   FLOAT,
    capacity_transfer_cost_per_powerunit_yr  FLOAT,
    PRIMARY KEY (prm_capacity_transfer_params_scenario_id, prm_zone,
                 prm_capacity_transfer_zone, period),
    FOREIGN KEY (prm_capacity_transfer_params_scenario_id) REFERENCES
        subscenarios_transmission_prm_capacity_transfer_params (prm_capacity_transfer_params_scenario_id)
);

-- Transmission line aggregations for limits
DROP TABLE IF EXISTS subscenarios_transmission_prm_zones;
CREATE TABLE subscenarios_transmission_prm_zones
(
    transmission_prm_zone_scenario_id INTEGER PRIMARY KEY,
    name                              VARCHAR(32),
    description                       VARCHAR(128)
);

DROP TABLE IF EXISTS inputs_transmission_prm_zones;
CREATE TABLE inputs_transmission_prm_zones
(
    transmission_prm_zone_scenario_id INTEGER,
    transmission_line                 VARCHAR(64),
    prm_zone_from                     VARCHAR(32),
    prm_zone_to                       VARCHAR(32),
    PRIMARY KEY (transmission_prm_zone_scenario_id, transmission_line),
    FOREIGN KEY (transmission_prm_zone_scenario_id) REFERENCES
        subscenarios_transmission_prm_zones (transmission_prm_zone_scenario_id)
);

-- Project capacity contribution characteristics (simple ELCC treatment or
-- treatment via an ELCC surface
DROP TABLE IF EXISTS subscenarios_project_elcc_chars;
CREATE TABLE subscenarios_project_elcc_chars
(
    project_elcc_chars_scenario_id INTEGER PRIMARY KEY,
    name                           VARCHAR(32),
    description                    VARCHAR(128)
);

DROP TABLE IF EXISTS inputs_project_elcc_chars;
CREATE TABLE inputs_project_elcc_chars
(
    project_elcc_chars_scenario_id              INTEGER,
    project                                     VARCHAR(64),
    prm_type                                    VARCHAR(32), -- to model 'energy_only" PRM type, select energy_only feature
    min_duration_for_full_capacity_credit_hours FLOAT,
    project_elcc_simple_scenario_id             INTEGER,
    project_deliverability_scenario_id          INTEGER CHECK (
            project_deliverability_scenario_id IS NULL OR
            prm_type = 'energy_only_allowed'
        ),                                                   -- can be NULL; otherwise ensure projects with group are energy_only_allowed
    PRIMARY KEY (project_elcc_chars_scenario_id, project),
    FOREIGN KEY (prm_type) REFERENCES mod_prm_types (prm_type),
    FOREIGN KEY (project_elcc_chars_scenario_id) REFERENCES
        subscenarios_project_elcc_chars (project_elcc_chars_scenario_id)
);

-- Simple ELCC chars
DROP TABLE IF EXISTS subscenarios_project_elcc_simple;
CREATE TABLE subscenarios_project_elcc_simple
(
    project                         VARCHAR(32),
    project_elcc_simple_scenario_id INTEGER,
    name                            VARCHAR(32),
    description                     VARCHAR(128),
    PRIMARY KEY (project, project_elcc_simple_scenario_id)
);

DROP TABLE IF EXISTS inputs_project_elcc_simple;
CREATE TABLE inputs_project_elcc_simple
(
    project                         VARCHAR(64),
    project_elcc_simple_scenario_id INTEGER,
    period                          FLOAT,
    elcc_simple_fraction            FLOAT,
    PRIMARY KEY (project, project_elcc_simple_scenario_id, period),
    FOREIGN KEY (project, project_elcc_simple_scenario_id) REFERENCES
        subscenarios_project_elcc_simple (project, project_elcc_simple_scenario_id)
);

-- Deliverability chars
DROP TABLE IF EXISTS subscenarios_project_deliverability;
CREATE TABLE subscenarios_project_deliverability
(
    project                            VARCHAR(32),
    project_deliverability_scenario_id INTEGER,
    name                               VARCHAR(32),
    description                        VARCHAR(128),
    PRIMARY KEY (project, project_deliverability_scenario_id)
);


DROP TABLE IF EXISTS inputs_project_deliverability;
CREATE TABLE inputs_project_deliverability
(
    project                            VARCHAR(64),
    project_deliverability_scenario_id INTEGER,
    deliverability_group               VARCHAR(64), -- can be NULL; otherwise ensure projects with group are energy_only_allowed
    PRIMARY KEY (project, project_deliverability_scenario_id,
                 deliverability_group),
    FOREIGN KEY (project, project_deliverability_scenario_id) REFERENCES
        subscenarios_project_deliverability (project, project_deliverability_scenario_id)
);

-- ELCC surface
-- Depends on how PRM zones are defined
DROP TABLE IF EXISTS subscenarios_system_prm_zone_elcc_surface;
CREATE TABLE subscenarios_system_prm_zone_elcc_surface
(
    elcc_surface_scenario_id INTEGER PRIMARY KEY,
    name                     VARCHAR(32),
    description              VARCHAR(128)
);

-- ELCC surface intercept by PRM zone, period, and facet
DROP TABLE IF EXISTS inputs_system_prm_zone_elcc_surface;
CREATE TABLE inputs_system_prm_zone_elcc_surface
(
    elcc_surface_scenario_id INTEGER,
    elcc_surface_name        VARCHAR(32),
    prm_zone                 VARCHAR(32),
    period                   INTEGER,
    facet                    INTEGER,
    elcc_surface_intercept   FLOAT,
    PRIMARY KEY (elcc_surface_scenario_id, elcc_surface_name, prm_zone, period,
                 facet),
    FOREIGN KEY (elcc_surface_scenario_id) REFERENCES
        subscenarios_system_prm_zone_elcc_surface (elcc_surface_scenario_id)
);

-- Peak and annual load for ELCC surface by PRM zone and period
DROP TABLE IF EXISTS inputs_system_prm_zone_elcc_surface_prm_load;
CREATE TABLE inputs_system_prm_zone_elcc_surface_prm_load
(
    elcc_surface_scenario_id INTEGER,
    elcc_surface_name        VARCHAR(32),
    prm_zone                 VARCHAR(32),
    period                   INTEGER,
    prm_peak_load_mw         FLOAT,
    prm_annual_load_mwh      FLOAT,
    PRIMARY KEY (elcc_surface_scenario_id, elcc_surface_name, prm_zone, period),
    FOREIGN KEY (elcc_surface_scenario_id) REFERENCES
        subscenarios_system_prm_zone_elcc_surface (elcc_surface_scenario_id)
);

-- ELCC coefficients by project, period, and facet
DROP TABLE IF EXISTS inputs_project_elcc_surface;
CREATE TABLE inputs_project_elcc_surface
(
    elcc_surface_scenario_id INTEGER,
    elcc_surface_name        VARCHAR(32),
    project                  VARCHAR(64),
    period                   INTEGER,
    facet                    INTEGER,
    elcc_surface_coefficient FLOAT,
    PRIMARY KEY (elcc_surface_scenario_id, elcc_surface_name, project, period,
                 facet)
);

-- Project cap factors for the ELCC surface
DROP TABLE IF EXISTS inputs_project_elcc_surface_cap_factors;
CREATE TABLE inputs_project_elcc_surface_cap_factors
(
    elcc_surface_scenario_id INTEGER,
    elcc_surface_name        VARCHAR(32),
    project                  VARCHAR(64),
    elcc_surface_cap_factor  FLOAT,
    PRIMARY KEY (elcc_surface_scenario_id, elcc_surface_name, project)
);

-- Deliverability parameters
DROP TABLE IF EXISTS subscenarios_project_prm_deliverability_costs;
CREATE TABLE subscenarios_project_prm_deliverability_costs
(
    prm_deliverability_cost_scenario_id INTEGER PRIMARY KEY
        AUTOINCREMENT,
    name                                VARCHAR(32),
    description                         VARCHAR(128)
);

DROP TABLE IF EXISTS inputs_project_prm_deliverability_costs;
CREATE TABLE inputs_project_prm_deliverability_costs
(
    prm_deliverability_cost_scenario_id INTEGER,
    deliverability_group                VARCHAR(64),
    vintage                             FLOAT,
    lifetime_yrs                        FLOAT,
    deliverability_cost_per_mw_yr       FLOAT,
    PRIMARY KEY (prm_deliverability_cost_scenario_id, deliverability_group,
                 vintage),
    FOREIGN KEY (prm_deliverability_cost_scenario_id) REFERENCES
        subscenarios_project_prm_deliverability_costs
            (prm_deliverability_cost_scenario_id)
);

DROP TABLE IF EXISTS subscenarios_project_prm_deliverability_existing;
CREATE TABLE subscenarios_project_prm_deliverability_existing
(
    prm_deliverability_existing_scenario_id INTEGER PRIMARY KEY
        AUTOINCREMENT,
    name                                    VARCHAR(32),
    description                             VARCHAR(128)
);

DROP TABLE IF EXISTS inputs_project_prm_deliverability_existing;
CREATE TABLE inputs_project_prm_deliverability_existing
(
    prm_deliverability_existing_scenario_id INTEGER,
    deliverability_group                    VARCHAR(64),
    period                                  FLOAT,
    constraint_type                         VARCHAR(16) CHECK (
                constraint_type = 'total'
            OR constraint_type = 'deliverable'
            OR constraint_type = 'energy_only'
        ),
    peak_designation                        VARCHAR(16),
    existing_deliverability_mw              FLOAT,
    PRIMARY KEY (prm_deliverability_existing_scenario_id, deliverability_group,
                 period,
                 constraint_type, peak_designation),
    FOREIGN KEY (prm_deliverability_existing_scenario_id) REFERENCES
        subscenarios_project_prm_deliverability_existing
            (prm_deliverability_existing_scenario_id)
);

DROP TABLE IF EXISTS subscenarios_project_prm_deliverability_potential;
CREATE TABLE subscenarios_project_prm_deliverability_potential
(
    prm_deliverability_potential_scenario_id INTEGER PRIMARY KEY
        AUTOINCREMENT,
    name                                     VARCHAR(32),
    description                              VARCHAR(128)
);

DROP TABLE IF EXISTS inputs_project_prm_deliverability_potential;
CREATE TABLE inputs_project_prm_deliverability_potential
(
    prm_deliverability_potential_scenario_id INTEGER,
    deliverability_group                     VARCHAR(64),
    period                                   FLOAT,
    deliverable_capacity_limit_cumulative_mw FLOAT,
    PRIMARY KEY (prm_deliverability_potential_scenario_id, deliverability_group,
                 period),
    FOREIGN KEY (prm_deliverability_potential_scenario_id) REFERENCES
        subscenarios_project_prm_deliverability_potential
            (prm_deliverability_potential_scenario_id)
);

DROP TABLE IF EXISTS subscenarios_project_prm_deliverability_multipliers;
CREATE TABLE subscenarios_project_prm_deliverability_multipliers
(
    project_prm_deliverability_multipliers_scenario_id INTEGER PRIMARY KEY,
    name                                               VARCHAR(32),
    description                                        VARCHAR(128)
);

CREATE TABLE inputs_project_prm_deliverability_multipliers
(
    project_prm_deliverability_multipliers_scenario_id INTEGER,
    project                                            VARCHAR(64),
    constraint_type                                    VARCHAR(16) CHECK (
                constraint_type = 'total'
            OR constraint_type = 'deliverable'
            OR constraint_type = 'energy_only'
        ),
    peak_designation                                   VARCHAR(16),
    multiplier                                         FLOAT,
    PRIMARY KEY (project_prm_deliverability_multipliers_scenario_id, project,
                 constraint_type, peak_designation),
    FOREIGN KEY (project_prm_deliverability_multipliers_scenario_id) REFERENCES
        subscenarios_project_prm_deliverability_multipliers
            (project_prm_deliverability_multipliers_scenario_id)
);


-- Project local capacity zones and chars
-- Which projects can contribute to local capacity requirements
-- Depends on how local capacity zones are specified
-- This table can include all project with NULLs for projects not
-- contributing or just the contributing projects

DROP TABLE IF EXISTS subscenarios_project_local_capacity_zones;
CREATE TABLE subscenarios_project_local_capacity_zones
(
    project_local_capacity_zone_scenario_id INTEGER PRIMARY KEY,
    name                                    VARCHAR(32),
    description                             VARCHAR(128)
);

DROP TABLE IF EXISTS inputs_project_local_capacity_zones;
CREATE TABLE inputs_project_local_capacity_zones
(
    project_local_capacity_zone_scenario_id INTEGER,
    project                                 VARCHAR(64),
    local_capacity_zone                     VARCHAR(32),
    PRIMARY KEY (project_local_capacity_zone_scenario_id, project),
    FOREIGN KEY (project_local_capacity_zone_scenario_id) REFERENCES
        subscenarios_project_local_capacity_zones
            (project_local_capacity_zone_scenario_id)
);

-- Project capacity contribution characteristics
DROP TABLE IF EXISTS subscenarios_project_local_capacity_chars;
CREATE TABLE subscenarios_project_local_capacity_chars
(
    project_local_capacity_chars_scenario_id INTEGER PRIMARY KEY,
    name                                     VARCHAR(32),
    description                              VARCHAR(128)
);

DROP TABLE IF EXISTS inputs_project_local_capacity_chars;
CREATE TABLE inputs_project_local_capacity_chars
(
    project_local_capacity_chars_scenario_id    INTEGER,
    project                                     VARCHAR(64),
    local_capacity_fraction                     FLOAT,
    min_duration_for_full_capacity_credit_hours FLOAT,
    PRIMARY KEY (project_local_capacity_chars_scenario_id, project),
    FOREIGN KEY (project_local_capacity_chars_scenario_id) REFERENCES
        subscenarios_project_local_capacity_chars
            (project_local_capacity_chars_scenario_id)
);

-- Fuels
DROP TABLE IF EXISTS subscenarios_fuels;
CREATE TABLE subscenarios_fuels
(
    fuel_scenario_id INTEGER PRIMARY KEY AUTOINCREMENT,
    name             VARCHAR(32),
    description      VARCHAR(128)
);

DROP TABLE IF EXISTS inputs_fuels;
CREATE TABLE inputs_fuels
(
    fuel_scenario_id             INTEGER,
    fuel                         VARCHAR(32),
    co2_intensity_tons_per_mmbtu FLOAT,
    fuel_group                   VARCHAR(32),
    PRIMARY KEY (fuel_scenario_id, fuel),
    FOREIGN KEY (fuel_scenario_id) REFERENCES subscenarios_fuels
        (fuel_scenario_id)
);

DROP TABLE IF EXISTS subscenarios_fuel_prices;
CREATE TABLE subscenarios_fuel_prices
(
    fuel_price_scenario_id INTEGER PRIMARY KEY AUTOINCREMENT,
    name                   VARCHAR(32),
    description            VARCHAR(128)
);

DROP TABLE IF EXISTS inputs_fuel_prices;
CREATE TABLE inputs_fuel_prices
(
    fuel_price_scenario_id INTEGER,
    fuel                   VARCHAR(32),
    period                 INTEGER,
    month                  INTEGER,
    fuel_price_per_mmbtu   FLOAT,
    PRIMARY KEY (fuel_price_scenario_id, fuel, period, month),
    FOREIGN KEY (fuel_price_scenario_id) REFERENCES
        subscenarios_fuel_prices (fuel_price_scenario_id)
);


------------------
-- TRANSMISSION --
------------------

-- Transmission portfolios
DROP TABLE IF EXISTS subscenarios_transmission_portfolios;
CREATE TABLE subscenarios_transmission_portfolios
(
    transmission_portfolio_scenario_id INTEGER PRIMARY KEY AUTOINCREMENT,
    name                               VARCHAR(32),
    description                        VARCHAR(128)
);

DROP TABLE IF EXISTS inputs_transmission_portfolios;
CREATE TABLE inputs_transmission_portfolios
(
    transmission_portfolio_scenario_id INTEGER,
    transmission_line                  VARCHAR(64),
    capacity_type                      VARCHAR(32),
    PRIMARY KEY (transmission_portfolio_scenario_id, transmission_line),
    FOREIGN KEY (transmission_portfolio_scenario_id) REFERENCES
        subscenarios_transmission_portfolios
            (transmission_portfolio_scenario_id),
    FOREIGN KEY (capacity_type) REFERENCES mod_tx_capacity_types
        (capacity_type)
);

-- Transmission geography
-- Load zones
DROP TABLE IF EXISTS subscenarios_transmission_load_zones;
CREATE TABLE subscenarios_transmission_load_zones
(
    transmission_load_zone_scenario_id INTEGER PRIMARY KEY,
    name                               VARCHAR(32),
    description                        VARCHAR(128)
);

DROP TABLE IF EXISTS inputs_transmission_load_zones;
CREATE TABLE inputs_transmission_load_zones
(
    transmission_load_zone_scenario_id INTEGER,
    transmission_line                  VARCHAR(64),
    load_zone_from                     VARCHAR(32),
    load_zone_to                       VARCHAR(32),
    PRIMARY KEY (transmission_load_zone_scenario_id, transmission_line),
    FOREIGN KEY (transmission_load_zone_scenario_id) REFERENCES
        subscenarios_transmission_load_zones (transmission_load_zone_scenario_id)
);

-- Carbon cap zones
-- This is needed if the carbon cap module is enabled and we want to track
-- emission imports
DROP TABLE IF EXISTS subscenarios_transmission_carbon_cap_zones;
CREATE TABLE subscenarios_transmission_carbon_cap_zones
(
    transmission_carbon_cap_zone_scenario_id INTEGER PRIMARY KEY,
    name                                     VARCHAR(32),
    description                              VARCHAR(128)
);

DROP TABLE IF EXISTS inputs_transmission_carbon_cap_zones;
CREATE TABLE inputs_transmission_carbon_cap_zones
(
    transmission_carbon_cap_zone_scenario_id INTEGER,
    transmission_line                        VARCHAR(64),
    carbon_cap_zone                          VARCHAR(32),
    import_direction                         VARCHAR(8),
    tx_co2_intensity_tons_per_mwh            FLOAT,
    PRIMARY KEY (transmission_carbon_cap_zone_scenario_id, transmission_line),
    FOREIGN KEY (transmission_carbon_cap_zone_scenario_id) REFERENCES
        subscenarios_transmission_carbon_cap_zones
            (transmission_carbon_cap_zone_scenario_id)
);

-- Existing transmission capacity
DROP TABLE IF EXISTS subscenarios_transmission_specified_capacity;
CREATE TABLE subscenarios_transmission_specified_capacity
(
    transmission_specified_capacity_scenario_id INTEGER PRIMARY KEY AUTOINCREMENT,
    name                                        VARCHAR(32),
    description                                 VARCHAR(128)
);

DROP TABLE IF EXISTS inputs_transmission_specified_capacity;
CREATE TABLE inputs_transmission_specified_capacity
(
    transmission_specified_capacity_scenario_id INTEGER,
    transmission_line                           VARCHAR(64),
    period                                      INTEGER,
    min_mw                                      FLOAT,
    max_mw                                      FLOAT,
    fixed_cost_per_mw_yr                        FLOAT, -- multiplied by the mean of the absolute
-- values of min and max flow
    PRIMARY KEY (transmission_specified_capacity_scenario_id, transmission_line,
                 period),
    FOREIGN KEY (transmission_specified_capacity_scenario_id) REFERENCES
        subscenarios_transmission_specified_capacity
            (transmission_specified_capacity_scenario_id)
);

-- New transmission cost
DROP TABLE IF EXISTS subscenarios_transmission_new_cost;
CREATE TABLE subscenarios_transmission_new_cost
(
    transmission_new_cost_scenario_id INTEGER PRIMARY KEY AUTOINCREMENT,
    name                              VARCHAR(32),
    description                       VARCHAR(128)
);

DROP TABLE IF EXISTS inputs_transmission_new_cost;
CREATE TABLE inputs_transmission_new_cost
(
    transmission_new_cost_scenario_id INTEGER,
    transmission_line                 VARCHAR(64),
    vintage                           INTEGER,
    tx_operational_lifetime_yrs       FLOAT,
    tx_fixed_cost_per_mw_yr           FLOAT,
    tx_financial_lifetime_yrs         FLOAT,
    tx_annualized_real_cost_per_mw_yr FLOAT,
    PRIMARY KEY (transmission_new_cost_scenario_id, transmission_line,
                 vintage),
    FOREIGN KEY (transmission_new_cost_scenario_id) REFERENCES
        subscenarios_transmission_new_cost
            (transmission_new_cost_scenario_id)
);

-- Transmission new potential
DROP TABLE IF EXISTS subscenarios_transmission_new_potential;
CREATE TABLE subscenarios_transmission_new_potential
(
    transmission_new_potential_scenario_id INTEGER PRIMARY KEY AUTOINCREMENT,
    name                                   VARCHAR(32),
    description                            VARCHAR(128)
);

-- Transmission lines with no min or max build requirements can be included here with
-- NULL values or excluded from this table
DROP TABLE IF EXISTS inputs_transmission_new_potential;
CREATE TABLE inputs_transmission_new_potential
(
    transmission_new_potential_scenario_id INTEGER,
    transmission_line                      VARCHAR(64),
    period                                 INTEGER,
    min_cumulative_new_build_mw            FLOAT,
    max_cumulative_new_build_mw            FLOAT,
    PRIMARY KEY (transmission_new_potential_scenario_id, transmission_line,
                 period),
    FOREIGN KEY (transmission_new_potential_scenario_id) REFERENCES
        subscenarios_transmission_new_potential (transmission_new_potential_scenario_id)
);

-- Transmission availability (e.g. due to planned outages/availability)
-- Subscenarios
DROP TABLE IF EXISTS subscenarios_transmission_availability;
CREATE TABLE subscenarios_transmission_availability
(
    transmission_availability_scenario_id INTEGER PRIMARY KEY AUTOINCREMENT,
    name                                  VARCHAR(32),
    description                           VARCHAR(128)
);

-- Define availability type and IDs for type characteristics
-- TODO: implement check that there are exogenous IDs only for exogenous
--  types and endogenous IDs only for endogenous types
DROP TABLE IF EXISTS inputs_transmission_availability;
CREATE TABLE inputs_transmission_availability
(
    transmission_availability_scenario_id INTEGER,
    transmission_line                     VARCHAR(64),
    availability_type                     VARCHAR(32),
    exogenous_availability_scenario_id    INTEGER,
    endogenous_availability_scenario_id   INTEGER,
    PRIMARY KEY (transmission_availability_scenario_id, transmission_line,
                 availability_type)
);

DROP TABLE IF EXISTS subscenarios_transmission_availability_exogenous;
CREATE TABLE subscenarios_transmission_availability_exogenous
(
    transmission_line                  VARCHAR(64),
    exogenous_availability_scenario_id INTEGER,
    name                               VARCHAR(32),
    description                        VARCHAR(128),
    PRIMARY KEY (transmission_line, exogenous_availability_scenario_id)
);

DROP TABLE IF EXISTS inputs_transmission_availability_exogenous;
CREATE TABLE inputs_transmission_availability_exogenous
(
    transmission_line                  VARCHAR(64),
    exogenous_availability_scenario_id INTEGER,
    stage_id                           INTEGER,
    timepoint                          INTEGER CHECK (
            (timepoint = 0 AND month > 0)
            or (timepoint > 0 AND month = 0)
        ), -- use 0 for monthly availability
    month                              INTEGER CHECK (
            (timepoint = 0 AND month > 0)
            or (timepoint > 0 AND month = 0)
        ), -- use 0 for timepoint-level availability
    availability_derate                FLOAT,
    PRIMARY KEY (transmission_line, exogenous_availability_scenario_id,
                 stage_id,
                 timepoint, month),
    FOREIGN KEY (transmission_line, exogenous_availability_scenario_id)
        REFERENCES subscenarios_transmission_availability_exogenous
            (transmission_line, exogenous_availability_scenario_id)
);

-- Transmission flow
DROP TABLE IF EXISTS subscenarios_transmission_flow;
CREATE TABLE subscenarios_transmission_flow
(
    transmission_flow_scenario_id INTEGER PRIMARY KEY AUTOINCREMENT,
    name                          VARCHAR(32),
    description                   VARCHAR(128)
);

DROP TABLE IF EXISTS inputs_transmission_flow;
CREATE TABLE inputs_transmission_flow
(
    transmission_flow_scenario_id INTEGER,
    transmission_line             VARCHAR(64),
    stage_id                      INTEGER,
    timepoint                     INTEGER,
    min_flow_mw                   FLOAT,
    max_flow_mw                   FLOAT,
    PRIMARY KEY (transmission_flow_scenario_id, transmission_line, stage_id,
                 timepoint),
    FOREIGN KEY (transmission_flow_scenario_id) REFERENCES
        subscenarios_transmission_flow (transmission_flow_scenario_id)
);


-- Operational characteristics
DROP TABLE IF EXISTS subscenarios_transmission_operational_chars;
CREATE TABLE subscenarios_transmission_operational_chars
(
    transmission_operational_chars_scenario_id INTEGER PRIMARY KEY AUTOINCREMENT,
    name                                       VARCHAR(32),
    description                                VARCHAR(128)
);

DROP TABLE IF EXISTS inputs_transmission_operational_chars;
CREATE TABLE inputs_transmission_operational_chars
(
    transmission_operational_chars_scenario_id INTEGER,
    transmission_line                          VARCHAR(64),
    operational_type                           VARCHAR(32),
    tx_simple_loss_factor                      FLOAT,
    reactance_ohms                             FLOAT,
    PRIMARY KEY (transmission_operational_chars_scenario_id, transmission_line),
    FOREIGN KEY (transmission_operational_chars_scenario_id) REFERENCES
        subscenarios_transmission_operational_chars
            (transmission_operational_chars_scenario_id),
    FOREIGN KEY (operational_type) REFERENCES mod_tx_operational_types
        (operational_type)
);

-- Hurdle rates
DROP TABLE IF EXISTS subscenarios_transmission_hurdle_rates;
CREATE TABLE subscenarios_transmission_hurdle_rates
(
    transmission_hurdle_rate_scenario_id INTEGER PRIMARY KEY AUTOINCREMENT,
    name                                 VARCHAR(32),
    description                          VARCHAR(128)
);

DROP TABLE IF EXISTS inputs_transmission_hurdle_rates;
CREATE TABLE inputs_transmission_hurdle_rates
(
    transmission_hurdle_rate_scenario_id   INTEGER,
    transmission_line                      VARCHAR(64),
    period                                 INTEGER,
    hurdle_rate_positive_direction_per_mwh FLOAT,
    hurdle_rate_negative_direction_per_mwh FLOAT,
    PRIMARY KEY (transmission_hurdle_rate_scenario_id, transmission_line,
                 period),
    FOREIGN KEY (transmission_hurdle_rate_scenario_id) REFERENCES
        subscenarios_transmission_hurdle_rates (transmission_hurdle_rate_scenario_id)
);

-- Group capacity requirements
-- Requirements
DROP TABLE IF EXISTS subscenarios_transmission_capacity_group_requirements;
CREATE TABLE subscenarios_transmission_capacity_group_requirements
(
    transmission_capacity_group_requirement_scenario_id INTEGER PRIMARY KEY
        AUTOINCREMENT,
    name                                                VARCHAR(32),
    description                                         VARCHAR(128)
);

DROP TABLE IF EXISTS inputs_transmission_capacity_group_requirements;
CREATE TABLE inputs_transmission_capacity_group_requirements
(
    transmission_capacity_group_requirement_scenario_id INTEGER,
    transmission_capacity_group                         VARCHAR(64),
    period                                              INTEGER,
    transmission_capacity_group_new_capacity_min        FLOAT,
    transmission_capacity_group_new_capacity_max        FLOAT,
    PRIMARY KEY (transmission_capacity_group_requirement_scenario_id,
                 transmission_capacity_group, period),
    FOREIGN KEY (transmission_capacity_group_requirement_scenario_id) REFERENCES
        subscenarios_transmission_capacity_group_requirements
            (transmission_capacity_group_requirement_scenario_id)
);


-- Group transmission lines mapping
DROP TABLE IF EXISTS subscenarios_transmission_capacity_groups;
CREATE TABLE subscenarios_transmission_capacity_groups
(
    transmission_capacity_group_scenario_id INTEGER PRIMARY KEY AUTOINCREMENT,
    name                                    VARCHAR(32),
    description                             VARCHAR(128)
);

DROP TABLE IF EXISTS inputs_transmission_capacity_groups;
CREATE TABLE inputs_transmission_capacity_groups
(
    transmission_capacity_group_scenario_id INTEGER,
    transmission_capacity_group             VARCHAR(64),
    transmission_line                       VARCHAR(64),
    PRIMARY KEY (transmission_capacity_group_scenario_id,
                 transmission_capacity_group, transmission_line),
    FOREIGN KEY (transmission_capacity_group_scenario_id) REFERENCES
        subscenarios_transmission_capacity_groups (transmission_capacity_group_scenario_id)
);

-- Simultaneous flows
-- Limits on net flows on groups of lines (e.g. all lines connected to a zone)
DROP TABLE IF EXISTS subscenarios_transmission_simultaneous_flow_limits;
CREATE TABLE subscenarios_transmission_simultaneous_flow_limits
(
    transmission_simultaneous_flow_limit_scenario_id INTEGER
        PRIMARY KEY AUTOINCREMENT,
    name                                             VARCHAR(32),
    description                                      VARCHAR(128)
);

DROP TABLE IF EXISTS inputs_transmission_simultaneous_flow_limits;
CREATE TABLE inputs_transmission_simultaneous_flow_limits
(
    transmission_simultaneous_flow_limit_scenario_id INTEGER,
    transmission_simultaneous_flow_limit             VARCHAR(64),
    period                                           INTEGER,
    max_flow_mw                                      FLOAT,
    PRIMARY KEY (transmission_simultaneous_flow_limit_scenario_id,
                 transmission_simultaneous_flow_limit, period),
    FOREIGN KEY (transmission_simultaneous_flow_limit_scenario_id) REFERENCES
        subscenarios_transmission_simultaneous_flow_limits
            (transmission_simultaneous_flow_limit_scenario_id)
);


DROP TABLE IF EXISTS
    subscenarios_transmission_simultaneous_flow_limit_line_groups;
CREATE TABLE subscenarios_transmission_simultaneous_flow_limit_line_groups
(
    transmission_simultaneous_flow_limit_line_group_scenario_id INTEGER PRIMARY KEY
        AUTOINCREMENT,
    name                                                        VARCHAR(32),
    description                                                 VARCHAR(128)
);

DROP TABLE IF EXISTS inputs_transmission_simultaneous_flow_limit_line_groups;
CREATE TABLE inputs_transmission_simultaneous_flow_limit_line_groups
(
    transmission_simultaneous_flow_limit_line_group_scenario_id INTEGER,
    transmission_simultaneous_flow_limit                        VARCHAR(64),
    transmission_line                                           VARCHAR(64),
    simultaneous_flow_direction                                 INTEGER,
    PRIMARY KEY (transmission_simultaneous_flow_limit_line_group_scenario_id,
                 transmission_simultaneous_flow_limit, transmission_line),
    FOREIGN KEY (transmission_simultaneous_flow_limit_line_group_scenario_id)
        REFERENCES subscenarios_transmission_simultaneous_flow_limit_line_groups
            (transmission_simultaneous_flow_limit_line_group_scenario_id)
);


------------------
-- -- SYSTEM -- --
------------------

-- -- Load balance -- --
DROP TABLE IF EXISTS subscenarios_system_load;
CREATE TABLE subscenarios_system_load
(
    load_scenario_id INTEGER PRIMARY KEY AUTOINCREMENT,
    name             VARCHAR(32),
    description      VARCHAR(128)
);

-- Can include timepoints and zones other than the ones in a scenario, as
-- correct timepoints and zones will be pulled depending on
-- temporal_scenario_id and load_zone_scenario_id
DROP TABLE IF EXISTS inputs_system_load;
CREATE TABLE inputs_system_load
(
    load_scenario_id INTEGER,
    load_zone        VARCHAR(32),
    stage_id         INTEGER,
    timepoint        INTEGER,
    load_mw          FLOAT,
    PRIMARY KEY (load_scenario_id, load_zone, stage_id, timepoint),
    FOREIGN KEY (load_scenario_id) REFERENCES subscenarios_system_load
        (load_scenario_id)
);


-- Markets
-- Load zone markets
DROP TABLE IF EXISTS subscenarios_load_zone_markets;
CREATE TABLE subscenarios_load_zone_markets
(
    load_zone_market_scenario_id INTEGER PRIMARY KEY,
    name                         VARCHAR(32),
    description                  VARCHAR(128)
);

DROP TABLE IF EXISTS inputs_load_zone_markets;
CREATE TABLE inputs_load_zone_markets
(
    load_zone_market_scenario_id INTEGER,
    load_zone                    VARCHAR(64),
    market                       VARCHAR(32),
    final_participation_stage    INTEGER, -- can leave NULL, defaults to 1 in model
    PRIMARY KEY (load_zone_market_scenario_id, load_zone, market),
    FOREIGN KEY (load_zone_market_scenario_id)
        REFERENCES subscenarios_load_zone_markets (load_zone_market_scenario_id)
);


-- -- Reserves -- --

-- LF reserves up
DROP TABLE IF EXISTS subscenarios_system_lf_reserves_up;
CREATE TABLE subscenarios_system_lf_reserves_up
(
    lf_reserves_up_scenario_id INTEGER PRIMARY KEY AUTOINCREMENT,
    name                       VARCHAR(32),
    description                VARCHAR(128)
);

-- Can include timepoints and zones other than the ones in a scenario, as
-- correct timepoints and zones will be pulled depending on
-- temporal_scenario_id and reserves_scenario_id
DROP TABLE IF EXISTS inputs_system_lf_reserves_up;
CREATE TABLE inputs_system_lf_reserves_up
(
    lf_reserves_up_scenario_id INTEGER,
    lf_reserves_up_ba          VARCHAR(32),
    stage_id                   INTEGER,
    timepoint                  INTEGER,
    lf_reserves_up_mw          FLOAT,
    PRIMARY KEY (lf_reserves_up_scenario_id, lf_reserves_up_ba, stage_id,
                 timepoint),
    FOREIGN KEY (lf_reserves_up_scenario_id) REFERENCES
        subscenarios_system_lf_reserves_up (lf_reserves_up_scenario_id)
);

-- The requirement may be specified as percent of load, in which case we also
-- need to specify which load, i.e. specify a mapping between the reserve BA
-- and the load zones whose load should be part of the requirement
-- calculation (mapping should be one-to-many)
-- Note that the by-timepoint requirement and the percent requirement are additive
DROP TABLE IF EXISTS inputs_system_lf_reserves_up_percent;
CREATE TABLE inputs_system_lf_reserves_up_percent
(
    lf_reserves_up_scenario_id INTEGER,
    lf_reserves_up_ba          VARCHAR(32),
    stage_id                   INTEGER,
    percent_load_req           FLOAT,
    PRIMARY KEY (lf_reserves_up_scenario_id, lf_reserves_up_ba, stage_id)
);

DROP TABLE IF EXISTS inputs_system_lf_reserves_up_percent_lz_map;
CREATE TABLE inputs_system_lf_reserves_up_percent_lz_map
(
    lf_reserves_up_scenario_id INTEGER,
    lf_reserves_up_ba          VARCHAR(32),
    load_zone                  VARCHAR(32),
    PRIMARY KEY (lf_reserves_up_scenario_id, lf_reserves_up_ba, load_zone)
);

-- Projects can also contribute to the requirement, specified as percent of their
-- power output in a timepoint or a percentage of their capacity
-- Note this is additive to the by-timepoint and percent requirements
DROP TABLE IF EXISTS inputs_system_lf_reserves_up_project;
CREATE TABLE inputs_system_lf_reserves_up_project
(
    lf_reserves_up_scenario_id INTEGER,
    lf_reserves_up_ba          VARCHAR(32),
    stage_id                   INTEGER,
    project                    VARCHAR(64),
    percent_power_req          FLOAT,
    percent_capacity_req       FLOAT,
    PRIMARY KEY (lf_reserves_up_scenario_id, lf_reserves_up_ba, stage_id,
                 project)
);

-- LF reserves down
DROP TABLE IF EXISTS subscenarios_system_lf_reserves_down;
CREATE TABLE subscenarios_system_lf_reserves_down
(
    lf_reserves_down_scenario_id INTEGER PRIMARY KEY AUTOINCREMENT,
    name                         VARCHAR(32),
    description                  VARCHAR(128)
);

-- Can include timepoints and zones other than the ones in a scenario, as
-- correct timepoints and zones will be pulled depending on
-- temporal_scenario_id and reserves_scenario_id
DROP TABLE IF EXISTS inputs_system_lf_reserves_down;
CREATE TABLE inputs_system_lf_reserves_down
(
    lf_reserves_down_scenario_id INTEGER,
    lf_reserves_down_ba          VARCHAR(32),
    stage_id                     INTEGER,
    timepoint                    INTEGER,
    lf_reserves_down_mw          FLOAT,
    PRIMARY KEY (lf_reserves_down_scenario_id, lf_reserves_down_ba, stage_id,
                 timepoint),
    FOREIGN KEY (lf_reserves_down_scenario_id) REFERENCES
        subscenarios_system_lf_reserves_down (lf_reserves_down_scenario_id)
);

-- The requirement may be specified as percent of load, in which case we also
-- need to specify which load, i.e. specify a mapping between the reserve BA
-- and the load zones whose load should be part of the requirement
-- calculation (mapping should be one-to-many)
DROP TABLE IF EXISTS inputs_system_lf_reserves_down_percent;
CREATE TABLE inputs_system_lf_reserves_down_percent
(
    lf_reserves_down_scenario_id INTEGER,
    lf_reserves_down_ba          VARCHAR(32),
    stage_id                     INTEGER,
    percent_load_req             FLOAT,
    PRIMARY KEY (lf_reserves_down_scenario_id, lf_reserves_down_ba, stage_id)
);

DROP TABLE IF EXISTS inputs_system_lf_reserves_down_percent_lz_map;
CREATE TABLE inputs_system_lf_reserves_down_percent_lz_map
(
    lf_reserves_down_scenario_id INTEGER,
    lf_reserves_down_ba          VARCHAR(32),
    load_zone                    VARCHAR(32),
    PRIMARY KEY (lf_reserves_down_scenario_id, lf_reserves_down_ba, load_zone)
);

-- Projects can also contribute to the requirement, specified as percent of their
-- power output in a timepoint or a percentage of their capacity
-- Note this is additive to the by-timepoint and percent requirements
DROP TABLE IF EXISTS inputs_system_lf_reserves_down_project;
CREATE TABLE inputs_system_lf_reserves_down_project
(
    lf_reserves_down_scenario_id INTEGER,
    lf_reserves_down_ba          VARCHAR(32),
    stage_id                     INTEGER,
    project                      VARCHAR(64),
    percent_power_req            FLOAT,
    percent_capacity_req         FLOAT,
    PRIMARY KEY (lf_reserves_down_scenario_id, lf_reserves_down_ba, stage_id,
                 project)
);

-- Regulation up
DROP TABLE IF EXISTS subscenarios_system_regulation_up;
CREATE TABLE subscenarios_system_regulation_up
(
    regulation_up_scenario_id INTEGER PRIMARY KEY AUTOINCREMENT,
    name                      VARCHAR(32),
    description               VARCHAR(128)
);

-- Can include timepoints and zones other than the ones in a scenario, as
-- correct timepoints and zones will be pulled depending on
-- temporal_scenario_id and reserves_scenario_id
DROP TABLE IF EXISTS inputs_system_regulation_up;
CREATE TABLE inputs_system_regulation_up
(
    regulation_up_scenario_id INTEGER,
    regulation_up_ba          VARCHAR(32),
    stage_id                  INTEGER,
    timepoint                 INTEGER,
    regulation_up_mw          FLOAT,
    PRIMARY KEY (regulation_up_scenario_id, regulation_up_ba, stage_id,
                 timepoint),
    FOREIGN KEY (regulation_up_scenario_id) REFERENCES
        subscenarios_system_regulation_up (regulation_up_scenario_id)
);

-- The requirement may be specified as percent of load, in which case we also
-- need to specify which load, i.e. specify a mapping between the reserve BA
-- and the load zones whose load should be part of the requirement
-- calculation (mapping should be one-to-many)
DROP TABLE IF EXISTS inputs_system_regulation_down_percent;
CREATE TABLE inputs_system_regulation_down_percent
(
    regulation_down_scenario_id INTEGER,
    regulation_down_ba          VARCHAR(32),
    stage_id                    INTEGER,
    percent_load_req            FLOAT,
    PRIMARY KEY (regulation_down_scenario_id, regulation_down_ba, stage_id)
);

DROP TABLE IF EXISTS inputs_system_regulation_down_percent_lz_map;
CREATE TABLE inputs_system_regulation_down_percent_lz_map
(
    regulation_down_scenario_id INTEGER,
    regulation_down_ba          VARCHAR(32),
    load_zone                   VARCHAR(32),
    PRIMARY KEY (regulation_down_scenario_id, regulation_down_ba, load_zone)
);

-- Projects can also contribute to the requirement, specified as percent of their
-- power output in a timepoint or a percentage of their capacity
-- Note this is additive to the by-timepoint and percent requirements
DROP TABLE IF EXISTS inputs_system_regulation_down_project;
CREATE TABLE inputs_system_regulation_down_project
(
    regulation_down_scenario_id INTEGER,
    regulation_down_ba          VARCHAR(32),
    stage_id                    INTEGER,
    project                     VARCHAR(64),
    percent_power_req           FLOAT,
    percent_capacity_req        FLOAT,
    PRIMARY KEY (regulation_down_scenario_id, regulation_down_ba, stage_id,
                 project)
);

-- Regulation down
DROP TABLE IF EXISTS subscenarios_system_regulation_down;
CREATE TABLE subscenarios_system_regulation_down
(
    regulation_down_scenario_id INTEGER PRIMARY KEY AUTOINCREMENT,
    name                        VARCHAR(32),
    description                 VARCHAR(128)
);

-- Can include timepoints and zones other than the ones in a scenario, as
-- correct timepoints and zones will be pulled depending on
-- temporal_scenario_id and reserves_scenario_id
DROP TABLE IF EXISTS inputs_system_regulation_down;
CREATE TABLE inputs_system_regulation_down
(
    regulation_down_scenario_id INTEGER,
    regulation_down_ba          VARCHAR(32),
    stage_id                    INTEGER,
    timepoint                   INTEGER,
    regulation_down_mw          FLOAT,
    PRIMARY KEY (regulation_down_scenario_id, regulation_down_ba, stage_id,
                 timepoint),
    FOREIGN KEY (regulation_down_scenario_id) REFERENCES
        subscenarios_system_regulation_down (regulation_down_scenario_id)
);

-- The requirement may be specified as percent of load, in which case we also
-- need to specify which load, i.e. specify a mapping between the reserve BA
-- and the load zones whose load should be part of the requirement
-- calculation (mapping should be one-to-many)
DROP TABLE IF EXISTS inputs_system_regulation_up_percent;
CREATE TABLE inputs_system_regulation_up_percent
(
    regulation_up_scenario_id INTEGER,
    regulation_up_ba          VARCHAR(32),
    stage_id                  INTEGER,
    percent_load_req          FLOAT,
    PRIMARY KEY (regulation_up_scenario_id, regulation_up_ba, stage_id)
);

DROP TABLE IF EXISTS inputs_system_regulation_up_percent_lz_map;
CREATE TABLE inputs_system_regulation_up_percent_lz_map
(
    regulation_up_scenario_id INTEGER,
    regulation_up_ba          VARCHAR(32),
    load_zone                 VARCHAR(32),
    PRIMARY KEY (regulation_up_scenario_id, regulation_up_ba, load_zone)
);

-- Projects can also contribute to the requirement, specified as percent of their
-- power output in a timepoint or a percentage of their capacity
-- Note this is additive to the by-timepoint and percent requirements
DROP TABLE IF EXISTS inputs_system_regulation_up_project;
CREATE TABLE inputs_system_regulation_up_project
(
    regulation_up_scenario_id INTEGER,
    regulation_up_ba          VARCHAR(32),
    stage_id                  INTEGER,
    project                   VARCHAR(64),
    percent_power_req         FLOAT,
    percent_capacity_req      FLOAT,
    PRIMARY KEY (regulation_up_scenario_id, regulation_up_ba, stage_id, project)
);


-- Frequency response
DROP TABLE IF EXISTS subscenarios_system_frequency_response;
CREATE TABLE subscenarios_system_frequency_response
(
    frequency_response_scenario_id INTEGER PRIMARY KEY AUTOINCREMENT,
    name                           VARCHAR(32),
    description                    VARCHAR(128)
);

-- Can include timepoints and zones other than the ones in a scenario, as
-- correct timepoints and zones will be pulled depending on
-- temporal_scenario_id and reserves_scenario_id
DROP TABLE IF EXISTS inputs_system_frequency_response;
CREATE TABLE inputs_system_frequency_response
(
    frequency_response_scenario_id INTEGER,
    frequency_response_ba          VARCHAR(32),
    stage_id                       INTEGER,
    timepoint                      INTEGER,
    frequency_response_mw          FLOAT,
    frequency_response_partial_mw  FLOAT,
    PRIMARY KEY (frequency_response_scenario_id, frequency_response_ba,
                 stage_id,
                 timepoint),
    FOREIGN KEY (frequency_response_scenario_id) REFERENCES
        subscenarios_system_frequency_response (frequency_response_scenario_id)
);

-- The requirement may be specified as percent of load, in which case we also
-- need to specify which load, i.e. specify a mapping between the reserve BA
-- and the load zones whose load should be part of the requirement
-- calculation (mapping should be one-to-many)
DROP TABLE IF EXISTS inputs_system_frequency_response_percent;
CREATE TABLE inputs_system_frequency_response_percent
(
    frequency_response_scenario_id INTEGER,
    frequency_response_ba          VARCHAR(32),
    stage_id                       INTEGER,
    percent_load_req               FLOAT,
    PRIMARY KEY (frequency_response_scenario_id, frequency_response_ba,
                 stage_id)
);

DROP TABLE IF EXISTS inputs_system_frequency_response_percent_lz_map;
CREATE TABLE inputs_system_frequency_response_percent_lz_map
(
    frequency_response_scenario_id INTEGER,
    frequency_response_ba          VARCHAR(32),
    load_zone                      VARCHAR(32),
    PRIMARY KEY (frequency_response_scenario_id, frequency_response_ba,
                 load_zone)
);

-- Projects can also contribute to the requirement, specified as percent of their
-- power output in a timepoint or a percentage of their capacity
-- Note this is additive to the by-timepoint and percent requirements
DROP TABLE IF EXISTS inputs_system_frequency_response_project;
CREATE TABLE inputs_system_frequency_response_project
(
    frequency_response_scenario_id INTEGER,
    frequency_response_ba          VARCHAR(32),
    stage_id                       INTEGER,
    project                        VARCHAR(64),
    percent_power_req              FLOAT,
    percent_capacity_req           FLOAT,
    PRIMARY KEY (frequency_response_scenario_id, frequency_response_ba,
                 stage_id, project)
);

-- Spinning reserves
DROP TABLE IF EXISTS subscenarios_system_spinning_reserves;
CREATE TABLE subscenarios_system_spinning_reserves
(
    spinning_reserves_scenario_id INTEGER PRIMARY KEY AUTOINCREMENT,
    name                          VARCHAR(32),
    description                   VARCHAR(128)
);

-- Can include timepoints and zones other than the ones in a scenario, as
-- correct timepoints and zones will be pulled depending on
-- temporal_scenario_id and reserves_scenario_id
DROP TABLE IF EXISTS inputs_system_spinning_reserves;
CREATE TABLE inputs_system_spinning_reserves
(
    spinning_reserves_scenario_id INTEGER,
    spinning_reserves_ba          VARCHAR(32),
    stage_id                      INTEGER,
    timepoint                     INTEGER,
    spinning_reserves_mw          FLOAT,
    PRIMARY KEY (spinning_reserves_scenario_id, spinning_reserves_ba, stage_id,
                 timepoint),
    FOREIGN KEY (spinning_reserves_scenario_id) REFERENCES
        subscenarios_system_spinning_reserves (spinning_reserves_scenario_id)
);

-- The requirement may be specified as percent of load, in which case we also
-- need to specify which load, i.e. specify a mapping between the reserve BA
-- and the load zones whose load should be part of the requirement
-- calculation (mapping should be one-to-many)
DROP TABLE IF EXISTS inputs_system_spinning_reserves_percent;
CREATE TABLE inputs_system_spinning_reserves_percent
(
    spinning_reserves_scenario_id INTEGER,
    spinning_reserves_ba          VARCHAR(32),
    stage_id                      INTEGER,
    percent_load_req              FLOAT,
    PRIMARY KEY (spinning_reserves_scenario_id, spinning_reserves_ba, stage_id)
);

DROP TABLE IF EXISTS inputs_system_spinning_reserves_percent_lz_map;
CREATE TABLE inputs_system_spinning_reserves_percent_lz_map
(
    spinning_reserves_scenario_id INTEGER,
    spinning_reserves_ba          VARCHAR(32),
    load_zone                     VARCHAR(32),
    PRIMARY KEY (spinning_reserves_scenario_id, spinning_reserves_ba, load_zone)
);

-- Projects can also contribute to the requirement, specified as percent of their
-- power output in a timepoint or a percentage of their capacity
-- Note this is additive to the by-timepoint and percent requirements
DROP TABLE IF EXISTS inputs_system_spinning_reserves_project;
CREATE TABLE inputs_system_spinning_reserves_project
(
    spinning_reserves_scenario_id INTEGER,
    spinning_reserves_ba          VARCHAR(32),
    stage_id                      INTEGER,
    project                       VARCHAR(64),
    percent_power_req             FLOAT,
    percent_capacity_req          FLOAT,
    PRIMARY KEY (spinning_reserves_scenario_id, spinning_reserves_ba, stage_id,
                 project)
);

-- -- Policy -- --

-- Energy target requirements
-- By period
DROP TABLE IF EXISTS subscenarios_system_period_energy_targets;
CREATE TABLE subscenarios_system_period_energy_targets
(
    period_energy_target_scenario_id INTEGER PRIMARY KEY AUTOINCREMENT,
    name                             VARCHAR(32),
    description                      VARCHAR(128)
);

-- Can include periods and zones other than the ones in a scenario, as correct
-- periods and zones will be pulled depending on temporal_scenario_id and
-- energy_target_zone_scenario_id
DROP TABLE IF EXISTS inputs_system_period_energy_targets;
CREATE TABLE inputs_system_period_energy_targets
(
    period_energy_target_scenario_id INTEGER,
    energy_target_zone               VARCHAR(32),
    subproblem_id                    INTEGER,
    stage_id                         INTEGER,
    period                           INTEGER,
    energy_target_mwh                FLOAT,
    energy_target_fraction           FLOAT,
    PRIMARY KEY (period_energy_target_scenario_id, energy_target_zone,
                 subproblem_id, stage_id, period)
);

-- If the energy target is specified as percentage of load, we need to also
-- specify which load, i.e. specify a mapping between the energy target zone
-- and the load zones whose load should be part of the target calculation
-- (mapping should be one-to-many)
DROP TABLE IF EXISTS inputs_system_period_energy_target_load_zone_map;
CREATE TABLE inputs_system_period_energy_target_load_zone_map
(
    period_energy_target_scenario_id INTEGER,
    energy_target_zone               VARCHAR(32),
    load_zone                        VARCHAR(64),
    PRIMARY KEY (period_energy_target_scenario_id, energy_target_zone,
                 load_zone)
);

-- By horizon
DROP TABLE IF EXISTS subscenarios_system_horizon_energy_targets;
CREATE TABLE subscenarios_system_horizon_energy_targets
(
    horizon_energy_target_scenario_id INTEGER PRIMARY KEY AUTOINCREMENT,
    name                              VARCHAR(32),
    description                       VARCHAR(128)
);

-- Can include periods and zones other than the ones in a scenario, as correct
-- periods and zones will be pulled depending on temporal_scenario_id and
-- energy_target_zone_scenario_id
DROP TABLE IF EXISTS inputs_system_horizon_energy_targets;
CREATE TABLE inputs_system_horizon_energy_targets
(
    horizon_energy_target_scenario_id INTEGER,
    energy_target_zone                VARCHAR(32),
    subproblem_id                     INTEGER,
    stage_id                          INTEGER,
    balancing_type_horizon            VARCHAR(64),
    horizon                           INTEGER,
    energy_target_mwh                 FLOAT,
    energy_target_fraction            FLOAT,
    PRIMARY KEY (horizon_energy_target_scenario_id, energy_target_zone,
                 subproblem_id, stage_id, balancing_type_horizon, horizon)
);

-- If the energy target is specified as percentage of load, we need to also
-- specify which load, i.e. specify a mapping between the energy target zone
-- and the load zones whose load should be part of the target calculation
-- (mapping should be one-to-many)
DROP TABLE IF EXISTS inputs_system_horizon_energy_target_load_zone_map;
CREATE TABLE inputs_system_horizon_energy_target_load_zone_map
(
    horizon_energy_target_scenario_id INTEGER,
    energy_target_zone                VARCHAR(32),
    load_zone                         VARCHAR(64),
    PRIMARY KEY (horizon_energy_target_scenario_id, energy_target_zone,
                 load_zone)
);


-- Transmission target requirements
-- By period
DROP TABLE IF EXISTS subscenarios_system_transmission_targets;
CREATE TABLE subscenarios_system_transmission_targets
(
    transmission_target_scenario_id INTEGER PRIMARY KEY AUTOINCREMENT,
    name                            VARCHAR(32),
    description                     VARCHAR(128)
);

-- Can include bt-horizons and zones other than the ones in a scenario, as
-- correct bt-horizons and zones will be pulled depending on the
-- temporal_scenario_id and transmission_target_zone_scenario_id
DROP TABLE IF EXISTS inputs_system_transmission_targets;
CREATE TABLE inputs_system_transmission_targets
(
<<<<<<< HEAD
    transmission_target_scenario_id     INTEGER,
    transmission_target_zone            VARCHAR(32),
    subproblem_id                       INTEGER,
    stage_id                            INTEGER,
    balancing_type                      VARCHAR(32),
    horizon                             INTEGER,
    transmission_target_pos_dir_min_mwh FLOAT,
    transmission_target_pos_dir_max_mwh FLOAT,
    transmission_target_neg_dir_min_mwh FLOAT,
    transmission_target_neg_dir_max_mwh FLOAT,
=======
    transmission_target_scenario_id            INTEGER,
    transmission_target_zone                   VARCHAR(32),
    subproblem_id                              INTEGER,
    stage_id                                   INTEGER,
    balancing_type                             VARCHAR(32),
    horizon                                    INTEGER,
    transmission_target_positive_direction_mwh FLOAT,
    transmission_target_negative_direction_mwh FLOAT,
>>>>>>> fa19a6e8
    PRIMARY KEY (transmission_target_scenario_id, transmission_target_zone,
                 subproblem_id, stage_id, balancing_type, horizon)
);

-- Carbon cap
DROP TABLE IF EXISTS subscenarios_system_carbon_cap_targets;
CREATE TABLE subscenarios_system_carbon_cap_targets
(
    carbon_cap_target_scenario_id INTEGER PRIMARY KEY AUTOINCREMENT,
    name                          VARCHAR(32),
    description                   VARCHAR(128)
);

-- Can include periods and zones other than the ones in a scenario, as correct
-- periods and zones will be pulled depending on temporal_scenario_id and
-- carbon_cap_zone_scenario_id
DROP TABLE IF EXISTS inputs_system_carbon_cap_targets;
CREATE TABLE inputs_system_carbon_cap_targets
(
    carbon_cap_target_scenario_id INTEGER,
    carbon_cap_zone               VARCHAR(32),
    period                        INTEGER,
    subproblem_id                 INTEGER,
    stage_id                      INTEGER,
    carbon_cap                    FLOAT,
    PRIMARY KEY (carbon_cap_target_scenario_id, carbon_cap_zone, period,
                 subproblem_id, stage_id),
    FOREIGN KEY (carbon_cap_target_scenario_id) REFERENCES
        subscenarios_system_carbon_cap_targets (carbon_cap_target_scenario_id)
);

-- Carbon tax
DROP TABLE IF EXISTS subscenarios_system_carbon_tax;
CREATE TABLE subscenarios_system_carbon_tax
(
    carbon_tax_scenario_id INTEGER PRIMARY KEY AUTOINCREMENT,
    name                   VARCHAR(32),
    description            VARCHAR(128)
);

-- Can include periods and zones other than the ones in a scenario, as correct
-- periods and zones will be pulled depending on temporal_scenario_id and
-- carbon_tax_zone_scenario_id
DROP TABLE IF EXISTS inputs_system_carbon_tax;
CREATE TABLE inputs_system_carbon_tax
(
    carbon_tax_scenario_id INTEGER,
    carbon_tax_zone        VARCHAR(32),
    period                 INTEGER,
    subproblem_id          INTEGER,
    stage_id               INTEGER,
    carbon_tax             FLOAT,
    PRIMARY KEY (carbon_tax_scenario_id, carbon_tax_zone, period,
                 subproblem_id, stage_id),
    FOREIGN KEY (carbon_tax_scenario_id) REFERENCES
        subscenarios_system_carbon_tax (carbon_tax_scenario_id)
);

-- Performance standard
DROP TABLE IF EXISTS subscenarios_system_performance_standard;
CREATE TABLE subscenarios_system_performance_standard
(
    performance_standard_scenario_id INTEGER PRIMARY KEY AUTOINCREMENT,
    name                             VARCHAR(32),
    description                      VARCHAR(128)
);

-- Can include periods and zones other than the ones in a scenario, as correct
-- periods and zones will be pulled depending on temporal_scenario_id and
-- performance_standard_zone_scenario_id
DROP TABLE IF EXISTS inputs_system_performance_standard;
CREATE TABLE inputs_system_performance_standard
(
    performance_standard_scenario_id  INTEGER,
    performance_standard_zone         VARCHAR(32),
    period                            INTEGER,
    subproblem_id                     INTEGER,
    stage_id                          INTEGER,
    performance_standard_tco2_per_mwh FLOAT,
    PRIMARY KEY (performance_standard_scenario_id, performance_standard_zone,
                 period,
                 subproblem_id, stage_id),
    FOREIGN KEY (performance_standard_scenario_id) REFERENCES
        subscenarios_system_performance_standard (performance_standard_scenario_id)
);

-- PRM requirements
DROP TABLE IF EXISTS subscenarios_system_prm_requirement;
CREATE TABLE subscenarios_system_prm_requirement
(
    prm_requirement_scenario_id INTEGER PRIMARY KEY AUTOINCREMENT,
    name                        VARCHAR(32),
    description                 VARCHAR(128)
);

-- Can include periods and zones other than the ones in a scenario, as correct
-- periods and zones will be pulled depending on temporal_scenario_id and
-- prm_zone_scenario_id
DROP TABLE IF EXISTS inputs_system_prm_requirement;
CREATE TABLE inputs_system_prm_requirement
(
    prm_requirement_scenario_id INTEGER,
    prm_zone                    VARCHAR(32),
    period                      INTEGER,
    prm_requirement_mw          FLOAT,
    prm_peak_load_mw            FLOAT, -- for ELCC surface
    prm_annual_load_mwh         FLOAT, -- for ELCC surface
    PRIMARY KEY (prm_requirement_scenario_id, prm_zone, period)
);

-- Local capacity requirements
DROP TABLE IF EXISTS subscenarios_system_local_capacity_requirement;
CREATE TABLE subscenarios_system_local_capacity_requirement
(
    local_capacity_requirement_scenario_id INTEGER PRIMARY KEY AUTOINCREMENT,
    name                                   VARCHAR(32),
    description                            VARCHAR(128)
);

-- Can include periods and zones other than the ones in a scenario, as correct
-- periods and zones will be pulled depending on temporal_scenario_id and
-- local_capacity_zone_scenario_id
DROP TABLE IF EXISTS inputs_system_local_capacity_requirement;
CREATE TABLE inputs_system_local_capacity_requirement
(
    local_capacity_requirement_scenario_id INTEGER,
    local_capacity_zone                    VARCHAR(32),
    period                                 INTEGER,
    local_capacity_requirement_mw          FLOAT,
    PRIMARY KEY (local_capacity_requirement_scenario_id, local_capacity_zone,
                 period)
);

-- Fuel burn limits
DROP TABLE IF EXISTS subscenarios_system_fuel_burn_limits;
CREATE TABLE subscenarios_system_fuel_burn_limits
(
    fuel_burn_limit_scenario_id INTEGER PRIMARY KEY AUTOINCREMENT,
    name                        VARCHAR(32),
    description                 VARCHAR(128)
);

-- Can include horizons and BAs other than the ones in a scenario, as correct
-- horizons and zones will be pulled depending on temporal_scenario_id and
-- fuel_burn_limit_ba_scenario_id
DROP TABLE IF EXISTS inputs_system_fuel_burn_limits;
CREATE TABLE inputs_system_fuel_burn_limits
(
    fuel_burn_limit_scenario_id                INTEGER,
    fuel                                       VARCHAR(32),
    fuel_burn_limit_ba                         VARCHAR(32),
    subproblem_id                              INTEGER,
    stage_id                                   INTEGER,
    balancing_type_horizon                     VARCHAR(64),
    horizon                                    INTEGER,
    fuel_burn_min_unit                         FLOAT,
    fuel_burn_max_unit                         FLOAT,
    relative_fuel_burn_max_fuel                VARCHAR(32),
    relative_fuel_burn_max_ba                  VARCHAR(32),
    fraction_of_relative_fuel_burn_max_fuel_ba FLOAT,
    PRIMARY KEY (fuel_burn_limit_scenario_id, fuel, fuel_burn_limit_ba,
                 subproblem_id, stage_id, balancing_type_horizon, horizon)
);

-- Subsidies (e.g., ITC)
DROP TABLE IF EXISTS subscenarios_system_subsidies;
CREATE TABLE subscenarios_system_subsidies
(
    subsidy_scenario_id INTEGER PRIMARY KEY AUTOINCREMENT,
    name                VARCHAR(32),
    description         VARCHAR(128)
);

DROP TABLE IF EXISTS inputs_system_system_subsides;
CREATE TABLE inputs_system_subsidies
(
    subsidy_scenario_id INTEGER,
    program             VARCHAR(32),
    superperiod         INTEGER,
    program_budget      FLOAT,
    PRIMARY KEY (subsidy_scenario_id, program, superperiod),
    FOREIGN KEY (subsidy_scenario_id) REFERENCES
        subscenarios_system_subsidies (subsidy_scenario_id)
);

DROP TABLE IF EXISTS inputs_system_subsidies_projects;
CREATE TABLE inputs_system_subsidies_projects
(
    subsidy_scenario_id    INTEGER,
    program                VARCHAR(32),
    project_or_tx          VARCHAR(64),
    vintage                INTEGER,
    is_tx                  INTEGER,
    annual_payment_subsidy FLOAT,
    PRIMARY KEY (subsidy_scenario_id, program, project_or_tx, vintage),
    FOREIGN KEY (subsidy_scenario_id) REFERENCES
        subscenarios_system_subsidies (subsidy_scenario_id)
);

-- Case tuning
-- We can apply additional costs in the model to prevent degeneracy
-- Currently this includes:
-- 1) Carbon Imports (see objective.transmission.carbon_imports_tuning_costs
-- module; prevents the carbon imports expression from being set above actual
-- flow x intensity in situations when the carbon cap is non-binding)
-- 2) Ramps (see project.operations.tuning_costs module; applies to
-- hydro and storage operational types only and prevents erratic-looking
-- dispatch for these zero-variable-cost resources in case of degeneracy)
-- 3) Dynamic ELCC (see objective.reliability.prm
-- .dynamic_elcc_tuning_penalties module; ensures that the dynamic ELCC is set
-- to the maximum available in
-- case the PRM constraint is non-binding.
DROP TABLE IF EXISTS subscenarios_tuning;
CREATE TABLE subscenarios_tuning
(
    tuning_scenario_id INTEGER PRIMARY KEY AUTOINCREMENT,
    name               VARCHAR(32),
    description        VARCHAR(128)
);

DROP TABLE IF EXISTS inputs_tuning;
CREATE TABLE inputs_tuning
(
    tuning_scenario_id                INTEGER PRIMARY KEY,
    import_carbon_tuning_cost_per_ton DOUBLE,
    ramp_tuning_cost_per_mw           DOUBLE, -- applies to hydro and storage only
    dynamic_elcc_tuning_cost_per_mw   DOUBLE,
    FOREIGN KEY (tuning_scenario_id) REFERENCES subscenarios_tuning
        (tuning_scenario_id)
);

---------------------
-- -- SCENARIOS -- --
---------------------
DROP TABLE IF EXISTS scenarios;
CREATE TABLE scenarios
(
    scenario_id                                                 INTEGER PRIMARY KEY AUTOINCREMENT,
    scenario_name                                               VARCHAR(64) UNIQUE,
    scenario_description                                        VARCHAR(256),
    validation_status_id                                        INTEGER        DEFAULT 0, -- status is 0 on scenario creation
    queue_order_id                                              INTEGER UNIQUE DEFAULT NULL,
    run_status_id                                               INTEGER        DEFAULT 0, -- status is 0 on scenario creation
    run_process_id                                              INTEGER        DEFAULT NULL,
    run_start_time                                              TIME,
    run_end_time                                                TIME,
    of_transmission                                             INTEGER,
    of_transmission_hurdle_rates                                INTEGER,
    of_simultaneous_flow_limits                                 INTEGER,
    of_lf_reserves_up                                           INTEGER,
    of_lf_reserves_down                                         INTEGER,
    of_regulation_up                                            INTEGER,
    of_regulation_down                                          INTEGER,
    of_frequency_response                                       INTEGER,
    of_spinning_reserves                                        INTEGER,
    of_period_energy_target                                     INTEGER,
    of_horizon_energy_target                                    INTEGER,
    of_transmission_target                                      INTEGER,
    of_carbon_cap                                               INTEGER,
    of_track_carbon_imports                                     INTEGER,
    of_carbon_tax                                               INTEGER,
    of_performance_standard                                     INTEGER,
    of_carbon_credits                                           INTEGER,
    of_fuel_burn_limit                                          INTEGER,
    of_subsidies                                                INTEGER,
    of_prm                                                      INTEGER,
    of_capacity_transfers                                       INTEGER,
    of_deliverability                                           INTEGER,
    of_elcc_surface                                             INTEGER,
    of_local_capacity                                           INTEGER,
    of_markets                                                  INTEGER,
    of_tuning                                                   INTEGER,
    temporal_scenario_id                                        INTEGER,
    load_zone_scenario_id                                       INTEGER,
    lf_reserves_up_ba_scenario_id                               INTEGER,
    lf_reserves_down_ba_scenario_id                             INTEGER,
    regulation_up_ba_scenario_id                                INTEGER,
    regulation_down_ba_scenario_id                              INTEGER,
    frequency_response_ba_scenario_id                           INTEGER,
    spinning_reserves_ba_scenario_id                            INTEGER,
    energy_target_zone_scenario_id                              INTEGER,
    transmission_target_zone_scenario_id                        INTEGER,
    carbon_cap_zone_scenario_id                                 INTEGER,
    carbon_tax_zone_scenario_id                                 INTEGER,
    performance_standard_zone_scenario_id                       INTEGER,
    carbon_credits_zone_scenario_id                             INTEGER,
    carbon_cap_zones_carbon_credits_zones_scenario_id           INTEGER,
    performance_standard_zones_carbon_credits_zones_scenario_id INTEGER,
    carbon_tax_zones_carbon_credits_zones_scenario_id           INTEGER,
    carbon_credits_price_scenario_id                            INTEGER,
    fuel_burn_limit_ba_scenario_id                              INTEGER,
    prm_zone_scenario_id                                        INTEGER,
    local_capacity_zone_scenario_id                             INTEGER,
    market_scenario_id                                          INTEGER,
    project_portfolio_scenario_id                               INTEGER,
    project_operational_chars_scenario_id                       INTEGER,
    project_availability_scenario_id                            INTEGER,
    fuel_scenario_id                                            INTEGER,
    project_load_zone_scenario_id                               INTEGER,
    project_lf_reserves_up_ba_scenario_id                       INTEGER,
    project_lf_reserves_down_ba_scenario_id                     INTEGER,
    project_regulation_up_ba_scenario_id                        INTEGER,
    project_regulation_down_ba_scenario_id                      INTEGER,
    project_frequency_response_ba_scenario_id                   INTEGER,
    project_spinning_reserves_ba_scenario_id                    INTEGER,
    project_energy_target_zone_scenario_id                      INTEGER,
    tx_line_transmission_target_zone_scenario_id                INTEGER,
    project_carbon_cap_zone_scenario_id                         INTEGER,
    project_carbon_tax_zone_scenario_id                         INTEGER,
    project_carbon_tax_allowance_scenario_id                    INTEGER,
    project_performance_standard_zone_scenario_id               INTEGER,
    project_carbon_credits_zone_scenario_id                     INTEGER,
    project_carbon_credits_scenario_id                          INTEGER,
    project_fuel_burn_limit_ba_scenario_id                      INTEGER,
    project_prm_zone_scenario_id                                INTEGER,
    prm_capacity_transfer_scenario_id                           INTEGER,
    prm_capacity_transfer_params_scenario_id                    INTEGER,
    transmission_prm_zone_scenario_id                           INTEGER,
    project_elcc_chars_scenario_id                              INTEGER,
    prm_deliverability_cost_scenario_id                         INTEGER,
    prm_deliverability_existing_scenario_id                     INTEGER,
    prm_deliverability_potential_scenario_id                    INTEGER,
    project_prm_deliverability_multipliers_scenario_id          INTEGER,
    project_local_capacity_zone_scenario_id                     INTEGER,
    project_local_capacity_chars_scenario_id                    INTEGER,
    load_zone_market_scenario_id                                INTEGER,
    project_specified_capacity_scenario_id                      INTEGER,
    project_specified_fixed_cost_scenario_id                    INTEGER,
    fuel_price_scenario_id                                      INTEGER,
    project_new_cost_scenario_id                                INTEGER,
    project_new_potential_scenario_id                           INTEGER,
    project_new_binary_build_size_scenario_id                   INTEGER,
    project_capacity_group_requirement_scenario_id              INTEGER,
    project_relative_capacity_requirement_scenario_id           INTEGER,
    project_capacity_group_scenario_id                          INTEGER,
    transmission_portfolio_scenario_id                          INTEGER,
    transmission_load_zone_scenario_id                          INTEGER,
    transmission_specified_capacity_scenario_id                 INTEGER,
    transmission_new_cost_scenario_id                           INTEGER,
    transmission_availability_scenario_id                       INTEGER,
    transmission_operational_chars_scenario_id                  INTEGER,
    transmission_hurdle_rate_scenario_id                        INTEGER,
    transmission_new_potential_scenario_id                      INTEGER,
    transmission_flow_scenario_id                               INTEGER,
    transmission_capacity_group_requirement_scenario_id         INTEGER,
    transmission_capacity_group_scenario_id                     INTEGER,
    transmission_carbon_cap_zone_scenario_id                    INTEGER,
    transmission_simultaneous_flow_limit_scenario_id            INTEGER,
    transmission_simultaneous_flow_limit_line_group_scenario_id INTEGER,
    load_scenario_id                                            INTEGER,
    lf_reserves_up_scenario_id                                  INTEGER,
    lf_reserves_down_scenario_id                                INTEGER,
    regulation_up_scenario_id                                   INTEGER,
    regulation_down_scenario_id                                 INTEGER,
    frequency_response_scenario_id                              INTEGER,
    spinning_reserves_scenario_id                               INTEGER,
    period_energy_target_scenario_id                            INTEGER,
    horizon_energy_target_scenario_id                           INTEGER,
    transmission_target_scenario_id                             INTEGER,
    carbon_cap_target_scenario_id                               INTEGER,
    carbon_tax_scenario_id                                      INTEGER,
    performance_standard_scenario_id                            INTEGER,
    fuel_burn_limit_scenario_id                                 INTEGER,
    subsidy_scenario_id                                         INTEGER,
    prm_requirement_scenario_id                                 INTEGER,
    local_capacity_requirement_scenario_id                      INTEGER,
    elcc_surface_scenario_id                                    INTEGER,
    market_price_scenario_id                                    INTEGER,
    market_volume_scenario_id                                   INTEGER,
    tuning_scenario_id                                          INTEGER,
    solver_options_id                                           INTEGER,
    FOREIGN KEY (validation_status_id) REFERENCES
        mod_validation_status_types (validation_status_id),
    FOREIGN KEY (run_status_id) REFERENCES mod_run_status_types (run_status_id),
    FOREIGN KEY (temporal_scenario_id) REFERENCES
        subscenarios_temporal (temporal_scenario_id),
    FOREIGN KEY (load_zone_scenario_id) REFERENCES
        subscenarios_geography_load_zones (load_zone_scenario_id),
    FOREIGN KEY (lf_reserves_up_ba_scenario_id) REFERENCES
        subscenarios_geography_lf_reserves_up_bas (lf_reserves_up_ba_scenario_id),
    FOREIGN KEY (lf_reserves_down_ba_scenario_id) REFERENCES
        subscenarios_geography_lf_reserves_down_bas (lf_reserves_down_ba_scenario_id),
    FOREIGN KEY (regulation_up_ba_scenario_id) REFERENCES
        subscenarios_geography_regulation_up_bas (regulation_up_ba_scenario_id),
    FOREIGN KEY (regulation_down_ba_scenario_id) REFERENCES
        subscenarios_geography_regulation_down_bas (regulation_down_ba_scenario_id),
    FOREIGN KEY (frequency_response_ba_scenario_id) REFERENCES
        subscenarios_geography_frequency_response_bas
            (frequency_response_ba_scenario_id),
    FOREIGN KEY (spinning_reserves_ba_scenario_id) REFERENCES
        subscenarios_geography_spinning_reserves_bas (spinning_reserves_ba_scenario_id),
    FOREIGN KEY (energy_target_zone_scenario_id) REFERENCES
        subscenarios_geography_energy_target_zones (energy_target_zone_scenario_id),
    FOREIGN KEY (transmission_target_zone_scenario_id) REFERENCES
        subscenarios_geography_transmission_target_zones (transmission_target_zone_scenario_id),
    FOREIGN KEY (carbon_cap_zone_scenario_id) REFERENCES
        subscenarios_geography_carbon_cap_zones (carbon_cap_zone_scenario_id),
    FOREIGN KEY (carbon_tax_zone_scenario_id) REFERENCES
        subscenarios_geography_carbon_tax_zones (carbon_tax_zone_scenario_id),
    FOREIGN KEY (performance_standard_zone_scenario_id) REFERENCES
        subscenarios_geography_performance_standard_zones (performance_standard_zone_scenario_id),
    FOREIGN KEY (carbon_credits_zone_scenario_id) REFERENCES
        subscenarios_geography_carbon_credits_zones (carbon_credits_zone_scenario_id),
    FOREIGN KEY (carbon_cap_zones_carbon_credits_zones_scenario_id) REFERENCES
        subscenarios_system_carbon_cap_zones_carbon_credits_zones
            (carbon_cap_zones_carbon_credits_zones_scenario_id),
    FOREIGN KEY (performance_standard_zones_carbon_credits_zones_scenario_id) REFERENCES
        subscenarios_system_performance_standard_zones_carbon_credits_zones
            (performance_standard_zones_carbon_credits_zones_scenario_id),
    FOREIGN KEY (carbon_tax_zones_carbon_credits_zones_scenario_id) REFERENCES
        subscenarios_system_carbon_tax_zones_carbon_credits_zones
            (carbon_tax_zones_carbon_credits_zones_scenario_id),
    FOREIGN KEY (carbon_credits_price_scenario_id) REFERENCES
        subscenarios_system_carbon_credits_prices
            (carbon_credits_price_scenario_id),
    FOREIGN KEY (fuel_burn_limit_ba_scenario_id) REFERENCES
        subscenarios_geography_fuel_burn_limit_balancing_areas
            (fuel_burn_limit_ba_scenario_id),
    FOREIGN KEY (prm_zone_scenario_id) REFERENCES
        subscenarios_geography_prm_zones (prm_zone_scenario_id),
    FOREIGN KEY (local_capacity_zone_scenario_id) REFERENCES
        subscenarios_geography_local_capacity_zones (local_capacity_zone_scenario_id),
    FOREIGN KEY (market_scenario_id) REFERENCES
        subscenarios_geography_markets (market_scenario_id),
    FOREIGN KEY (project_portfolio_scenario_id) REFERENCES
        subscenarios_project_portfolios (project_portfolio_scenario_id),
    FOREIGN KEY (project_operational_chars_scenario_id) REFERENCES
        subscenarios_project_operational_chars (project_operational_chars_scenario_id),
    FOREIGN KEY (project_availability_scenario_id) REFERENCES
        subscenarios_project_availability (project_availability_scenario_id),
    FOREIGN KEY (fuel_scenario_id) REFERENCES
        subscenarios_fuels (fuel_scenario_id),
    FOREIGN KEY (fuel_price_scenario_id) REFERENCES
        subscenarios_fuel_prices (fuel_price_scenario_id),
    FOREIGN KEY (project_load_zone_scenario_id) REFERENCES
        subscenarios_project_load_zones (project_load_zone_scenario_id),
    FOREIGN KEY (project_lf_reserves_up_ba_scenario_id) REFERENCES
        subscenarios_project_lf_reserves_up_bas
            (project_lf_reserves_up_ba_scenario_id),
    FOREIGN KEY (project_lf_reserves_down_ba_scenario_id) REFERENCES
        subscenarios_project_lf_reserves_down_bas
            (project_lf_reserves_down_ba_scenario_id),
    FOREIGN KEY (project_regulation_up_ba_scenario_id) REFERENCES
        subscenarios_project_regulation_up_bas
            (project_regulation_up_ba_scenario_id),
    FOREIGN KEY (project_regulation_down_ba_scenario_id) REFERENCES
        subscenarios_project_regulation_down_bas
            (project_regulation_down_ba_scenario_id),
    FOREIGN KEY (project_frequency_response_ba_scenario_id) REFERENCES
        subscenarios_project_frequency_response_bas
            (project_frequency_response_ba_scenario_id),
    FOREIGN KEY (project_spinning_reserves_ba_scenario_id) REFERENCES
        subscenarios_project_spinning_reserves_bas
            (project_spinning_reserves_ba_scenario_id),
    FOREIGN KEY (project_energy_target_zone_scenario_id) REFERENCES
        subscenarios_project_energy_target_zones
            (project_energy_target_zone_scenario_id),
    FOREIGN KEY (tx_line_transmission_target_zone_scenario_id) REFERENCES
        subscenarios_tx_line_transmission_target_zones
            (tx_line_transmission_target_zone_scenario_id),
    FOREIGN KEY (project_carbon_cap_zone_scenario_id) REFERENCES
        subscenarios_project_carbon_cap_zones
            (project_carbon_cap_zone_scenario_id),
    FOREIGN KEY (project_carbon_tax_zone_scenario_id) REFERENCES
        subscenarios_project_carbon_tax_zones
            (project_carbon_tax_zone_scenario_id),
    FOREIGN KEY (project_carbon_tax_allowance_scenario_id) REFERENCES
        subscenarios_project_carbon_tax_allowance
            (project_carbon_tax_allowance_scenario_id),
    FOREIGN KEY (project_performance_standard_zone_scenario_id) REFERENCES
        subscenarios_project_performance_standard_zones
            (project_performance_standard_zone_scenario_id),
    FOREIGN KEY (project_carbon_credits_zone_scenario_id) REFERENCES
        subscenarios_project_carbon_credits_zones
            (project_carbon_credits_zone_scenario_id),
    FOREIGN KEY (project_carbon_credits_scenario_id) REFERENCES
        subscenarios_project_carbon_credits
            (project_carbon_credits_scenario_id),
    FOREIGN KEY (project_fuel_burn_limit_ba_scenario_id) REFERENCES
        subscenarios_project_fuel_burn_limit_balancing_areas
            (project_fuel_burn_limit_ba_scenario_id),
    FOREIGN KEY (project_prm_zone_scenario_id) REFERENCES
        subscenarios_project_prm_zones (project_prm_zone_scenario_id),
    FOREIGN KEY (transmission_prm_zone_scenario_id) REFERENCES
        subscenarios_transmission_prm_zones (transmission_prm_zone_scenario_id),
    FOREIGN KEY (project_elcc_chars_scenario_id) REFERENCES
        subscenarios_project_elcc_chars (project_elcc_chars_scenario_id),
    FOREIGN KEY (prm_deliverability_cost_scenario_id) REFERENCES
        subscenarios_project_prm_deliverability_costs (prm_deliverability_cost_scenario_id),
    FOREIGN KEY (prm_deliverability_existing_scenario_id) REFERENCES
        subscenarios_project_prm_deliverability_existing
            (prm_deliverability_existing_scenario_id),
    FOREIGN KEY (prm_deliverability_potential_scenario_id) REFERENCES
        subscenarios_project_prm_deliverability_potential
            (prm_deliverability_potential_scenario_id),
    FOREIGN KEY (project_prm_deliverability_multipliers_scenario_id) REFERENCES
        subscenarios_project_prm_deliverability_multipliers
            (project_prm_deliverability_multipliers_scenario_id),
    FOREIGN KEY (project_local_capacity_zone_scenario_id) REFERENCES
        subscenarios_project_local_capacity_zones
            (project_local_capacity_zone_scenario_id),
    FOREIGN KEY (project_local_capacity_chars_scenario_id) REFERENCES
        subscenarios_project_local_capacity_chars
            (project_local_capacity_chars_scenario_id),
    FOREIGN KEY (load_zone_market_scenario_id) REFERENCES
        subscenarios_load_zone_markets (load_zone_market_scenario_id),
    FOREIGN KEY (project_specified_capacity_scenario_id) REFERENCES
        subscenarios_project_specified_capacity
            (project_specified_capacity_scenario_id),
    FOREIGN KEY (project_specified_fixed_cost_scenario_id) REFERENCES
        subscenarios_project_specified_fixed_cost
            (project_specified_fixed_cost_scenario_id),
    FOREIGN KEY (project_new_cost_scenario_id) REFERENCES
        subscenarios_project_new_cost (project_new_cost_scenario_id),
    FOREIGN KEY (project_new_potential_scenario_id) REFERENCES
        subscenarios_project_new_potential (project_new_potential_scenario_id),
    FOREIGN KEY (project_new_binary_build_size_scenario_id) REFERENCES
        subscenarios_project_new_binary_build_size
            (project_new_binary_build_size_scenario_id),
    FOREIGN KEY (project_capacity_group_scenario_id) REFERENCES
        subscenarios_project_capacity_groups
            (project_capacity_group_scenario_id),
    FOREIGN KEY (project_capacity_group_requirement_scenario_id) REFERENCES
        subscenarios_project_capacity_group_requirements
            (project_capacity_group_requirement_scenario_id),
    FOREIGN KEY (project_relative_capacity_requirement_scenario_id) REFERENCES
        subscenarios_project_relative_capacity_requirements
            (project_relative_capacity_requirement_scenario_id),
    FOREIGN KEY (transmission_portfolio_scenario_id) REFERENCES
        subscenarios_transmission_portfolios (transmission_portfolio_scenario_id),
    FOREIGN KEY (transmission_load_zone_scenario_id)
        REFERENCES subscenarios_transmission_load_zones
            (transmission_load_zone_scenario_id),
    FOREIGN KEY (transmission_specified_capacity_scenario_id) REFERENCES
        subscenarios_transmission_specified_capacity
            (transmission_specified_capacity_scenario_id),
    FOREIGN KEY (transmission_new_cost_scenario_id) REFERENCES
        subscenarios_transmission_new_cost
            (transmission_new_cost_scenario_id),
    FOREIGN KEY (transmission_availability_scenario_id) REFERENCES
        subscenarios_transmission_availability
            (transmission_availability_scenario_id),
    FOREIGN KEY (transmission_operational_chars_scenario_id) REFERENCES
        subscenarios_transmission_operational_chars
            (transmission_operational_chars_scenario_id),
    FOREIGN KEY (transmission_hurdle_rate_scenario_id) REFERENCES
        subscenarios_transmission_hurdle_rates
            (transmission_hurdle_rate_scenario_id),
    FOREIGN KEY (transmission_new_potential_scenario_id) REFERENCES
        subscenarios_transmission_new_potential (transmission_new_potential_scenario_id),
    FOREIGN KEY (transmission_flow_scenario_id) REFERENCES
        subscenarios_transmission_flow (transmission_flow_scenario_id),
    FOREIGN KEY (transmission_capacity_group_scenario_id) REFERENCES
        subscenarios_transmission_capacity_groups
            (transmission_capacity_group_scenario_id),
    FOREIGN KEY (transmission_capacity_group_requirement_scenario_id) REFERENCES
        subscenarios_transmission_capacity_group_requirements
            (transmission_capacity_group_requirement_scenario_id),
    FOREIGN KEY (transmission_carbon_cap_zone_scenario_id)
        REFERENCES subscenarios_transmission_carbon_cap_zones
            (transmission_carbon_cap_zone_scenario_id),
    FOREIGN KEY (transmission_simultaneous_flow_limit_scenario_id)
        REFERENCES subscenarios_transmission_simultaneous_flow_limits
            (transmission_simultaneous_flow_limit_scenario_id),
    FOREIGN KEY (transmission_simultaneous_flow_limit_line_group_scenario_id)
        REFERENCES subscenarios_transmission_simultaneous_flow_limit_line_groups
            (transmission_simultaneous_flow_limit_line_group_scenario_id),
    FOREIGN KEY (load_scenario_id) REFERENCES
        subscenarios_system_load (load_scenario_id),
    FOREIGN KEY (lf_reserves_up_scenario_id) REFERENCES
        subscenarios_system_lf_reserves_up (lf_reserves_up_scenario_id),
    FOREIGN KEY (lf_reserves_down_scenario_id) REFERENCES
        subscenarios_system_lf_reserves_down (lf_reserves_down_scenario_id),
    FOREIGN KEY (regulation_up_scenario_id) REFERENCES
        subscenarios_system_regulation_up (regulation_up_scenario_id),
    FOREIGN KEY (regulation_down_scenario_id) REFERENCES
        subscenarios_system_regulation_down (regulation_down_scenario_id),
    FOREIGN KEY (spinning_reserves_scenario_id) REFERENCES
        subscenarios_system_spinning_reserves (spinning_reserves_scenario_id),
    FOREIGN KEY (frequency_response_scenario_id) REFERENCES
        subscenarios_system_frequency_response (frequency_response_scenario_id),
    FOREIGN KEY (period_energy_target_scenario_id) REFERENCES
        subscenarios_system_period_energy_targets
            (period_energy_target_scenario_id),
    FOREIGN KEY (horizon_energy_target_scenario_id) REFERENCES
        subscenarios_system_horizon_energy_targets
            (horizon_energy_target_scenario_id),
    FOREIGN KEY (transmission_target_scenario_id) REFERENCES
        subscenarios_system_transmission_targets
            (transmission_target_scenario_id),
    FOREIGN KEY (carbon_cap_target_scenario_id) REFERENCES
        subscenarios_system_carbon_cap_targets (carbon_cap_target_scenario_id),
    FOREIGN KEY (carbon_tax_scenario_id) REFERENCES
        subscenarios_system_carbon_tax (carbon_tax_scenario_id),
    FOREIGN KEY (performance_standard_scenario_id) REFERENCES
        subscenarios_system_performance_standard (performance_standard_scenario_id),
    FOREIGN KEY (fuel_burn_limit_scenario_id) REFERENCES
        subscenarios_system_fuel_burn_limits (fuel_burn_limit_scenario_id),
    FOREIGN KEY (prm_requirement_scenario_id) REFERENCES
        subscenarios_system_prm_requirement (prm_requirement_scenario_id),
    FOREIGN KEY (prm_capacity_transfer_scenario_id) REFERENCES
        subscenarios_transmission_prm_capacity_transfers (prm_capacity_transfer_scenario_id),
    FOREIGN KEY (prm_capacity_transfer_params_scenario_id) REFERENCES
        subscenarios_transmission_prm_capacity_transfer_params
            (prm_capacity_transfer_params_scenario_id),
    FOREIGN KEY (elcc_surface_scenario_id) REFERENCES
        subscenarios_system_prm_zone_elcc_surface (elcc_surface_scenario_id),
    FOREIGN KEY (local_capacity_requirement_scenario_id) REFERENCES
        subscenarios_system_local_capacity_requirement
            (local_capacity_requirement_scenario_id),
    FOREIGN KEY (market_price_scenario_id) REFERENCES
        subscenarios_market_prices (market_price_scenario_id),
    FOREIGN KEY (market_volume_scenario_id) REFERENCES
        subscenarios_market_volume (market_volume_scenario_id),
    FOREIGN KEY (tuning_scenario_id) REFERENCES
        subscenarios_tuning (tuning_scenario_id),
    FOREIGN KEY (solver_options_id)
        REFERENCES subscenarios_options_solver (solver_options_id)
);

--------------------------
-- -- DATA INTEGRITY -- --
--------------------------

-- Allowed combinations of subscenario IDs -- some should not be used together

-- Project portfolio scenario, reserves scenario

-- Load scenario, energy target scenario, PV BTM scenario

-- Project op char scenario, load_zone scenario, reserves BA scenario, energy target
-- zone scenario, carbon cap scenario

-- Sim Tx flow limits, sim Tx flow limit groups, Tx lines

-- Project operational chars ID and fuel ID


-------------------
-- -- RESULTS -- --
-------------------

-- TODO: project can belong to more than one energy target zone, so this
--  doesn't make sense this way; need to rethink these columns
DROP TABLE IF EXISTS results_project_period;
CREATE TABLE results_project_period
(
    scenario_id                            INTEGER,
    project                                VARCHAR(64),
    period                                 INTEGER,
    subproblem_id                          INTEGER,
    stage_id                               INTEGER,
    capacity_type                          VARCHAR(64),
    availability_type                      VARCHAR(64),
    operational_type                       VARCHAR(64),
    technology                             VARCHAR(32),
    load_zone                              VARCHAR(32),
    energy_target_zone                     VARCHAR(32),
    carbon_cap_zone                        VARCHAR(32),
    capacity_mw                            FLOAT,
    hyb_gen_capacity_mw                    FLOAT,
    hyb_stor_capacity_mw                   FLOAT,
    energy_capacity_mwh                    FLOAT,
    fuel_prod_capacity_fuelunitperhour     FLOAT,
    fuel_rel_capacity_fuelunitperhour      FLOAT,
    fuel_stor_capacity_fuelunit            FLOAT,
    new_build_mw                           FLOAT,
    new_build_mwh                          FLOAT,
    new_build_binary                       INTEGER,
    retired_mw                             FLOAT,
    retired_binary                         INTEGER,
    new_fuel_prod_capacity_fuelunitperhour FLOAT,
    new_fuel_rel_capacity_fuelunitperhour  FLOAT,
    new_fuel_stor_capacity_fuelunit        FLOAT,
    hours_in_period_timepoints             FLOAT,
    hours_in_subproblem_period             FLOAT,
    capacity_cost                          FLOAT,
    capacity_cost_wo_spinup_or_lookahead   FLOAT,
    fixed_cost                             FLOAT,
    min_build_power_dual                   FLOAT,
    max_build_power_dual                   FLOAT,
    min_total_power_dual                   FLOAT,
    max_total_power_dual                   FLOAT,
    min_build_energy_dual                  FLOAT,
    max_build_energy_dual                  FLOAT,
    min_total_energy_dual                  FLOAT,
    max_total_energy_dual                  FLOAT,
    carbon_credits_zone                    VARCHAR(32),
    carbon_credits_generated_tCO2          FLOAT,
    PRIMARY KEY (scenario_id, project, period, subproblem_id, stage_id)
);

DROP TABLE IF EXISTS results_project_group_capacity;
CREATE TABLE results_project_group_capacity
(
    scenario_id                            INTEGER,
    subproblem_id                          INTEGER,
    stage_id                               INTEGER,
    capacity_group                         VARCHAR(64),
    period                                 INTEGER,
    group_new_capacity                     FLOAT,
    group_total_capacity                   FLOAT,
    capacity_group_new_capacity_min        FLOAT,
    capacity_group_new_capacity_max        FLOAT,
    capacity_group_total_capacity_min      FLOAT,
    capacity_group_total_capacity_max      FLOAT,
    capacity_group_new_max_dual            FLOAT,
    capacity_group_new_min_dual            FLOAT,
    capacity_group_total_max_dual          FLOAT,
    capacity_group_total_min_dual          FLOAT,
    capacity_group_new_max_marginal_cost   FLOAT,
    capacity_group_new_min_marginal_cost   FLOAT,
    capacity_group_total_max_marginal_cost FLOAT,
    capacity_group_total_min_marginal_cost FLOAT,
    PRIMARY KEY (scenario_id, subproblem_id, stage_id, capacity_group, period)
);


DROP TABLE IF EXISTS results_project_timepoint;
CREATE TABLE results_project_timepoint
(
    scenario_id                                     INTEGER,
    project                                         VARCHAR(64),
    timepoint                                       INTEGER,
    period                                          INTEGER,
    subproblem_id                                   INTEGER,
    stage_id                                        INTEGER,
    capacity_type                                   VARCHAR(64),
    availability_type                               VARCHAR(64),
    operational_type                                VARCHAR(64),
    balancing_type                                  VARCHAR(64),
    horizon                                         INTEGER,
    timepoint_weight                                FLOAT,
    number_of_hours_in_timepoint                    FLOAT,
    spinup_or_lookahead                             INTEGER,
    load_zone                                       VARCHAR(32),
    carbon_cap_zone                                 VARCHAR(32),
    technology                                      VARCHAR(32),
    capacity_mw                                     FLOAT,
    power_mw                                        FLOAT, -- grid net power in case there's curtailment and/or aux cons
    scheduled_curtailment_mw                        FLOAT,
    subhourly_curtailment_mw                        FLOAT,
    subhourly_energy_delivered_mw                   FLOAT,
    total_curtailment_mw                            FLOAT,
    committed_mw                                    FLOAT,
    committed_units                                 FLOAT,
    started_units                                   FLOAT,
    stopped_units                                   FLOAT,
    synced_units                                    FLOAT,
    active_startup_type                             FLOAT,
    auxiliary_consumption_mw                        FLOAT,
    gross_power_mw                                  FLOAT,
    net_power_mw                                    FLOAT,
    ramp_up_violation                               FLOAT,
    ramp_up_dual                                    FLOAT,
    ramp_down_violation                             FLOAT,
    ramp_down_dual                                  FLOAT,
    min_up_time_violation                           FLOAT,
    min_up_time_dual                                FLOAT,
    min_down_time_violation                         FLOAT,
    min_down_time_dual                              FLOAT,
    starting_energy_mwh                             FLOAT,
    charge_mw                                       FLOAT,
    discharge_mw                                    FLOAT,
    static_load_mw                                  FLOAT,
    flex_load_mw                                    FLOAT,
    hyb_storage_charge_mw                           FLOAT,
    hyb_storage_discharge_mw                        FLOAT,
    fuel_in_storage_fuelunit                        FLOAT,
    produce_fuel_fuelunitperhour                    FLOAT,
    release_fuel_fuelunitperhour                    FLOAT,
    fuel_prod_power_consumption_powerunit           FLOAT,
    variable_om_cost                                FLOAT,
    fuel_cost                                       FLOAT,
    startup_cost                                    FLOAT,
    shutdown_cost                                   FLOAT,
    operational_violation_cost                      FLOAT,
    curtailment_cost                                FLOAT,
    soc_penalty_cost                                FLOAT,
    soc_last_tmp_penalty_cost                       FLOAT,
    carbon_emissions_tons                           FLOAT,
    energy_target_zone                              VARCHAR(32),
    scheduled_energy_target_energy_mw               FLOAT,
    subhourly_energy_target_energy_delivered_mw     FLOAT,
    spinning_reserves_ba                            VARCHAR(32),
    spinning_reserves_reserve_provision_mw          FLOAT,
    lf_reserves_down_ba                             VARCHAR(32),
    lf_reserves_down_reserve_provision_mw           FLOAT,
    lf_reserves_up_ba                               VARCHAR(32),
    lf_reserves_up_reserve_provision_mw             FLOAT,
    regulation_down_ba                              VARCHAR(32),
    regulation_down_reserve_provision_mw            FLOAT,
    regulation_up_ba                                VARCHAR(32),
    regulation_up_reserve_provision_mw              FLOAT,
    frequency_response_ba                           VARCHAR(32),
    frequency_response_reserve_provision_mw         FLOAT,
    frequency_response_partial_reserve_provision_mw FLOAT,
    availability_derate                             FLOAT,
    unavailability_decision                         FLOAT,
    start_unavailability                            FLOAT,
    stop_unavailability                             FLOAT,
    PRIMARY KEY (scenario_id, project, subproblem_id, stage_id, timepoint)
);

DROP TABLE IF EXISTS results_project_curtailment_variable_periodagg;
CREATE TABLE results_project_curtailment_variable_periodagg
(
    scenario_id                  INTEGER,
    subproblem_id                INTEGER,
    stage_id                     INTEGER,
    period                       INTEGER,
    timepoint                    INTEGER,
    timepoint_weight             FLOAT,
    number_of_hours_in_timepoint FLOAT,
    spinup_or_lookahead          INTEGER,
    month                        INTEGER,
    hour_of_day                  FLOAT,
    load_zone                    VARCHAR(32),
    scheduled_curtailment_mw     FLOAT,
    PRIMARY KEY (scenario_id, subproblem_id, stage_id, timepoint, load_zone)
);

DROP TABLE IF EXISTS results_project_curtailment_hydro_periodagg;
CREATE TABLE results_project_curtailment_hydro_periodagg
(
    scenario_id                  INTEGER,
    subproblem_id                INTEGER,
    stage_id                     INTEGER,
    period                       INTEGER,
    timepoint                    INTEGER,
    timepoint_weight             FLOAT,
    number_of_hours_in_timepoint FLOAT,
    spinup_or_lookahead          INTEGER,
    month                        INTEGER,
    hour_of_day                  FLOAT,
    load_zone                    VARCHAR(32),
    scheduled_curtailment_mw     FLOAT,
    PRIMARY KEY (scenario_id, subproblem_id, stage_id, timepoint, load_zone)
);

DROP TABLE IF EXISTS results_project_cap_factor_limits;
CREATE TABLE results_project_cap_factor_limits
(
    scenario_id            INTEGER,
    subproblem_id          INTEGER,
    stage_id               INTEGER,
    project                VARCHAR(64),
    balancing_type_horizon VARCHAR(64),
    horizon                INTEGER,
    min_cap_factor         FLOAT,
    max_cap_factor         FLOAT,
    actual_power_provision_mwh,
    possible_power_provision_mwh,
    PRIMARY KEY (scenario_id, subproblem_id, stage_id, project,
                 balancing_type_horizon, horizon)
);

DROP TABLE IF EXISTS results_project_carbon_tax_allowance;
CREATE TABLE results_project_carbon_tax_allowance
(
    scenario_id                                          INTEGER,
    subproblem_id                                        INTEGER,
    stage_id                                             INTEGER,
    project                                              VARCHAR(64),
    fuel_group                                           VARCHAR(64),
    timepoint                                            INTEGER,
    period                                               INTEGER,
    horizon                                              INTEGER,
    timepoint_weight                                     FLOAT,
    number_of_hours_in_timepoint                         FLOAT,
    carbon_tax_zone                                      VARCHAR(64),
    carbon_tax_allowance_tco2_per_mwh                    FLOAT,
    carbon_tax_allowance_average_heat_rate_mmbtu_per_mwh FLOAT,
    opr_fuel_burn_by_fuel_group_mmbtu                    FLOAT,
    carbon_tax_allowance_tons                            FLOAT,
    PRIMARY KEY (scenario_id, subproblem_id, stage_id, project,
                 fuel_group, timepoint)
);

DROP TABLE IF EXISTS results_project_dispatch_by_technology;
CREATE TABLE results_project_dispatch_by_technology
(
    scenario_id                  INTEGER,
    subproblem_id                INTEGER,
    stage_id                     INTEGER,
    period                       INTEGER,
    timepoint                    INTEGER,
    timepoint_weight             FLOAT,
    number_of_hours_in_timepoint FLOAT,
    spinup_or_lookahead          INTEGER,
    load_zone                    VARCHAR(32),
    technology                   VARCHAR(32),
    power_mw                     FLOAT,
    PRIMARY KEY (scenario_id, subproblem_id, stage_id, timepoint, load_zone,
                 technology)
);

DROP TABLE IF EXISTS results_project_dispatch_by_technology_period;
CREATE TABLE results_project_dispatch_by_technology_period
(
    scenario_id         INTEGER,
    subproblem_id       INTEGER,
    stage_id            INTEGER,
    period              INTEGER,
    load_zone           VARCHAR(32),
    technology          VARCHAR(32),
    spinup_or_lookahead INTEGER,
    energy_mwh          FLOAT,
    PRIMARY KEY (scenario_id, subproblem_id, stage_id, period, load_zone,
                 technology, spinup_or_lookahead)
);

DROP TABLE IF EXISTS results_project_deliverability;
CREATE TABLE results_project_deliverability
(
    scenario_id             INTEGER,
    project                 VARCHAR(64),
    period                  INTEGER,
    subproblem_id           INTEGER,
    stage_id                INTEGER,
    prm_zone                VARCHAR(32),
    technology              VARCHAR(32),
    load_zone               VARCHAR(32),
    energy_target_zone      VARCHAR(32),
    carbon_cap_zone         VARCHAR(32),
    capacity_mw             FLOAT,
    deliverable_capacity_mw FLOAT,
    energy_only_capacity_mw FLOAT,
    PRIMARY KEY (scenario_id, project, period, subproblem_id, stage_id)
);

DROP TABLE IF EXISTS
    results_project_deliverability_groups;
CREATE TABLE results_project_deliverability_groups
(
    scenario_id                              INTEGER,
    subproblem_id                            INTEGER,
    stage_id                                 INTEGER,
    deliverability_group                     VARCHAR(64),
    period                                   INTEGER,
    deliverable_capacity_built_in_period_mw  FLOAT,
    cumulative_added_deliverable_capacity_mw FLOAT,
    deliverability_annual_cost_in_period     FLOAT,
    PRIMARY KEY (scenario_id, deliverability_group, period, subproblem_id,
                 stage_id)
);

-- Deliverable capacity costs - Aggregated
-- (and broken out by spinup_or_lookahead; fraction sums up to 1 between the
-- spinup_or_lookahead and the non-spinup_or_lookahead timepoints)
DROP TABLE IF EXISTS
    results_project_deliverability_groups_agg;
CREATE TABLE results_project_deliverability_groups_agg
(
    scenario_id                     INTEGER,
    subproblem_id                   INTEGER,
    stage_id                        INTEGER,
    period                          INTEGER,
    spinup_or_lookahead             INTEGER,
    fraction_of_hours_in_subproblem FLOAT,
    deliverable_capacity_cost       FLOAT,
    PRIMARY KEY (scenario_id, period, subproblem_id, stage_id,
                 spinup_or_lookahead)
);

DROP TABLE IF EXISTS results_project_elcc_simple;
CREATE TABLE results_project_elcc_simple
(
    scenario_id               INTEGER,
    project                   VARCHAR(64),
    period                    INTEGER,
    subproblem_id             INTEGER,
    stage_id                  INTEGER,
    prm_zone                  VARCHAR(32),
    technology                VARCHAR(32),
    load_zone                 VARCHAR(32),
    energy_target_zone        VARCHAR(32),
    carbon_cap_zone           VARCHAR(32),
    capacity_mw               FLOAT,
    elcc_eligible_capacity_mw FLOAT,
    energy_only_capacity_mw   FLOAT,
    elcc_simple_fraction      FLOAT,
    elcc_mw                   FLOAT,
    PRIMARY KEY (scenario_id, project, period, subproblem_id, stage_id)
);

DROP TABLE IF EXISTS results_project_elcc_surface;
CREATE TABLE results_project_elcc_surface
(
    scenario_id               INTEGER,
    project                   VARCHAR(64),
    period                    INTEGER,
    subproblem_id             INTEGER,
    stage_id                  INTEGER,
    elcc_surface_name         VARCHAR(32),
    prm_zone                  VARCHAR(32),
    facet                     INTEGER,
    technology                VARCHAR(32),
    load_zone                 VARCHAR(32),
    energy_target_zone        VARCHAR(32),
    carbon_cap_zone           VARCHAR(32),
    capacity_mw               FLOAT,
    elcc_eligible_capacity_mw FLOAT,
    energy_only_capacity_mw   FLOAT,
    elcc_surface_coefficient  FLOAT,
    elcc_mw                   FLOAT,
    PRIMARY KEY (scenario_id, project, period, subproblem_id, stage_id, facet)
);

-- Local capacity
DROP TABLE IF EXISTS results_project_local_capacity;
CREATE TABLE results_project_local_capacity
(
    scenario_id                    INTEGER,
    project                        VARCHAR(64),
    period                         INTEGER,
    subproblem_id                  INTEGER,
    stage_id                       INTEGER,
    local_capacity_zone            VARCHAR(32),
    technology                     VARCHAR(32),
    load_zone                      VARCHAR(32),
    energy_target_zone             VARCHAR(32),
    carbon_cap_zone                VARCHAR(32),
    capacity_mw                    FLOAT,
    local_capacity_fraction        FLOAT,
    local_capacity_contribution_mw FLOAT,
    PRIMARY KEY (scenario_id, project, period, subproblem_id, stage_id)
);

-- Capacity costs - Aggregated
-- (and broken out by spinup_or_lookahead; fraction sums up to 1 between the
-- spinup_or_lookahead and the non-spinup_or_lookahead timepoints)
DROP TABLE IF EXISTS results_project_costs_capacity_agg;
CREATE TABLE results_project_costs_capacity_agg
(
    scenario_id                     INTEGER,
    load_zone                       VARCHAR(64),
    period                          INTEGER,
    subproblem_id                   INTEGER,
    stage_id                        INTEGER,
    spinup_or_lookahead             INTEGER,
    fraction_of_hours_in_subproblem FLOAT,
    capacity_cost                   FLOAT,
    PRIMARY KEY (scenario_id, load_zone, period, subproblem_id, stage_id,
                 spinup_or_lookahead)
);

-- Operational Costs - Aggregated
-- By timepoint costs are in the results_project_timepoint table
DROP TABLE IF EXISTS results_project_costs_operations_agg;
CREATE TABLE results_project_costs_operations_agg
(
    scenario_id         INTEGER,
    load_zone           VARCHAR(64),
    period              INTEGER,
    subproblem_id       INTEGER,
    stage_id            INTEGER,
    spinup_or_lookahead INTEGER,
    variable_om_cost    FLOAT,
    fuel_cost           FLOAT,
    startup_cost        FLOAT,
    shutdown_cost       FLOAT,
    PRIMARY KEY (scenario_id, load_zone, period, subproblem_id, stage_id,
                 spinup_or_lookahead)
);

DROP TABLE IF EXISTS results_project_fuel_burn;
CREATE TABLE results_project_fuel_burn
(
    scenario_id                  INTEGER,
    project                      VARCHAR(64),
    period                       INTEGER,
    subproblem_id                INTEGER,
    stage_id                     INTEGER,
    balancing_type_project       VARCHAR(64),
    horizon                      INTEGER,
    timepoint                    INTEGER,
    timepoint_weight             FLOAT,
    number_of_hours_in_timepoint FLOAT,
    spinup_or_lookahead          INTEGER,
    load_zone                    VARCHAR(32),
    energy_target_zone           VARCHAR(32),
    carbon_cap_zone              VARCHAR(32),
    technology                   VARCHAR(32),
    fuel                         VARCHAR(32),
    operations_fuel_burn_mmbtu   FLOAT,
    startup_fuel_burn_mmbtu      FLOAT,
    total_fuel_burn_mmbtu        FLOAT,
    fuel_contribution_fuelunit   FLOAT,
    net_fuel_burn_fuelunit       FLOAT,
    PRIMARY KEY (scenario_id, project, subproblem_id, stage_id, timepoint, fuel)
);

DROP TABLE IF EXISTS results_project_carbon_emissions_by_technology_period;
CREATE TABLE results_project_carbon_emissions_by_technology_period
(
    scenario_id           INTEGER,
    period                INTEGER,
    subproblem_id         INTEGER,
    stage_id              INTEGER,
    load_zone             VARCHAR(32),
    technology            VARCHAR(32),
    spinup_or_lookahead   INTEGER,
    carbon_emissions_tons FLOAT,
    PRIMARY KEY (scenario_id, period, subproblem_id, stage_id, load_zone,
                 technology, spinup_or_lookahead)
);


DROP TABLE IF EXISTS results_transmission_period;
CREATE TABLE results_transmission_period
(
    scenario_id                          INTEGER,
    transmission_line                    VARCHAR(64),
    period                               INTEGER,
    subproblem_id                        INTEGER,
    stage_id                             INTEGER,
    tx_capacity_type                     VARCHAR(16),
    tx_availability_type                 VARCHAR(16),
    tx_operational_type                  VARCHAR(16),
    load_zone_from                       VARCHAR(32),
    load_zone_to                         VARCHAR(32),
    min_mw                               FLOAT,
    max_mw                               FLOAT,
    new_build_capacity_mw                FLOAT,
    hours_in_period_timepoints           FLOAT,
    hours_in_subproblem_period           FLOAT,
    capacity_cost                        FLOAT,
    fixed_cost                           FLOAT,
    capacity_cost_wo_spinup_or_lookahead FLOAT,
    PRIMARY KEY (scenario_id, transmission_line, period, subproblem_id,
                 stage_id)
);


DROP TABLE IF EXISTS results_transmission_group_capacity;
CREATE TABLE results_transmission_group_capacity
(
    scenario_id                                  INTEGER,
    subproblem_id                                INTEGER,
    stage_id                                     INTEGER,
    transmission_capacity_group                  VARCHAR(64),
    period                                       INTEGER,
    group_new_capacity                           FLOAT,
    transmission_capacity_group_new_capacity_min FLOAT,
    transmission_capacity_group_new_capacity_max FLOAT,
    PRIMARY KEY (scenario_id, subproblem_id, stage_id,
                 transmission_capacity_group, period)
);


-- Tx Capacity costs - Aggregated by "to_zone" load_zone
-- (and broken out by spinup_or_lookahead; fraction sums up to 1 between the
-- spinup_or_lookahead and the non-spinup_or_lookahead timepoints)
DROP TABLE IF EXISTS results_transmission_costs_capacity_agg;
CREATE TABLE results_transmission_costs_capacity_agg
(
    scenario_id                     INTEGER,
    load_zone                       VARCHAR(64),
    period                          INTEGER,
    subproblem_id                   INTEGER,
    stage_id                        INTEGER,
    spinup_or_lookahead             INTEGER,
    fraction_of_hours_in_subproblem FLOAT,
    capacity_cost                   FLOAT,
    PRIMARY KEY (scenario_id, load_zone, period, subproblem_id, stage_id,
                 spinup_or_lookahead)
);

DROP TABLE IF EXISTS results_transmission_timepoint;
CREATE TABLE results_transmission_timepoint
(
    scenario_id                                      INTEGER,
    subproblem_id                                    INTEGER,
    stage_id                                         INTEGER,
    transmission_line                                VARCHAR(64),
    timepoint                                        INTEGER,
    period                                           INTEGER,
    timepoint_weight                                 FLOAT,
    number_of_hours_in_timepoint                     FLOAT,
    spinup_or_lookahead                              INTEGER,
    tx_capacity_type                                 VARCHAR(16),
    tx_availability_type                             VARCHAR(16),
    tx_operational_type                              VARCHAR(16),
    load_zone_from                                   VARCHAR(64),
    load_zone_to                                     VARCHAR(64),
    transmission_flow_mw                             FLOAT,
    transmission_losses_lz_from                      FLOAT,
    transmission_losses_lz_to                        FLOAT,
    hurdle_cost_positive_direction                   FLOAT,
    hurdle_cost_negative_direction                   FLOAT,
    transmission_target_zone                         VARCHAR(32),
    transmission_target_energy_positive_direction_mw FLOAT,
    transmission_target_energy_negative_direction_mw FLOAT,
    carbon_emission_imports_tons                     FLOAT,
    carbon_emission_imports_tons_degen               FLOAT,
    PRIMARY KEY (scenario_id, subproblem_id, stage_id, transmission_line,
                 timepoint)
);

DROP TABLE IF EXISTS results_transmission_imports_exports_agg;
CREATE TABLE results_transmission_imports_exports_agg
(
    scenario_id         INTEGER,
    load_zone           VARCHAR(64),
    period              INTEGER,
    subproblem_id       INTEGER,
    stage_id            INTEGER,
    spinup_or_lookahead INTEGER,
    imports             FLOAT,
    exports             FLOAT,
    PRIMARY KEY (scenario_id, subproblem_id, stage_id, period, load_zone,
                 spinup_or_lookahead)
);

-- Transmission Costs - Aggregated
DROP TABLE IF EXISTS results_transmission_hurdle_costs_agg;
CREATE TABLE results_transmission_hurdle_costs_agg
(
    scenario_id         INTEGER,
    load_zone           VARCHAR(64),
    period              INTEGER,
    subproblem_id       INTEGER,
    stage_id            INTEGER,
    spinup_or_lookahead INTEGER,
    tx_hurdle_cost      FLOAT,
    PRIMARY KEY (scenario_id, load_zone, period, subproblem_id, stage_id,
                 spinup_or_lookahead)
);


-- Simultaneous flows
DROP TABLE IF EXISTS results_transmission_simultaneous_flows;
CREATE TABLE results_transmission_simultaneous_flows
(
    scenario_id                          INTEGER,
    transmission_simultaneous_flow_limit VARCHAR(64),
    subproblem_id                        INTEGER,
    stage_id                             INTEGER,
    timepoint                            INTEGER,
    timepoint_weight                     FLOAT,
    period                               FLOAT,
    flow_mw                              FLOAT,
    dual                                 FLOAT,
    PRIMARY KEY (scenario_id, transmission_simultaneous_flow_limit,
                 subproblem_id, stage_id, timepoint)
);

DROP TABLE IF EXISTS results_system_load_zone_timepoint;
CREATE TABLE results_system_load_zone_timepoint
(
    scenario_id                       INTEGER,
    subproblem_id                     INTEGER,
    stage_id                          INTEGER,
    load_zone                         VARCHAR(32),
    timepoint                         INTEGER,
    period                            INTEGER,
    discount_factor                   FLOAT,
    number_years_represented          FLOAT,
    timepoint_weight                  FLOAT,
    number_of_hours_in_timepoint      FLOAT,
    spinup_or_lookahead               INTEGER,
    static_load_mw                    FLOAT,
    total_power_mw                    FLOAT,
    net_imports_mw                    FLOAT,
    net_market_purchases_mw           FLOAT,
    overgeneration_mw                 FLOAT,
    unserved_energy_mw                FLOAT,
    load_balance_dual                 FLOAT,
    load_balance_marginal_cost_per_mw FLOAT,
    PRIMARY KEY (scenario_id, subproblem_id, stage_id, load_zone, timepoint)
);

DROP TABLE IF EXISTS results_system_market_participation;
CREATE TABLE results_system_market_participation
(
    scenario_id                  INTEGER,
    subproblem_id                INTEGER,
    stage_id                     INTEGER,
    load_zone                    VARCHAR(32),
    market                       VARCHAR(32),
    timepoint                    INTEGER,
    period                       INTEGER,
    discount_factor              FLOAT,
    number_years_represented     FLOAT,
    timepoint_weight             FLOAT,
    number_of_hours_in_timepoint FLOAT,
    spinup_or_lookahead          INTEGER,
    sell_power                   FLOAT,
    buy_power                    FLOAT,
    net_buy_power                FLOAT,
    final_sell_power             FLOAT,
    final_buy_power              FLOAT,
    final_net_buy_power          FLOAT,
    PRIMARY KEY (scenario_id, load_zone, market, subproblem_id, stage_id,
                 timepoint)
);

DROP TABLE IF EXISTS results_system_lf_reserves_up;
CREATE TABLE results_system_lf_reserves_up
(
    scenario_id                  INTEGER,
    lf_reserves_up_ba            VARCHAR(32),
    period                       INTEGER,
    subproblem_id                INTEGER,
    stage_id                     INTEGER,
    timepoint                    INTEGER,
    discount_factor              FLOAT,
    number_years_represented     FLOAT,
    timepoint_weight             FLOAT,
    number_of_hours_in_timepoint FLOAT,
    spinup_or_lookahead          INTEGER,
    violation_mw                 FLOAT,
    dual                         FLOAT,
    marginal_price_per_mw        FLOAT,
    PRIMARY KEY (scenario_id, lf_reserves_up_ba, subproblem_id, stage_id,
                 timepoint)
);

DROP TABLE IF EXISTS results_system_lf_reserves_down;
CREATE TABLE results_system_lf_reserves_down
(
    scenario_id                  INTEGER,
    lf_reserves_down_ba          VARCHAR(32),
    period                       INTEGER,
    subproblem_id                INTEGER,
    stage_id                     INTEGER,
    timepoint                    INTEGER,
    discount_factor              FLOAT,
    number_years_represented     FLOAT,
    timepoint_weight             FLOAT,
    number_of_hours_in_timepoint FLOAT,
    spinup_or_lookahead          INTEGER,
    violation_mw                 FLOAT,
    dual                         FLOAT,
    marginal_price_per_mw        FLOAT,
    PRIMARY KEY (scenario_id, lf_reserves_down_ba, subproblem_id, stage_id,
                 timepoint)
);

DROP TABLE IF EXISTS results_system_regulation_up;
CREATE TABLE results_system_regulation_up
(
    scenario_id                  INTEGER,
    regulation_up_ba             VARCHAR(32),
    period                       INTEGER,
    subproblem_id                INTEGER,
    stage_id                     INTEGER,
    timepoint                    INTEGER,
    discount_factor              FLOAT,
    number_years_represented     FLOAT,
    timepoint_weight             FLOAT,
    number_of_hours_in_timepoint FLOAT,
    spinup_or_lookahead          INTEGER,
    violation_mw                 FLOAT,
    dual                         FLOAT,
    marginal_price_per_mw        FLOAT,
    PRIMARY KEY (scenario_id, regulation_up_ba, subproblem_id, stage_id,
                 timepoint)
);

DROP TABLE IF EXISTS results_system_regulation_down;
CREATE TABLE results_system_regulation_down
(
    scenario_id                  INTEGER,
    regulation_down_ba           VARCHAR(32),
    period                       INTEGER,
    subproblem_id                INTEGER,
    stage_id                     INTEGER,
    timepoint                    INTEGER,
    discount_factor              FLOAT,
    number_years_represented     FLOAT,
    timepoint_weight             FLOAT,
    number_of_hours_in_timepoint FLOAT,
    spinup_or_lookahead          INTEGER,
    violation_mw                 FLOAT,
    dual                         FLOAT,
    marginal_price_per_mw        FLOAT,
    PRIMARY KEY (scenario_id, regulation_down_ba, subproblem_id, stage_id,
                 timepoint)
);

DROP TABLE IF EXISTS results_system_frequency_response;
CREATE TABLE results_system_frequency_response
(
    scenario_id                  INTEGER,
    frequency_response_ba        VARCHAR(32),
    period                       INTEGER,
    subproblem_id                INTEGER,
    stage_id                     INTEGER,
    timepoint                    INTEGER,
    discount_factor              FLOAT,
    number_years_represented     FLOAT,
    timepoint_weight             FLOAT,
    number_of_hours_in_timepoint FLOAT,
    spinup_or_lookahead          INTEGER,
    violation_mw                 FLOAT,
    dual                         FLOAT,
    marginal_price_per_mw        FLOAT,
    PRIMARY KEY (scenario_id, frequency_response_ba, subproblem_id, stage_id,
                 timepoint)
);

-- TODO: frequency_response_partial_ba is the same as frequency_response_ba
-- _partial included to simplify results import
DROP TABLE IF EXISTS results_system_frequency_response_partial;
CREATE TABLE results_system_frequency_response_partial
(
    scenario_id                   INTEGER,
    frequency_response_partial_ba VARCHAR(32),
    period                        INTEGER,
    subproblem_id                 INTEGER,
    stage_id                      INTEGER,
    timepoint                     INTEGER,
    discount_factor               FLOAT,
    number_years_represented      FLOAT,
    timepoint_weight              FLOAT,
    number_of_hours_in_timepoint  FLOAT,
    spinup_or_lookahead           INTEGER,
    violation_mw                  FLOAT,
    dual                          FLOAT,
    marginal_price_per_mw         FLOAT,
    PRIMARY KEY (scenario_id, frequency_response_partial_ba, subproblem_id,
                 stage_id, timepoint)
);

DROP TABLE IF EXISTS results_system_spinning_reserves;
CREATE TABLE results_system_spinning_reserves
(
    scenario_id                  INTEGER,
    spinning_reserves_ba         VARCHAR(32),
    period                       INTEGER,
    subproblem_id                INTEGER,
    stage_id                     INTEGER,
    timepoint                    INTEGER,
    discount_factor              FLOAT,
    number_years_represented     FLOAT,
    timepoint_weight             FLOAT,
    number_of_hours_in_timepoint FLOAT,
    spinup_or_lookahead          INTEGER,
    violation_mw                 FLOAT,
    dual                         FLOAT,
    marginal_price_per_mw        FLOAT,
    PRIMARY KEY (scenario_id, spinning_reserves_ba, subproblem_id, stage_id,
                 timepoint)
);

-- Carbon emissions
DROP TABLE IF EXISTS results_system_carbon_cap;
CREATE TABLE results_system_carbon_cap
(
    scenario_id                           INTEGER,
    carbon_cap_zone                       VARCHAR(64),
    period                                INTEGER,
    subproblem_id                         INTEGER,
    stage_id                              INTEGER,
    discount_factor                       FLOAT,
    number_years_represented              FLOAT,
    carbon_cap_target                     FLOAT,
    project_emissions                     FLOAT,
    import_emissions                      FLOAT,
    credit_purchases                      FLOAT,
    total_emissions                       FLOAT,
    total_credits                         FLOAT,
    carbon_cap_overage                    FLOAT,
    import_emissions_degen                FLOAT,
    total_emissions_degen                 FLOAT,
    dual                                  FLOAT,
    carbon_cap_marginal_cost_per_emission FLOAT,
    PRIMARY KEY (scenario_id, carbon_cap_zone, subproblem_id, stage_id, period)
);

-- Carbon tax emissions
DROP TABLE IF EXISTS results_system_carbon_tax;
CREATE TABLE results_system_carbon_tax
(
    scenario_id                     INTEGER,
    carbon_tax_zone                 VARCHAR(64),
    period                          INTEGER,
    subproblem_id                   INTEGER,
    stage_id                        INTEGER,
    discount_factor                 FLOAT,
    number_years_represented        FLOAT,
    project_emissions               FLOAT,
    carbon_tax_per_ton              FLOAT,
    total_carbon_emissions_tons     FLOAT,
    total_carbon_tax_allowance_tons FLOAT,
    credit_purchases                FLOAT,
    total_carbon_tax_cost           FLOAT,
    dual                            FLOAT,
    PRIMARY KEY (scenario_id, carbon_tax_zone, subproblem_id, stage_id, period)
);

-- Performance standard
DROP TABLE IF EXISTS results_system_performance_standard;
CREATE TABLE results_system_performance_standard
(
    scenario_id                                 INTEGER,
    performance_standard_zone                   VARCHAR(64),
    period                                      INTEGER,
    subproblem_id                               INTEGER,
    stage_id                                    INTEGER,
    discount_factor                             FLOAT,
    number_years_represented                    FLOAT,
    performance_standard_tco2_per_mwh           FLOAT,
    performance_standard_project_emissions_tco2 FLOAT,
    performance_standard_project_energy_mwh     FLOAT,
    credit_purchases                            FLOAT,
    performance_standard_overage_tco2           FLOAT,
    PRIMARY KEY (scenario_id, performance_standard_zone, subproblem_id,
                 stage_id, period)
);


DROP TABLE IF EXISTS results_system_carbon_credits;
CREATE TABLE results_system_carbon_credits
(
    scenario_id                         INTEGER,
    carbon_credits_zone                 VARCHAR(64),
    period                              INTEGER,
    subproblem_id                       INTEGER,
    stage_id                            INTEGER,
    discount_factor                     FLOAT,
    number_years_represented            FLOAT,
    project_generated_credits           FLOAT,
    carbon_cap_zone_purchases           FLOAT,
    carbon_tax_zone_purchases           FLOAT,
    performance_standard_zone_purchases FLOAT,
    sell_credits                        FLOAT,
    available_carbon_credits            FLOAT,
    PRIMARY KEY (scenario_id, carbon_credits_zone, subproblem_id, stage_id,
                 period)
);

-- Energy target balance
DROP TABLE IF EXISTS results_system_period_energy_target;
CREATE TABLE results_system_period_energy_target
(
    scenario_id                                INTEGER,
    energy_target_zone                         VARCHAR(64),
    subproblem_id                              INTEGER,
    stage_id                                   INTEGER,
    period                                     INTEGER,
    discount_factor                            FLOAT,
    number_years_represented                   FLOAT,
    energy_target_mwh                          FLOAT,
    delivered_energy_target_energy_mwh         FLOAT,
    curtailed_energy_target_energy_mwh         FLOAT,
    total_energy_target_energy_mwh             FLOAT,
    fraction_of_energy_target_met              FLOAT,
    fraction_of_energy_target_energy_curtailed FLOAT,
    energy_target_shortage_mwh                 FLOAT,
    dual                                       FLOAT,
    energy_target_marginal_cost_per_mwh        FLOAT,
    PRIMARY KEY (scenario_id, energy_target_zone, period, subproblem_id,
                 stage_id)
);

DROP TABLE IF EXISTS results_system_horizon_energy_target;
CREATE TABLE results_system_horizon_energy_target
(
    scenario_id                                INTEGER,
    energy_target_zone                         VARCHAR(64),
    subproblem_id                              INTEGER,
    stage_id                                   INTEGER,
    balancing_type_horizon                     VARCHAR(64),
    horizon                                    INTEGER,
    energy_target_mwh                          FLOAT,
    delivered_energy_target_energy_mwh         FLOAT,
    curtailed_energy_target_energy_mwh         FLOAT,
    total_energy_target_energy_mwh             FLOAT,
    fraction_of_energy_target_met              FLOAT,
    fraction_of_energy_target_energy_curtailed FLOAT,
    energy_target_shortage_mwh                 FLOAT,
    dual                                       FLOAT,
    PRIMARY KEY (scenario_id, energy_target_zone, subproblem_id, stage_id,
                 balancing_type_horizon, horizon)
);

-- Transmission target balance
DROP TABLE IF EXISTS results_system_transmission_targets;
CREATE TABLE results_system_transmission_targets
(
<<<<<<< HEAD
    scenario_id                                     INTEGER,
    transmission_target_zone                        VARCHAR(64),
    subproblem_id                                   INTEGER,
    stage_id                                        INTEGER,
    balancing_type                                  VARCHAR(32),
    horizon                                         INTEGER,
    hrz_objective_coefficient                       FLOAT,
    total_transmission_target_energy_pos_dir_mwh    FLOAT,
    transmission_target_pos_dir_min_mwh             FLOAT,
    fraction_of_transmission_target_pos_dir_min_met FLOAT,
    transmission_target_shortage_pos_dir_min_mwh    FLOAT,
    transmission_target_pos_dir_max_mwh             FLOAT,
    fraction_of_transmission_target_pos_dir_max_met FLOAT,
    transmission_target_overage_pos_dir_max_mwh     FLOAT,
    total_transmission_target_energy_neg_dir_mwh    FLOAT,
    transmission_target_neg_dir_min_mwh             FLOAT,
    fraction_of_transmission_target_neg_dir_min_met FLOAT,
    transmission_target_shortage_neg_dir_min_mwh    FLOAT,
    transmission_target_neg_dir_max_mwh             FLOAT,
    fraction_of_transmission_target_neg_dir_max_met FLOAT,
    transmission_target_overage_neg_dir_min_mwh     FLOAT,
=======
    scenario_id                                             INTEGER,
    transmission_target_zone                                VARCHAR(64),
    subproblem_id                                           INTEGER,
    stage_id                                                INTEGER,
    balancing_type                                          VARCHAR(32),
    horizon                                                 INTEGER,
    hrz_objective_coefficient                               FLOAT,
    transmission_target_pos_dir_mwh                         FLOAT,
    total_transmission_target_energy_positive_direction_mwh FLOAT,
    fraction_of_transmission_target_positive_direction_met  FLOAT,
    transmission_target_shortage_positive_direction_mwh     FLOAT,
    transmission_target_neg_dir_mwh                         FLOAT,
    total_transmission_target_energy_negative_direction_mwh FLOAT,
    fraction_of_transmission_target_negative_direction_met  FLOAT,
    transmission_target_shortage_negative_direction_mwh     FLOAT,
>>>>>>> fa19a6e8
    PRIMARY KEY (scenario_id, transmission_target_zone,
                 subproblem_id, stage_id, balancing_type, horizon)
);

-- Fuel burn limits
DROP TABLE IF EXISTS results_system_fuel_burn_limits;
CREATE TABLE results_system_fuel_burn_limits
(
    scenario_id                                    INTEGER,
    subproblem_id                                  INTEGER,
    stage_id                                       INTEGER,
    balancing_type                                 VARCHAR(64),
    horizon                                        INTEGER,
    number_years_represented                       FLOAT, -- based on period of last horizon timepoint
    discount_factor                                FLOAT, -- based on period of last horizon timepoint
    fuel                                           VARCHAR(32),
    fuel_burn_limit_ba                             VARCHAR(32),
    fuel_burn_min_unit                             FLOAT,
    fuel_burn_max_unit                             FLOAT,
    relative_fuel_burn_max_fuel                    FLOAT,
    relative_fuel_burn_max_ba                      FLOAT,
    fraction_of_relative_fuel_burn_max_fuel_ba     FLOAT,
    total_fuel_burn_unit                           FLOAT,
    fuel_burn_min_abs_shortage_unit,
    fuel_burn_max_abs_overage_unit                 FLOAT,
    abs_min_dual                                   FLOAT,
    abs_min_fuel_burn_limit_marginal_cost_per_unit FLOAT,
    abs_max_dual                                   FLOAT,
    abs_max_fuel_burn_limit_marginal_cost_per_unit FLOAT,
    fuel_burn_max_rel_overage_unit                 FLOAT,
    rel_dual                                       FLOAT,
    rel_fuel_burn_limit_marginal_cost_per_unit     FLOAT,
    PRIMARY KEY (scenario_id, subproblem_id, stage_id, balancing_type, horizon,
                 fuel, fuel_burn_limit_ba)
);

-- PRM balance
DROP TABLE IF EXISTS results_system_prm;
CREATE TABLE results_system_prm
(
    scenario_id                               INTEGER,
    prm_zone                                  VARCHAR(64),
    period                                    INTEGER,
    subproblem_id                             INTEGER,
    stage_id                                  INTEGER,
    discount_factor                           FLOAT,
    number_years_represented                  FLOAT,
    prm_requirement_mw                        FLOAT,
    elcc_simple_mw                            FLOAT,
    capacity_contribution_transferred_from_mw FLOAT,
    capacity_contribution_transferred_to_mw   FLOAT,
    elcc_surface_mw                           FLOAT,
    elcc_total_mw                             FLOAT,
    prm_shortage_mw                           FLOAT,
    dual                                      FLOAT,
    prm_marginal_cost_per_mw                  FLOAT,
    PRIMARY KEY (scenario_id, prm_zone, period, subproblem_id, stage_id)
);

DROP TABLE IF EXISTS results_system_prm_elcc_surfaces;
CREATE TABLE results_system_prm_elcc_surfaces
(
    scenario_id       INTEGER,
    elcc_surface_name VARCHAR(32),
    prm_zone          VARCHAR(64),
    period            INTEGER,
    subproblem_id     INTEGER,
    stage_id          INTEGER,
    elcc_surface_mw   FLOAT,
    dual              FLOAT,
    PRIMARY KEY (scenario_id, elcc_surface_name, prm_zone, period,
                 subproblem_id, stage_id)
);

DROP TABLE IF EXISTS results_system_capacity_transfers;
CREATE TABLE results_system_capacity_transfers
(
    scenario_id                             INTEGER,
    subproblem_id                           INTEGER,
    stage_id                                INTEGER,
    prm_zone_from                           VARCHAR(64),
    prm_zone_to                             VARCHAR(64),
    period                                  INTEGER,
    capacity_transfer_mw                    FLOAT,
    capacity_transfer_cost_per_yr_in_period FLOAT,
    PRIMARY KEY (scenario_id, prm_zone_to, prm_zone_from, period)
);

-- Local capacity balance
DROP TABLE IF EXISTS results_system_local_capacity;
CREATE TABLE results_system_local_capacity
(
    scenario_id                         INTEGER,
    local_capacity_zone                 VARCHAR(64),
    period                              INTEGER,
    subproblem_id                       INTEGER,
    stage_id                            INTEGER,
    discount_factor                     FLOAT,
    number_years_represented            FLOAT,
    local_capacity_requirement_mw       FLOAT,
    project_contribution_mw             FLOAT,
    local_capacity_provision_mw         FLOAT,
    local_capacity_shortage_mw          FLOAT,
    dual                                FLOAT,
    local_capacity_marginal_cost_per_mw FLOAT,
    PRIMARY KEY (scenario_id, local_capacity_zone, period, subproblem_id,
                 stage_id)
);


-- Total Costs
DROP TABLE IF EXISTS results_system_costs;
CREATE TABLE results_system_costs
(
    scenario_id                                       INTEGER,
--period INTEGER,
<<<<<<< HEAD
    subproblem_id                                     INTEGER,
    stage_id                                          INTEGER,
    Total_Capacity_Costs                              Float,
    Total_Fixed_Costs                                 FLOAT,
    Total_Tx_Capacity_Costs                           Float,
    Total_Tx_Fixed_Costs                              FLOAT,
    Total_PRM_Deliverability_Group_Costs              FLOAT,
    Total_Variable_OM_Cost                            Float,
    Total_Fuel_Cost                                   Float,
    Total_Startup_Cost                                Float,
    Total_Shutdown_Cost                               Float,
    Total_Operational_Violation_Cost                  FLOAT,
    Total_Curtailment_Cost                            FLOAT,
    Total_Hurdle_Cost                                 Float,
    Total_Load_Balance_Penalty_Costs                  Float,
    Frequency_Response_Penalty_Costs                  Float,
    Frequency_Response_Partial_Penalty_Costs          FLOAT,
    LF_Reserves_Down_Penalty_Costs                    Float,
    LF_Reserves_Up_Penalty_Costs                      Float,
    Regulation_Down_Penalty_Costs                     Float,
    Regulation_Up_Penalty_Costs                       Float,
    Spinning_Reserves_Penalty_Costs                   Float,
    Total_PRM_Shortage_Penalty_Costs                  Float,
    Total_Local_Capacity_Shortage_Penalty_Costs       Float,
    Total_Carbon_Cap_Balance_Penalty_Costs            Float,
    Total_Carbon_Tax_Cost                             FLOAT,
    Total_Performance_Standard_Balance_Penalty_Costs  Float,
    Total_Period_Energy_Target_Balance_Penalty_Costs  FLOAT,
    Total_Horizon_Energy_Target_Balance_Penalty_Costs FLOAT,
    Total_Transmission_Target_Balance_Penalty_Costs   FLOAT,
    Total_Dynamic_ELCC_Tuning_Cost                    Float,
    Total_Import_Carbon_Tuning_Cost                   Float,
    Total_Market_Net_Cost                             FLOAT,
    Total_Export_Penalty_Cost                         FLOAT,
    Total_Horizon_Fuel_Burn_Min_Abs_Penalty_Costs     FLOAT,
    Total_Horizon_Fuel_Burn_Max_Abs_Penalty_Costs     FLOAT,
    Total_Horizon_Fuel_Burn_Max_Rel_Penalty_Costs     FLOAT,
    Total_SOC_Penalty_Cost                            FLOAT,
    Total_SOC_Penalty_Last_Tmp_Cost                   FLOAT,
    Total_Subsidies                                   FLOAT,
    Total_Capacity_Transfer_Costs                     FLOAT,
    Total_Carbon_Credit_Revenue                       FLOAT,
=======
    subproblem_id                                          INTEGER,
    stage_id                                               INTEGER,
    Total_Capacity_Costs                                   Float,
    Total_Fixed_Costs                                      FLOAT,
    Total_Tx_Capacity_Costs                                Float,
    Total_Tx_Fixed_Costs                                   FLOAT,
    Total_PRM_Deliverability_Group_Costs                   FLOAT,
    Total_Variable_OM_Cost                                 Float,
    Total_Fuel_Cost                                        Float,
    Total_Startup_Cost                                     Float,
    Total_Shutdown_Cost                                    Float,
    Total_Operational_Violation_Cost                       FLOAT,
    Total_Curtailment_Cost                                 FLOAT,
    Total_Hurdle_Cost                                      Float,
    Total_Load_Balance_Penalty_Costs                       Float,
    Frequency_Response_Penalty_Costs                       Float,
    Frequency_Response_Partial_Penalty_Costs               FLOAT,
    LF_Reserves_Down_Penalty_Costs                         Float,
    LF_Reserves_Up_Penalty_Costs                           Float,
    Regulation_Down_Penalty_Costs                          Float,
    Regulation_Up_Penalty_Costs                            Float,
    Spinning_Reserves_Penalty_Costs                        Float,
    Total_PRM_Shortage_Penalty_Costs                       Float,
    Total_Local_Capacity_Shortage_Penalty_Costs            Float,
    Total_Carbon_Cap_Balance_Penalty_Costs                 Float,
    Total_Carbon_Tax_Cost                                  FLOAT,
    Total_Performance_Standard_Balance_Penalty_Costs       Float,
    Total_Period_Energy_Target_Balance_Penalty_Costs       FLOAT,
    Total_Horizon_Energy_Target_Balance_Penalty_Costs      FLOAT,
    Total_Transmission_Target_Balance_Penalty_Costs FLOAT,
    Total_Dynamic_ELCC_Tuning_Cost                         Float,
    Total_Import_Carbon_Tuning_Cost                        Float,
    Total_Market_Net_Cost                                  FLOAT,
    Total_Export_Penalty_Cost                              FLOAT,
    Total_Horizon_Fuel_Burn_Min_Abs_Penalty_Costs          FLOAT,
    Total_Horizon_Fuel_Burn_Max_Abs_Penalty_Costs          FLOAT,
    Total_Horizon_Fuel_Burn_Max_Rel_Penalty_Costs          FLOAT,
    Total_SOC_Penalty_Cost                                 FLOAT,
    Total_SOC_Penalty_Last_Tmp_Cost                        FLOAT,
    Total_Subsidies                                        FLOAT,
    Total_Capacity_Transfer_Costs                          FLOAT,
    Total_Carbon_Credit_Revenue                            FLOAT,
>>>>>>> fa19a6e8
    PRIMARY KEY (scenario_id, subproblem_id, stage_id)
);

---------------
--- OPTIONS ---
---------------

DROP TABLE IF EXISTS subscenarios_options_solver;
CREATE TABLE subscenarios_options_solver
(
    solver_options_id INTEGER PRIMARY KEY AUTOINCREMENT,
    name              VARCHAR(32),
    description       VARCHAR(128)
);

-- Note that with shell solvers such as GAMS and AMPL, you also need to specify
-- "solver" as a solver_option_name and give it the appropriate value depending on
-- which solver you want to use (e.g. CPLEX, Gurobi) in order to pass options to that
-- solver
-- Currently, only GAMS is supported; AMPL may work
DROP TABLE IF EXISTS inputs_options_solver;
CREATE TABLE inputs_options_solver
(
    solver_options_id   INTEGER,
    solver_name         VARCHAR(32),
    solver_option_name  VARCHAR(32),
    solver_option_value FLOAT,
    PRIMARY KEY (solver_options_id, solver_name, solver_option_name),
    FOREIGN KEY (solver_options_id)
        REFERENCES subscenarios_options_solver (solver_options_id)
);

-- Views
DROP VIEW IF EXISTS scenarios_view;
CREATE VIEW scenarios_view
AS
SELECT scenario_id,
       scenario_name,
       scenario_description,
       mod_validation_status_types.validation_status_name                 as validation_status,
       mod_run_status_types.run_status_name                               as run_status,
       CASE WHEN of_transmission THEN 'yes' ELSE 'no' END                 AS feature_transmission,
       CASE WHEN of_transmission_hurdle_rates = 1 THEN 'yes' ELSE 'no' END
                                                                          AS feature_transmission_hurdle_rates,
       CASE WHEN of_simultaneous_flow_limits THEN 'yes' ELSE 'no' END
                                                                          AS feature_simultaneous_flow_limits,
       CASE WHEN of_lf_reserves_up THEN 'yes' ELSE 'no' END
                                                                          AS feature_load_following_up,
       CASE WHEN of_lf_reserves_down THEN 'yes' ELSE 'no' END
                                                                          AS feature_load_following_down,
       CASE WHEN of_regulation_up THEN 'yes' ELSE 'no' END
                                                                          AS feature_regulation_up,
       CASE WHEN of_regulation_down THEN 'yes' ELSE 'no' END
                                                                          AS feature_regulation_down,
       CASE WHEN of_frequency_response THEN 'yes' ELSE 'no' END
                                                                          AS feature_frequency_response,
       CASE WHEN of_spinning_reserves THEN 'yes' ELSE 'no' END
                                                                          AS feature_spinning_reserves,
       CASE WHEN of_period_energy_target THEN 'yes' ELSE 'no' END         AS
                                                                             feature_period_energy_target,
       CASE WHEN of_carbon_cap THEN 'yes' ELSE 'no' END
                                                                          AS feature_carbon_cap,
       CASE WHEN of_track_carbon_imports THEN 'yes' ELSE 'no' END
                                                                          AS feature_track_carbon_imports,
       CASE WHEN of_prm THEN 'yes' ELSE 'no' END                          AS feature_prm,
       CASE WHEN of_elcc_surface THEN 'yes' ELSE 'no' END
                                                                          AS feature_elcc_surface,
       CASE WHEN of_local_capacity THEN 'yes' ELSE 'no' END
                                                                          AS feature_local_capacity,
       CASE WHEN of_tuning THEN 'yes' ELSE 'no' END
                                                                          AS feature_tuning,
       subscenarios_temporal.name                                         AS temporal,
       subscenarios_geography_load_zones.name                             AS geography_load_zones,
       subscenarios_geography_lf_reserves_up_bas.name                     AS geography_lf_up_bas,
       subscenarios_geography_lf_reserves_down_bas.name                   AS geography_lf_down_bas,
       subscenarios_geography_regulation_up_bas.name                      AS geography_reg_up_bas,
       subscenarios_geography_regulation_down_bas.name                    AS geography_reg_down_bas,
       subscenarios_geography_spinning_reserves_bas.name                  AS geography_spin_bas,
       subscenarios_geography_frequency_response_bas.name                 AS geography_freq_resp_bas,
       subscenarios_geography_energy_target_zones.name                    AS geography_energy_target_areas,
       subscenarios_geography_carbon_cap_zones.name                       AS carbon_cap_areas,
       subscenarios_geography_prm_zones.name                              AS prm_areas,
       subscenarios_geography_local_capacity_zones.name                   AS local_capacity_areas,
       subscenarios_project_portfolios.name                               AS project_portfolio,
       subscenarios_project_operational_chars.name                        AS project_operating_chars,
       subscenarios_project_availability.name                             AS project_availability,
       subscenarios_fuels.name                                            AS project_fuels,
       subscenarios_fuel_prices.name                                      AS fuel_prices,
       subscenarios_project_load_zones.name                               AS project_load_zones,
       subscenarios_project_lf_reserves_up_bas.name                       AS project_lf_up_bas,
       subscenarios_project_lf_reserves_down_bas.name                     AS project_lf_down_bas,
       subscenarios_project_regulation_up_bas.name                        AS project_reg_up_bas,
       subscenarios_project_regulation_down_bas.name                      AS project_reg_down_bas,
       subscenarios_project_spinning_reserves_bas.name                    AS project_spin_bas,
       subscenarios_project_frequency_response_bas.name                   AS project_freq_resp_bas,
       subscenarios_project_energy_target_zones.name                      AS project_energy_target_areas,
       subscenarios_project_carbon_cap_zones.name                         AS project_carbon_cap_areas,
       subscenarios_project_prm_zones.name                                AS project_prm_areas,
       subscenarios_project_elcc_chars.name                               AS project_elcc_chars,
       subscenarios_project_prm_deliverability_costs.name                 AS project_prm_deliverability_costs,
       subscenarios_project_local_capacity_zones.name                     AS project_local_capacity_areas,
       subscenarios_project_local_capacity_chars.name                     AS project_local_capacity_chars,
       subscenarios_project_specified_capacity.name                       AS project_specified_capacity,
       subscenarios_project_specified_fixed_cost.name                     AS project_specified_fixed_cost,
       subscenarios_project_new_cost.name                                 AS project_new_cost,
       subscenarios_project_new_potential.name                            AS project_new_potential,
       subscenarios_project_new_binary_build_size.name                    AS project_new_binary_build_size,
       subscenarios_transmission_portfolios.name                          AS transmission_portfolio,
       subscenarios_transmission_load_zones.name                          AS transmission_load_zones,
       subscenarios_transmission_specified_capacity.name
                                                                          AS transmission_specified_capacity,
       subscenarios_transmission_new_cost.name
                                                                          AS transmission_new_cost,
       subscenarios_transmission_operational_chars.name
                                                                          AS transmission_operational_chars,
       subscenarios_transmission_hurdle_rates.name                        AS transmission_hurdle_rates,
       subscenarios_transmission_new_potential.name                       AS transmission_new_potential,
       subscenarios_transmission_carbon_cap_zones.name
                                                                          AS transmission_carbon_cap_zones,
       subscenarios_transmission_simultaneous_flow_limits.name
                                                                          AS transmission_simultaneous_flow_limits,
       subscenarios_transmission_simultaneous_flow_limit_line_groups.name AS
                                                                             transmission_simultaneous_flow_limit_line_groups,
       subscenarios_system_load.name                                      AS load_profile,
       subscenarios_system_lf_reserves_up.name                            AS load_following_reserves_up_profile,
       subscenarios_system_lf_reserves_down.name
                                                                          AS load_following_reserves_down_profile,
       subscenarios_system_regulation_up.name                             AS regulation_up_profile,
       subscenarios_system_regulation_down.name                           AS regulation_down_profile,
       subscenarios_system_spinning_reserves.name                         AS spinning_reserves_profile,
       subscenarios_system_frequency_response.name                        AS frequency_response_profile,
       subscenarios_system_period_energy_targets.name                     AS period_energy_target,
       subscenarios_system_carbon_cap_targets.name                        AS carbon_cap,
       subscenarios_system_prm_requirement.name                           AS prm_requirement,
       subscenarios_system_prm_zone_elcc_surface.name                     AS elcc_surface,
       subscenarios_system_local_capacity_requirement.name
                                                                          AS local_capacity_requirement,
       subscenarios_tuning.name                                           AS tuning,
       subscenarios_options_solver.name                                   as solver
FROM scenarios
         LEFT JOIN mod_validation_status_types USING (validation_status_id)
         LEFT JOIN mod_run_status_types USING (run_status_id)
         LEFT JOIN subscenarios_temporal USING (temporal_scenario_id)
         LEFT JOIN subscenarios_geography_load_zones
                   USING (load_zone_scenario_id)
         LEFT JOIN subscenarios_geography_lf_reserves_up_bas
                   USING (lf_reserves_up_ba_scenario_id)
         LEFT JOIN subscenarios_geography_lf_reserves_down_bas
                   USING (lf_reserves_down_ba_scenario_id)
         LEFT JOIN subscenarios_geography_regulation_up_bas
                   USING (regulation_up_ba_scenario_id)
         LEFT JOIN subscenarios_geography_regulation_down_bas
                   USING (regulation_down_ba_scenario_id)
         LEFT JOIN subscenarios_geography_spinning_reserves_bas
                   USING (spinning_reserves_ba_scenario_id)
         LEFT JOIN subscenarios_geography_frequency_response_bas
                   USING (frequency_response_ba_scenario_id)
         LEFT JOIN subscenarios_geography_energy_target_zones
                   USING (energy_target_zone_scenario_id)
         LEFT JOIN subscenarios_geography_carbon_cap_zones
                   USING (carbon_cap_zone_scenario_id)
         LEFT JOIN subscenarios_geography_prm_zones USING (prm_zone_scenario_id)
         LEFT JOIN subscenarios_geography_local_capacity_zones
                   USING (local_capacity_zone_scenario_id)
         LEFT JOIN subscenarios_project_portfolios
                   USING (project_portfolio_scenario_id)
         LEFT JOIN subscenarios_project_operational_chars
                   USING (project_operational_chars_scenario_id)
         LEFT JOIN subscenarios_project_availability
                   USING (project_availability_scenario_id)
         LEFT JOIN subscenarios_fuels USING (fuel_scenario_id)
         LEFT JOIN subscenarios_fuel_prices USING (fuel_price_scenario_id)
         LEFT JOIN subscenarios_project_load_zones
                   USING (project_load_zone_scenario_id)
         LEFT JOIN subscenarios_project_lf_reserves_up_bas
                   USING (project_lf_reserves_up_ba_scenario_id)
         LEFT JOIN subscenarios_project_lf_reserves_down_bas
                   USING (project_lf_reserves_down_ba_scenario_id)
         LEFT JOIN subscenarios_project_regulation_up_bas
                   USING (project_regulation_up_ba_scenario_id)
         LEFT JOIN subscenarios_project_regulation_down_bas
                   USING (project_regulation_down_ba_scenario_id)
         LEFT JOIN subscenarios_project_spinning_reserves_bas
                   USING (project_spinning_reserves_ba_scenario_id)
         LEFT JOIN subscenarios_project_frequency_response_bas
                   USING (project_frequency_response_ba_scenario_id)
         LEFT JOIN subscenarios_project_energy_target_zones
                   USING (project_energy_target_zone_scenario_id)
         LEFT JOIN subscenarios_project_carbon_cap_zones
                   USING (project_carbon_cap_zone_scenario_id)
         LEFT JOIN subscenarios_project_prm_zones
                   USING (project_prm_zone_scenario_id)
         LEFT JOIN subscenarios_project_elcc_chars
                   USING (project_elcc_chars_scenario_id)
         LEFT JOIN subscenarios_project_prm_deliverability_costs
                   USING (prm_deliverability_cost_scenario_id)
         LEFT JOIN subscenarios_project_local_capacity_zones
                   USING (project_local_capacity_zone_scenario_id)
         LEFT JOIN subscenarios_project_local_capacity_chars
                   USING (project_local_capacity_chars_scenario_id)
         LEFT JOIN subscenarios_project_specified_capacity
                   USING (project_specified_capacity_scenario_id)
         LEFT JOIN subscenarios_project_specified_fixed_cost
                   USING (project_specified_fixed_cost_scenario_id)
         LEFT JOIN subscenarios_project_new_cost
                   USING (project_new_cost_scenario_id)
         LEFT JOIN subscenarios_project_new_potential
                   USING (project_new_potential_scenario_id)
         LEFT JOIN subscenarios_project_new_binary_build_size
                   USING (project_new_binary_build_size_scenario_id)
         LEFT JOIN subscenarios_transmission_portfolios
                   USING (transmission_portfolio_scenario_id)
         LEFT JOIN subscenarios_transmission_load_zones
                   USING (transmission_load_zone_scenario_id)
         LEFT JOIN subscenarios_transmission_specified_capacity
                   USING (transmission_specified_capacity_scenario_id)
         LEFT JOIN subscenarios_transmission_new_cost
                   USING (transmission_new_cost_scenario_id)
         LEFT JOIN subscenarios_transmission_operational_chars
                   USING (transmission_operational_chars_scenario_id)
         LEFT JOIN subscenarios_transmission_hurdle_rates
                   USING (transmission_hurdle_rate_scenario_id)
         LEFT JOIN subscenarios_transmission_new_potential
                   USING (transmission_new_potential_scenario_id)
         LEFT JOIN subscenarios_transmission_carbon_cap_zones
                   USING (transmission_carbon_cap_zone_scenario_id)
         LEFT JOIN subscenarios_transmission_simultaneous_flow_limits
                   USING (transmission_simultaneous_flow_limit_scenario_id)
         LEFT JOIN subscenarios_transmission_simultaneous_flow_limit_line_groups
                   USING (transmission_simultaneous_flow_limit_line_group_scenario_id)
         LEFT JOIN subscenarios_system_load USING (load_scenario_id)
         LEFT JOIN subscenarios_system_lf_reserves_up
                   USING (lf_reserves_up_scenario_id)
         LEFT JOIN subscenarios_system_lf_reserves_down
                   USING (lf_reserves_down_scenario_id)
         LEFT JOIN subscenarios_system_regulation_up
                   USING (regulation_up_scenario_id)
         LEFT JOIN subscenarios_system_regulation_down
                   USING (regulation_down_scenario_id)
         LEFT JOIN subscenarios_system_spinning_reserves
                   USING (spinning_reserves_scenario_id)
         LEFT JOIN subscenarios_system_frequency_response
                   USING (frequency_response_scenario_id)
         LEFT JOIN subscenarios_system_period_energy_targets USING
    (period_energy_target_scenario_id)
         LEFT JOIN subscenarios_system_carbon_cap_targets
                   USING (carbon_cap_target_scenario_id)
         LEFT JOIN subscenarios_system_prm_requirement
                   USING (prm_requirement_scenario_id)
         LEFT JOIN subscenarios_system_prm_zone_elcc_surface
                   USING (elcc_surface_scenario_id)
         LEFT JOIN subscenarios_system_local_capacity_requirement
                   USING (local_capacity_requirement_scenario_id)
         LEFT JOIN subscenarios_tuning USING (tuning_scenario_id)
         LEFT JOIN subscenarios_options_solver USING (solver_options_id)
;


-- This view combines the project portfolios and operational characteristics
-- table since we often need both, e.g. get the projects in the active
-- portfolio of operational type X.
-- TODO: refactor existing queries that could also use this view
DROP VIEW IF EXISTS project_portfolio_opchars;
CREATE VIEW project_portfolio_opchars AS
SELECT *
FROM inputs_project_portfolios
         LEFT OUTER JOIN
     inputs_project_operational_chars
     USING (project)
;

DROP VIEW IF EXISTS transmission_portfolio_opchars;
CREATE VIEW transmission_portfolio_opchars AS
SELECT *
FROM inputs_transmission_portfolios
         LEFT OUTER JOIN
     inputs_transmission_operational_chars
     USING (transmission_line)
;


-- This view shows the possible operational periods for new projects, based on
-- the available vintages and their lifetime. E.g. a project available in
-- vintage 2020 with a lifetime of 30 years will have the 2020 through 2049
-- as possible operational periods.
-- We use recursive CTE to calculate this, see e.g.
-- https://stackoverflow.com/questions/45104717/sql-to-generate-a-number
-- between-range-specified-by-columns
-- Note: the renaming of the columns ("AS period" is not strictly necessary
-- since the UNION ALL statement doesn't read the column names
DROP VIEW IF EXISTS project_new_operational_periods;
CREATE VIEW project_new_operational_periods AS
WITH main_data (project, project_new_cost_scenario_id, period, highrange)
         AS (SELECT project,
                    project_new_cost_scenario_id,
                    vintage                            AS period,
                    vintage + operational_lifetime_yrs AS highrange
             FROM inputs_project_new_cost
             UNION ALL
             SELECT project,
                    project_new_cost_scenario_id,
                    period + 1 AS period,
                    highrange
             FROM main_data
             WHERE period < highrange - 1)
SELECT distinct project_new_cost_scenario_id, project, period
FROM main_data
;


DROP VIEW IF EXISTS transmission_new_operational_periods;
CREATE VIEW transmission_new_operational_periods AS
WITH main_data (transmission_line, transmission_new_cost_scenario_id, period,
                highrange)
         AS (SELECT transmission_line,
                    transmission_new_cost_scenario_id,
                    vintage                               AS period,
                    vintage + tx_operational_lifetime_yrs AS highrange
             FROM inputs_transmission_new_cost
             UNION ALL
             SELECT transmission_line,
                    transmission_new_cost_scenario_id,
                    period + 1 AS period,
                    highrange
             FROM main_data
             WHERE period < highrange - 1)
SELECT distinct transmission_new_cost_scenario_id, transmission_line, period
FROM main_data
;

-- This view shows the possible operational periods for new and specified
-- projects, based on the available vintage and lifetime and/or the specified
-- capacity periods, as well as the actual modeled periods.
DROP VIEW IF EXISTS project_operational_periods;
CREATE VIEW project_operational_periods AS
SELECT DISTINCT project_specified_capacity_scenario_id,
                project_new_cost_scenario_id,
                temporal_scenario_id,
                project,
                period
FROM (
         -- Get operational periods of specified projects
         SELECT project_specified_capacity_scenario_id,
                NULL AS project_new_cost_scenario_id,
                project,
                period
         FROM inputs_project_specified_capacity
              -- Add operational periods of new projects
         UNION ALL
         SELECT NULL AS project_specified_capacity_scenario_id,
                project_new_cost_scenario_id,
                project,
                period
         FROM project_new_operational_periods) AS all_operational_project_periods
         -- Combine with study periods from each temporal_scenario_id
         INNER JOIN
     (SELECT temporal_scenario_id, period
      FROM inputs_temporal_periods) as relevant_periods_tbl
     USING (period)
;


-- This view shows the possible operational periods for new and specified
-- transmission, based on the available vintage and lifetime and/or the
-- specified capacity periods, as well as the actual modeled periods.
DROP VIEW IF EXISTS transmission_operational_periods;
CREATE VIEW transmission_operational_periods AS
SELECT DISTINCT transmission_specified_capacity_scenario_id,
                transmission_new_cost_scenario_id,
                temporal_scenario_id,
                transmission_line,
                period
FROM (
         -- Get operational periods of specified projects
         SELECT transmission_specified_capacity_scenario_id,
                NULL AS transmission_new_cost_scenario_id,
                transmission_line,
                period
         FROM inputs_transmission_specified_capacity
              -- Add operational periods of new projects
         UNION ALL
         SELECT NULL AS transmission_specified_capacity_scenario_id,
                transmission_new_cost_scenario_id,
                transmission_line,
                period
         FROM transmission_new_operational_periods) AS all_operational_project_periods
         -- Combine with study periods from each temporal_scenario_id
         INNER JOIN
     (SELECT temporal_scenario_id, period
      FROM inputs_temporal_periods) as relevant_periods_tbl
     USING (period)
;

-- This view shows the periods and the respective horizons within each period
-- for each balancing_type, based on the timepoint-to-horizon mapping and the
-- timepoint-to-period mapping.
DROP VIEW IF EXISTS periods_horizons;
CREATE VIEW periods_horizons AS
SELECT DISTINCT temporal_scenario_id,
                stage_id,
                balancing_type_horizon,
                period,
                horizon
FROM inputs_temporal
         INNER JOIN
     inputs_temporal_horizon_timepoints
     USING (temporal_scenario_id, stage_id, timepoint)
;


-- This view shows the possible operational timepoints for each project based
-- based on its operational periods (see project_operational_periods), and
-- the timepoints in the temporal subscenario (see inputs_temporal). It also
-- includes the operational type and the
-- variable_generator_profile_scenario_id, since these are useful to slice out
-- operational types of interest (namely variale generators) and join the
-- variable generator inputs which are indexed by project-timepoint.
DROP VIEW IF EXISTS project_operational_timepoints;
CREATE VIEW project_operational_timepoints AS
SELECT project_portfolio_scenario_id,
       project_operational_chars_scenario_id,
       project_specified_capacity_scenario_id,
       project_new_cost_scenario_id,
       temporal_scenario_id,
       operational_type,
       variable_generator_profile_scenario_id,
       stor_exog_state_of_charge_scenario_id,
       flex_load_static_profile_scenario_id,
       subproblem_id,
       stage_id,
       project,
       timepoint
-- Get all projects in the portfolio (with their opchars)
FROM project_portfolio_opchars
-- Add all the timepoints
         CROSS JOIN
     inputs_temporal
-- Only select timepoints from the actual operational periods
         INNER JOIN
     project_operational_periods
     USING (temporal_scenario_id, project, period)
;

DROP VIEW IF EXISTS transmission_operational_timepoints;
CREATE VIEW transmission_operational_timepoints AS
SELECT transmission_portfolio_scenario_id,
       transmission_operational_chars_scenario_id,
       transmission_specified_capacity_scenario_id,
       transmission_new_cost_scenario_id,
       temporal_scenario_id,
       operational_type,
       subproblem_id,
       stage_id,
       transmission_line,
       timepoint
-- Get all transmissions in the portfolio (with their opchars)
FROM transmission_portfolio_opchars
-- Add all the timepoints
         CROSS JOIN
     inputs_temporal
-- Only select timepoints from the actual operational periods
         INNER JOIN
     transmission_operational_periods
     USING (temporal_scenario_id, transmission_line, period)
;

-- ratio of hrs that are (not) spinup/lookahead in each period-subproblem-stage
DROP VIEW IF EXISTS spinup_or_lookahead_ratios;
CREATE VIEW spinup_or_lookahead_ratios AS
SELECT scenario_id,
       subproblem_id,
       stage_id,
       period,
       spinup_or_lookahead,
       n_weighted_hours / n_total_hours AS fraction_of_hours_in_subproblem

FROM (SELECT scenario_id,
             subproblem_id,
             stage_id,
             period,
             spinup_or_lookahead,
             SUM(number_of_hours_in_timepoint * timepoint_weight) AS n_weighted_hours
      FROM inputs_temporal
               INNER JOIN
           (SELECT scenario_id, temporal_scenario_id FROM scenarios) as scen_tbl
           USING (temporal_scenario_id)
      GROUP BY scenario_id, subproblem_id, stage_id, period,
               spinup_or_lookahead) AS weighted_hrs_tbl

         INNER JOIN (SELECT scenario_id,
                            subproblem_id,
                            stage_id,
                            period,
                            SUM(number_of_hours_in_timepoint * timepoint_weight) AS n_total_hours
                     FROM inputs_temporal
                              INNER JOIN
                          (SELECT scenario_id, temporal_scenario_id
                           FROM scenarios) as scen_tbl
                          USING (temporal_scenario_id)
                     GROUP BY scenario_id, subproblem_id, stage_id,
                              period) AS total_tbl
                    USING (scenario_id, subproblem_id, stage_id, period)
;


-- Costs by load zone (for tx: by destination load zone)
-- Note: does not include tx deliverability costs, tuning costs and
-- violation penalties
DROP VIEW IF EXISTS results_costs_by_period_load_zone;
CREATE VIEW results_costs_by_period_load_zone AS
SELECT a.scenario_id,
       a.subproblem_id,
       a.stage_id,
       a.period,
       a.load_zone,
       a.spinup_or_lookahead,
       capacity_cost,
       variable_om_cost,
       fuel_cost,
       startup_cost,
       shutdown_cost,
       tx_capacity_cost,
       tx_hurdle_cost
FROM results_project_costs_capacity_agg AS a

         LEFT JOIN
     results_project_costs_operations_agg as b
     ON (a.scenario_id = b.scenario_id
         AND a.subproblem_id = b.subproblem_id
         AND a.stage_id = b.stage_id
         AND a.period = b.period
         AND a.load_zone = b.load_zone
         AND a.spinup_or_lookahead = b.spinup_or_lookahead
         )

         LEFT JOIN

     (SELECT scenario_id,
             load_zone,
             period,
             subproblem_id,
             stage_id,
             spinup_or_lookahead,
             capacity_cost AS tx_capacity_cost
      FROM results_transmission_costs_capacity_agg) AS c
     ON (a.scenario_id = c.scenario_id
         AND a.subproblem_id = c.subproblem_id
         AND a.stage_id = c.stage_id
         AND a.period = c.period
         AND a.load_zone = c.load_zone
         AND a.spinup_or_lookahead = c.spinup_or_lookahead
         )

         LEFT JOIN
     results_transmission_hurdle_costs_agg as d
     ON (a.scenario_id = d.scenario_id
         AND a.subproblem_id = d.subproblem_id
         AND a.stage_id = d.stage_id
         AND a.period = d.period
         AND a.load_zone = d.load_zone
         AND a.spinup_or_lookahead = d.spinup_or_lookahead
         )
;


-- Costs by period (not including tuning costs and violation penalties)
DROP VIEW IF EXISTS results_costs_by_period;
CREATE VIEW results_costs_by_period AS
SELECT a.scenario_id,
       a.subproblem_id,
       a.stage_id,
       a.period,
       a.spinup_or_lookahead,
       capacity_cost,
       variable_om_cost,
       fuel_cost,
       startup_cost,
       shutdown_cost,
       tx_capacity_cost,
       tx_hurdle_cost,
       deliverable_capacity_cost
FROM (SELECT scenario_id,
             subproblem_id,
             stage_id,
             period,
             spinup_or_lookahead,
             SUM(capacity_cost)    AS capacity_cost,
             SUM(variable_om_cost) AS variable_om_cost,
             SUM(fuel_cost)        AS fuel_cost,
             SUM(startup_cost)     AS startup_cost,
             SUM(shutdown_cost)    AS shutdown_cost,
             SUM(tx_capacity_cost) AS tx_capacity_cost,
             SUM(tx_hurdle_cost)   AS tx_hurdle_cost
      FROM results_costs_by_period_load_zone
      GROUP BY scenario_id, subproblem_id, stage_id, period,
               spinup_or_lookahead) AS a

         LEFT JOIN
     results_project_deliverability_groups_agg as b
     ON (a.scenario_id = b.scenario_id
         AND a.subproblem_id = b.subproblem_id
         AND a.stage_id = b.stage_id
         AND a.period = b.period
         AND a.spinup_or_lookahead = b.spinup_or_lookahead
         )
;

-------------------------------------------------------------------------------
------------------------------ User Interface ---------------------------------
-------------------------------------------------------------------------------

-- Tables for scenario-detail and scenario-new
-- TODO: is the ui_table_id needed?
DROP TABLE IF EXISTS ui_scenario_detail_table_metadata;
CREATE TABLE ui_scenario_detail_table_metadata
(
    ui_table_id      INTEGER PRIMARY KEY AUTOINCREMENT,
    include          INTEGER,
    ui_table         VARCHAR(32) UNIQUE,
    ui_table_caption VARCHAR(64)
);

DROP TABLE IF EXISTS ui_scenario_detail_table_row_metadata;
CREATE TABLE ui_scenario_detail_table_row_metadata
(
    ui_table                              VARCHAR(32),
    ui_table_row                          VARCHAR(32),
    include                               INTEGER,
    ui_row_caption                        VARCHAR(64),
    ui_row_db_scenarios_view_column       VARCHAR(64),
    ui_row_db_subscenario_table           VARCHAR(128),
    ui_row_db_subscenario_table_id_column VARCHAR(128),
    ui_row_db_input_table                 VARCHAR(128),
    PRIMARY KEY (ui_table, ui_table_row),
    FOREIGN KEY (ui_table) REFERENCES ui_scenario_detail_table_metadata (ui_table)
);

-- Tables for scenario-results
DROP TABLE IF EXISTS ui_scenario_results_table_metadata;
CREATE TABLE ui_scenario_results_table_metadata
(
    results_table VARCHAR(64),
    include       INTEGER,
    caption       VARCHAR(64)
);

DROP TABLE IF EXISTS ui_scenario_results_plot_metadata;
CREATE TABLE ui_scenario_results_plot_metadata
(
    results_plot                    VARCHAR(64) PRIMARY KEY,
    include                         INTEGER,
    caption                         VARCHAR(64),
    load_zone_form_control          INTEGER, -- select
    energy_target_zone_form_control INTEGER, -- select
    carbon_cap_zone_form_control    INTEGER, -- select
    period_form_control             INTEGER, -- select
    horizon_form_control            INTEGER, -- input
    start_timepoint_form_control    INTEGER, -- input
    end_timepoint_form_control      INTEGER, -- input
    subproblem_form_control         INTEGER, -- select
    stage_form_control              INTEGER, -- select
    project_form_control            INTEGER, -- select
    commit_project_form_control     INTEGER  -- select
);

---------------------
--- VISUALIZATION ---
---------------------

-- Technology colors and plotting order
DROP TABLE IF EXISTS viz_technologies;
CREATE TABLE viz_technologies
(
    technology     VARCHAR(32),
    color          VARCHAR(32),
    plotting_order INTEGER UNIQUE,
    PRIMARY KEY (technology)
);<|MERGE_RESOLUTION|>--- conflicted
+++ resolved
@@ -3440,7 +3440,6 @@
 DROP TABLE IF EXISTS inputs_system_transmission_targets;
 CREATE TABLE inputs_system_transmission_targets
 (
-<<<<<<< HEAD
     transmission_target_scenario_id     INTEGER,
     transmission_target_zone            VARCHAR(32),
     subproblem_id                       INTEGER,
@@ -3451,16 +3450,6 @@
     transmission_target_pos_dir_max_mwh FLOAT,
     transmission_target_neg_dir_min_mwh FLOAT,
     transmission_target_neg_dir_max_mwh FLOAT,
-=======
-    transmission_target_scenario_id            INTEGER,
-    transmission_target_zone                   VARCHAR(32),
-    subproblem_id                              INTEGER,
-    stage_id                                   INTEGER,
-    balancing_type                             VARCHAR(32),
-    horizon                                    INTEGER,
-    transmission_target_positive_direction_mwh FLOAT,
-    transmission_target_negative_direction_mwh FLOAT,
->>>>>>> fa19a6e8
     PRIMARY KEY (transmission_target_scenario_id, transmission_target_zone,
                  subproblem_id, stage_id, balancing_type, horizon)
 );
@@ -5044,7 +5033,6 @@
 DROP TABLE IF EXISTS results_system_transmission_targets;
 CREATE TABLE results_system_transmission_targets
 (
-<<<<<<< HEAD
     scenario_id                                     INTEGER,
     transmission_target_zone                        VARCHAR(64),
     subproblem_id                                   INTEGER,
@@ -5066,23 +5054,6 @@
     transmission_target_neg_dir_max_mwh             FLOAT,
     fraction_of_transmission_target_neg_dir_max_met FLOAT,
     transmission_target_overage_neg_dir_min_mwh     FLOAT,
-=======
-    scenario_id                                             INTEGER,
-    transmission_target_zone                                VARCHAR(64),
-    subproblem_id                                           INTEGER,
-    stage_id                                                INTEGER,
-    balancing_type                                          VARCHAR(32),
-    horizon                                                 INTEGER,
-    hrz_objective_coefficient                               FLOAT,
-    transmission_target_pos_dir_mwh                         FLOAT,
-    total_transmission_target_energy_positive_direction_mwh FLOAT,
-    fraction_of_transmission_target_positive_direction_met  FLOAT,
-    transmission_target_shortage_positive_direction_mwh     FLOAT,
-    transmission_target_neg_dir_mwh                         FLOAT,
-    total_transmission_target_energy_negative_direction_mwh FLOAT,
-    fraction_of_transmission_target_negative_direction_met  FLOAT,
-    transmission_target_shortage_negative_direction_mwh     FLOAT,
->>>>>>> fa19a6e8
     PRIMARY KEY (scenario_id, transmission_target_zone,
                  subproblem_id, stage_id, balancing_type, horizon)
 );
@@ -5199,7 +5170,6 @@
 (
     scenario_id                                       INTEGER,
 --period INTEGER,
-<<<<<<< HEAD
     subproblem_id                                     INTEGER,
     stage_id                                          INTEGER,
     Total_Capacity_Costs                              Float,
@@ -5242,50 +5212,6 @@
     Total_Subsidies                                   FLOAT,
     Total_Capacity_Transfer_Costs                     FLOAT,
     Total_Carbon_Credit_Revenue                       FLOAT,
-=======
-    subproblem_id                                          INTEGER,
-    stage_id                                               INTEGER,
-    Total_Capacity_Costs                                   Float,
-    Total_Fixed_Costs                                      FLOAT,
-    Total_Tx_Capacity_Costs                                Float,
-    Total_Tx_Fixed_Costs                                   FLOAT,
-    Total_PRM_Deliverability_Group_Costs                   FLOAT,
-    Total_Variable_OM_Cost                                 Float,
-    Total_Fuel_Cost                                        Float,
-    Total_Startup_Cost                                     Float,
-    Total_Shutdown_Cost                                    Float,
-    Total_Operational_Violation_Cost                       FLOAT,
-    Total_Curtailment_Cost                                 FLOAT,
-    Total_Hurdle_Cost                                      Float,
-    Total_Load_Balance_Penalty_Costs                       Float,
-    Frequency_Response_Penalty_Costs                       Float,
-    Frequency_Response_Partial_Penalty_Costs               FLOAT,
-    LF_Reserves_Down_Penalty_Costs                         Float,
-    LF_Reserves_Up_Penalty_Costs                           Float,
-    Regulation_Down_Penalty_Costs                          Float,
-    Regulation_Up_Penalty_Costs                            Float,
-    Spinning_Reserves_Penalty_Costs                        Float,
-    Total_PRM_Shortage_Penalty_Costs                       Float,
-    Total_Local_Capacity_Shortage_Penalty_Costs            Float,
-    Total_Carbon_Cap_Balance_Penalty_Costs                 Float,
-    Total_Carbon_Tax_Cost                                  FLOAT,
-    Total_Performance_Standard_Balance_Penalty_Costs       Float,
-    Total_Period_Energy_Target_Balance_Penalty_Costs       FLOAT,
-    Total_Horizon_Energy_Target_Balance_Penalty_Costs      FLOAT,
-    Total_Transmission_Target_Balance_Penalty_Costs FLOAT,
-    Total_Dynamic_ELCC_Tuning_Cost                         Float,
-    Total_Import_Carbon_Tuning_Cost                        Float,
-    Total_Market_Net_Cost                                  FLOAT,
-    Total_Export_Penalty_Cost                              FLOAT,
-    Total_Horizon_Fuel_Burn_Min_Abs_Penalty_Costs          FLOAT,
-    Total_Horizon_Fuel_Burn_Max_Abs_Penalty_Costs          FLOAT,
-    Total_Horizon_Fuel_Burn_Max_Rel_Penalty_Costs          FLOAT,
-    Total_SOC_Penalty_Cost                                 FLOAT,
-    Total_SOC_Penalty_Last_Tmp_Cost                        FLOAT,
-    Total_Subsidies                                        FLOAT,
-    Total_Capacity_Transfer_Costs                          FLOAT,
-    Total_Carbon_Credit_Revenue                            FLOAT,
->>>>>>> fa19a6e8
     PRIMARY KEY (scenario_id, subproblem_id, stage_id)
 );
 
