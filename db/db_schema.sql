-- noinspection SqlNoDataSourceInspectionForFile

-- Copyright 2017 Blue Marble Analytics LLC. All rights reserved.

-----------------
-- -- MODEL -- --
-----------------

-- Implemented horizon boundary types
DROP TABLE IF EXISTS mod_horizon_boundary_types;
CREATE TABLE mod_horizon_boundary_types (
horizon_boundary_type VARCHAR(16) PRIMARY KEY,
description VARCHAR(128)
);

-- Months
DROP TABLE IF EXISTS mod_months;
CREATE TABLE mod_months (
month INTEGER PRIMARY KEY,
description VARCHAR(16)
);

-- Implemented capacity types
DROP TABLE IF EXISTS mod_capacity_types;
CREATE TABLE mod_capacity_types (
capacity_type VARCHAR(32) PRIMARY KEY,
description VARCHAR(128)
);

-- Implemented availability types
DROP TABLE IF EXISTS mod_availability_types;
CREATE TABLE mod_availability_types (
availability_type VARCHAR(32) PRIMARY KEY,
description VARCHAR(128)
);

-- Implemented operational types
DROP TABLE IF EXISTS mod_operational_types;
CREATE TABLE mod_operational_types (
operational_type VARCHAR(32) PRIMARY KEY,
description VARCHAR(128)
);

-- Implemented reserve types
DROP TABLE IF EXISTS mod_reserve_types;
CREATE TABLE mod_reserve_types (
reserve_type VARCHAR(32) PRIMARY KEY,
description VARCHAR(128)
);

-- Implemented transmission operational types
DROP TABLE IF EXISTS mod_tx_operational_types;
CREATE TABLE mod_tx_operational_types (
operational_type VARCHAR(32) PRIMARY KEY,
description VARCHAR(128)
);

-- Implemented transmission capacity types
DROP TABLE IF EXISTS mod_tx_capacity_types;
CREATE TABLE mod_tx_capacity_types (
capacity_type VARCHAR(32) PRIMARY KEY,
description VARCHAR(128)
);

-- Implemented prm types
DROP TABLE IF EXISTS mod_prm_types;
CREATE TABLE mod_prm_types (
prm_type VARCHAR(32) PRIMARY KEY,
description VARCHAR(128)
);

-- Invalid combinations of capacity type and operational type
DROP TABLE IF EXISTS mod_capacity_and_operational_type_invalid_combos;
CREATE TABLE mod_capacity_and_operational_type_invalid_combos (
capacity_type VARCHAR (32),
operational_type VARCHAR (32),
PRIMARY KEY (capacity_type, operational_type),
FOREIGN KEY (capacity_type) REFERENCES mod_capacity_types (capacity_type),
FOREIGN KEY (operational_type) REFERENCES mod_operational_types
(operational_type)
);

-- Invalid combinations of tx capacity type and tx operational type
DROP TABLE IF EXISTS mod_tx_capacity_and_tx_operational_type_invalid_combos;
CREATE TABLE mod_tx_capacity_and_tx_operational_type_invalid_combos (
capacity_type VARCHAR (32),
operational_type VARCHAR (32),
PRIMARY KEY (capacity_type, operational_type),
FOREIGN KEY (capacity_type) REFERENCES mod_tx_capacity_types (capacity_type),
FOREIGN KEY (operational_type) REFERENCES mod_tx_operational_types
(operational_type)
);

DROP TABLE IF EXISTS mod_feature_subscenarios;
CREATE TABLE mod_feature_subscenarios (
feature VARCHAR(32),
subscenario_id VARCHAR(32),
PRIMARY KEY (feature, subscenario_id),
FOREIGN KEY (feature) REFERENCES mod_features (feature)
);

-- Features
DROP TABLE IF EXISTS mod_features;
CREATE TABLE mod_features (
feature VARCHAR(32) PRIMARY KEY,
description VARCHAR(128)
);

-- Subscenarios by feature
DROP TABLE IF EXISTS mod_feature_subscenarios;
CREATE TABLE mod_feature_subscenarios (
feature VARCHAR(32),
subscenario_id VARCHAR(32),
PRIMARY KEY (feature, subscenario_id),
FOREIGN KEY (feature) REFERENCES mod_features (feature)
);

-- Scenario validation status types
DROP TABLE IF EXISTS mod_validation_status_types;
CREATE TABLE mod_validation_status_types (
validation_status_id INTEGER PRIMARY KEY,
validation_status_name VARCHAR(32) UNIQUE
);

-- Run status types
DROP TABLE IF EXISTS mod_run_status_types;
CREATE TABLE mod_run_status_types (
run_status_id INTEGER PRIMARY KEY,
run_status_name VARCHAR(32) UNIQUE
);


--------------------
-- -- STATUS -- --
--------------------

-- Validation Results
DROP TABLE IF EXISTS status_validation;
CREATE TABLE status_validation (
scenario_id INTEGER,
subproblem_id INTEGER,
stage_id INTEGER,
gridpath_module VARCHAR(64),
related_subscenario VARCHAR(64),
related_database_table VARCHAR(64),
issue_severity VARCHAR(32),
issue_type VARCHAR(32),
issue_description VARCHAR(64),
timestamp TEXT,  -- ISO8601 String
FOREIGN KEY (scenario_id) REFERENCES scenarios (scenario_id)
);


-------------------------------------------------------------------------------
---- SUBSCENARIOS AND INPUTS -----
-------------------------------------------------------------------------------

--------------------
-- -- TEMPORAL -- --
--------------------

-- Temporal Scenarios
DROP TABLE IF EXISTS subscenarios_temporal;
CREATE TABLE subscenarios_temporal (
temporal_scenario_id INTEGER PRIMARY KEY AUTOINCREMENT,
name VARCHAR(32),
description VARCHAR(128)
);

-- Subproblems (for production cost modeling)
DROP TABLE IF EXISTS inputs_temporal_subproblems;
CREATE TABLE inputs_temporal_subproblems (
temporal_scenario_id INTEGER,
subproblem_id INTEGER,
PRIMARY KEY (temporal_scenario_id, subproblem_id),
FOREIGN KEY (temporal_scenario_id) REFERENCES subscenarios_temporal
(temporal_scenario_id)
);

-- Stages (within subproblems; for production cost modeling)
DROP TABLE IF EXISTS inputs_temporal_subproblems_stages;
CREATE TABLE inputs_temporal_subproblems_stages (
temporal_scenario_id INTEGER,
subproblem_id INTEGER,
stage_id INTEGER,
PRIMARY KEY (temporal_scenario_id, subproblem_id, stage_id),
FOREIGN KEY (temporal_scenario_id) REFERENCES subscenarios_temporal
(temporal_scenario_id),
-- Make sure subproblem exists in this temporal_scenario_id
FOREIGN KEY (temporal_scenario_id, subproblem_id) REFERENCES
inputs_temporal_subproblems (temporal_scenario_id, subproblem_id)
);

-- Periods
-- These have to be the same for each subproblem
DROP TABLE IF EXISTS inputs_temporal_periods;
CREATE TABLE inputs_temporal_periods (
temporal_scenario_id INTEGER,
period INTEGER,
discount_factor FLOAT,
number_years_represented FLOAT,
PRIMARY KEY (temporal_scenario_id, period),
FOREIGN KEY (temporal_scenario_id) REFERENCES subscenarios_temporal
(temporal_scenario_id)
);

-- Timepoints
DROP TABLE IF EXISTS inputs_temporal_timepoints;
CREATE TABLE inputs_temporal_timepoints (
temporal_scenario_id INTEGER,
subproblem_id INTEGER,
stage_id INTEGER,
timepoint INTEGER,
period INTEGER,
number_of_hours_in_timepoint INTEGER,
timepoint_weight FLOAT,
previous_stage_timepoint_map INTEGER,
spinup_or_lookahead INTEGER,
month INTEGER,
hour_of_day FLOAT,  -- FLOAT to accommodate subhourly timepoints
timestamp DATETIME,
PRIMARY KEY (temporal_scenario_id, subproblem_id, stage_id, timepoint),
FOREIGN KEY (temporal_scenario_id) REFERENCES subscenarios_temporal
(temporal_scenario_id),
-- Make sure subproblem/stage exist in this temporal_scenario_id
FOREIGN KEY (temporal_scenario_id, subproblem_id, stage_id) REFERENCES
inputs_temporal_subproblems_stages (temporal_scenario_id, subproblem_id,
stage_id),
-- Make sure period exists in this temporal_scenario_id
FOREIGN KEY (temporal_scenario_id, period)
    REFERENCES inputs_temporal_periods (temporal_scenario_id, period),
-- Month must be 1-12
FOREIGN KEY (month) REFERENCES mod_months (month)
);

-- Horizons (with balancing types)
-- How timepoints are organized for operational-decision purposes
-- Each timepoint can belong to more than one balancing_type-horizon (e.g.
-- it can be on day 1 of the year, in week 1 of the year, in month 1 of the
-- year, etc.)
-- The balancing_type-horizons can be different by subproblem (e.g. one
-- subproblem can be a week and have days as horizons and another one
-- can be a week and have the week as horizon), but will have to be same for
-- each stage of a subproblem
DROP TABLE IF EXISTS inputs_temporal_horizons;
CREATE TABLE inputs_temporal_horizons (
temporal_scenario_id INTEGER,
subproblem_id INTEGER,
balancing_type_horizon VARCHAR(32),
horizon VARCHAR(32),
boundary VARCHAR(16),
period INTEGER,  -- auxiliary, we use the timepoint period
PRIMARY KEY (temporal_scenario_id, subproblem_id, horizon,
             balancing_type_horizon),
FOREIGN KEY (temporal_scenario_id) REFERENCES subscenarios_temporal
(temporal_scenario_id),
-- Make sure boundary type is correct
FOREIGN KEY (boundary) REFERENCES mod_horizon_boundary_types
(horizon_boundary_type),
-- Make sure subproblem_id exists in this temporal_scenario_id
FOREIGN KEY (temporal_scenario_id, subproblem_id) REFERENCES
inputs_temporal_subproblems (temporal_scenario_id, subproblem_id),
-- Make sure period exists in this temporal_scenario_id
FOREIGN KEY (temporal_scenario_id, period) REFERENCES
inputs_temporal_periods (temporal_scenario_id, period)
);


DROP TABLE IF EXISTS inputs_temporal_horizon_timepoints;
CREATE TABLE inputs_temporal_horizon_timepoints (
temporal_scenario_id INTEGER,
subproblem_id INTEGER,
stage_id INTEGER,
timepoint INTEGER,
balancing_type_horizon VARCHAR(32),
horizon VARCHAR(32),
PRIMARY KEY (temporal_scenario_id, subproblem_id, stage_id, timepoint,
             balancing_type_horizon, horizon),
FOREIGN KEY (temporal_scenario_id)
    REFERENCES subscenarios_temporal (temporal_scenario_id),
-- Make sure these are the same timepoints as in the main timepoints table
FOREIGN KEY (temporal_scenario_id, subproblem_id, stage_id, timepoint)
    REFERENCES inputs_temporal_timepoints (temporal_scenario_id,
                                           subproblem_id, stage_id, timepoint),
-- Make sure horizons exist in this temporal_scenario_id and subproblem_id
FOREIGN KEY (temporal_scenario_id, subproblem_id, balancing_type_horizon,
             horizon)
    REFERENCES inputs_temporal_horizons (temporal_scenario_id, subproblem_id,
                                         balancing_type_horizon, horizon)
);


---------------------
-- -- GEOGRAPHY -- --
---------------------

-- Load zones
-- This is the unit at which load is met in the model: it could be one zone
-- or many zones
DROP TABLE IF EXISTS subscenarios_geography_load_zones;
CREATE TABLE subscenarios_geography_load_zones (
load_zone_scenario_id INTEGER PRIMARY KEY AUTOINCREMENT,
name VARCHAR(32),
description VARCHAR(128)
);

DROP TABLE IF EXISTS inputs_geography_load_zones;
CREATE TABLE inputs_geography_load_zones (
load_zone_scenario_id INTEGER,
load_zone VARCHAR(32),
allow_overgeneration INTEGER,
overgeneration_penalty_per_mw FLOAT,
allow_unserved_energy INTEGER,
unserved_energy_penalty_per_mw FLOAT,
PRIMARY KEY (load_zone_scenario_id, load_zone),
FOREIGN KEY (load_zone_scenario_id) REFERENCES
subscenarios_geography_load_zones (load_zone_scenario_id)
);


-- Reserves
-- This is the unit at which reserves are met at the model; it can be
-- different from the load zones
DROP TABLE IF EXISTS subscenarios_geography_lf_reserves_up_bas;
CREATE TABLE subscenarios_geography_lf_reserves_up_bas (
lf_reserves_up_ba_scenario_id INTEGER PRIMARY KEY AUTOINCREMENT,
name VARCHAR(32),
description VARCHAR(128)
);

DROP TABLE IF EXISTS inputs_geography_lf_reserves_up_bas;
CREATE TABLE inputs_geography_lf_reserves_up_bas (
lf_reserves_up_ba_scenario_id INTEGER,
lf_reserves_up_ba VARCHAR(32),
allow_violation INTEGER,
violation_penalty_per_mw FLOAT,
reserve_to_energy_adjustment FLOAT,
PRIMARY KEY (lf_reserves_up_ba_scenario_id, lf_reserves_up_ba),
FOREIGN KEY (lf_reserves_up_ba_scenario_id) REFERENCES
subscenarios_geography_lf_reserves_up_bas (lf_reserves_up_ba_scenario_id)
);

DROP TABLE IF EXISTS subscenarios_geography_lf_reserves_down_bas;
CREATE TABLE subscenarios_geography_lf_reserves_down_bas (
lf_reserves_down_ba_scenario_id INTEGER PRIMARY KEY AUTOINCREMENT,
name VARCHAR(32),
description VARCHAR(128)
);

DROP TABLE IF EXISTS inputs_geography_lf_reserves_down_bas;
CREATE TABLE inputs_geography_lf_reserves_down_bas (
lf_reserves_down_ba_scenario_id INTEGER,
lf_reserves_down_ba VARCHAR(32),
allow_violation INTEGER,
violation_penalty_per_mw FLOAT,
reserve_to_energy_adjustment FLOAT,
PRIMARY KEY (lf_reserves_down_ba_scenario_id, lf_reserves_down_ba),
FOREIGN KEY (lf_reserves_down_ba_scenario_id) REFERENCES
subscenarios_geography_lf_reserves_down_bas (lf_reserves_down_ba_scenario_id)
);

DROP TABLE IF EXISTS subscenarios_geography_regulation_up_bas;
CREATE TABLE subscenarios_geography_regulation_up_bas (
regulation_up_ba_scenario_id INTEGER PRIMARY KEY AUTOINCREMENT,
name VARCHAR(32),
description VARCHAR(128)
);

DROP TABLE IF EXISTS inputs_geography_regulation_up_bas;
CREATE TABLE inputs_geography_regulation_up_bas (
regulation_up_ba_scenario_id INTEGER,
regulation_up_ba VARCHAR(32),
allow_violation INTEGER,
violation_penalty_per_mw FLOAT,
reserve_to_energy_adjustment FLOAT,
PRIMARY KEY (regulation_up_ba_scenario_id, regulation_up_ba),
FOREIGN KEY (regulation_up_ba_scenario_id) REFERENCES
subscenarios_geography_regulation_up_bas (regulation_up_ba_scenario_id)
);

DROP TABLE IF EXISTS subscenarios_geography_regulation_down_bas;
CREATE TABLE subscenarios_geography_regulation_down_bas (
regulation_down_ba_scenario_id INTEGER PRIMARY KEY AUTOINCREMENT,
name VARCHAR(32),
description VARCHAR(128)
);

DROP TABLE IF EXISTS inputs_geography_regulation_down_bas;
CREATE TABLE inputs_geography_regulation_down_bas (
regulation_down_ba_scenario_id INTEGER,
regulation_down_ba VARCHAR(32),
allow_violation INTEGER,
violation_penalty_per_mw FLOAT,
reserve_to_energy_adjustment FLOAT,
PRIMARY KEY (regulation_down_ba_scenario_id, regulation_down_ba),
FOREIGN KEY (regulation_down_ba_scenario_id) REFERENCES
subscenarios_geography_regulation_down_bas (regulation_down_ba_scenario_id)
);

DROP TABLE IF EXISTS subscenarios_geography_frequency_response_bas;
CREATE TABLE subscenarios_geography_frequency_response_bas (
frequency_response_ba_scenario_id INTEGER PRIMARY KEY AUTOINCREMENT,
name VARCHAR(32),
description VARCHAR(128)
);

DROP TABLE IF EXISTS inputs_geography_frequency_response_bas;
CREATE TABLE inputs_geography_frequency_response_bas (
frequency_response_ba_scenario_id INTEGER,
frequency_response_ba VARCHAR(32),
allow_violation INTEGER,
violation_penalty_per_mw FLOAT,
reserve_to_energy_adjustment FLOAT,
PRIMARY KEY (frequency_response_ba_scenario_id, frequency_response_ba),
FOREIGN KEY (frequency_response_ba_scenario_id) REFERENCES
subscenarios_geography_frequency_response_bas
(frequency_response_ba_scenario_id)
);

DROP TABLE IF EXISTS subscenarios_geography_spinning_reserves_bas;
CREATE TABLE subscenarios_geography_spinning_reserves_bas (
spinning_reserves_ba_scenario_id INTEGER PRIMARY KEY AUTOINCREMENT,
name VARCHAR(32),
description VARCHAR(128)
);

DROP TABLE IF EXISTS inputs_geography_spinning_reserves_bas;
CREATE TABLE inputs_geography_spinning_reserves_bas (
spinning_reserves_ba_scenario_id INTEGER,
spinning_reserves_ba VARCHAR(32),
allow_violation INTEGER,
violation_penalty_per_mw FLOAT,
reserve_to_energy_adjustment FLOAT,
PRIMARY KEY (spinning_reserves_ba_scenario_id, spinning_reserves_ba),
FOREIGN KEY (spinning_reserves_ba_scenario_id) REFERENCES
subscenarios_geography_spinning_reserves_bas (spinning_reserves_ba_scenario_id)
);

-- RPS
-- This is the unit at which RPS requirements are met in the model; it can be
-- different from the load zones
DROP TABLE IF EXISTS subscenarios_geography_rps_zones;
CREATE TABLE subscenarios_geography_rps_zones (
rps_zone_scenario_id INTEGER PRIMARY KEY AUTOINCREMENT,
name VARCHAR(32),
description VARCHAR(128)
);

DROP TABLE IF EXISTS inputs_geography_rps_zones;
CREATE TABLE inputs_geography_rps_zones (
rps_zone_scenario_id INTEGER,
rps_zone VARCHAR(32),
allow_violation INTEGER DEFAULT 0,  -- constraint is hard by default
violation_penalty_per_mwh FLOAT DEFAULT 0,
PRIMARY KEY (rps_zone_scenario_id, rps_zone),
FOREIGN KEY (rps_zone_scenario_id) REFERENCES
subscenarios_geography_rps_zones (rps_zone_scenario_id)
);

-- Carbon cap
-- This is the unit at which the carbon cap is applied in the model; it can be
-- different from the load zones
DROP TABLE IF EXISTS subscenarios_geography_carbon_cap_zones;
CREATE TABLE subscenarios_geography_carbon_cap_zones (
carbon_cap_zone_scenario_id INTEGER PRIMARY KEY AUTOINCREMENT,
name VARCHAR(32),
description VARCHAR(128)
);

DROP TABLE IF EXISTS inputs_geography_carbon_cap_zones;
CREATE TABLE inputs_geography_carbon_cap_zones (
carbon_cap_zone_scenario_id INTEGER,
carbon_cap_zone VARCHAR(32),
allow_violation INTEGER DEFAULT 0,  -- constraint is hard by default
violation_penalty_per_mmt FLOAT DEFAULT 0,
PRIMARY KEY (carbon_cap_zone_scenario_id, carbon_cap_zone),
FOREIGN KEY (carbon_cap_zone_scenario_id) REFERENCES
subscenarios_geography_carbon_cap_zones (carbon_cap_zone_scenario_id)
);

-- PRM
-- This is the unit at which PRM requirements are met in the model; it can be
-- different from the load zones
DROP TABLE IF EXISTS subscenarios_geography_prm_zones;
CREATE TABLE subscenarios_geography_prm_zones (
prm_zone_scenario_id INTEGER PRIMARY KEY AUTOINCREMENT,
name VARCHAR(32),
description VARCHAR(128)
);

DROP TABLE IF EXISTS inputs_geography_prm_zones;
CREATE TABLE inputs_geography_prm_zones (
prm_zone_scenario_id INTEGER,
prm_zone VARCHAR(32),
allow_violation INTEGER DEFAULT 0,  -- constraint is hard by default
violation_penalty_per_mw FLOAT DEFAULT 0,
PRIMARY KEY (prm_zone_scenario_id, prm_zone),
FOREIGN KEY (prm_zone_scenario_id) REFERENCES
subscenarios_geography_prm_zones (prm_zone_scenario_id)
);

-- Local capacity
-- This is the unit at which local capacity requirements are met in the model;
-- it can be different from the load zones
DROP TABLE IF EXISTS subscenarios_geography_local_capacity_zones;
CREATE TABLE subscenarios_geography_local_capacity_zones (
local_capacity_zone_scenario_id INTEGER PRIMARY KEY AUTOINCREMENT,
name VARCHAR(32),
description VARCHAR(128)
);

DROP TABLE IF EXISTS inputs_geography_local_capacity_zones;
CREATE TABLE inputs_geography_local_capacity_zones (
local_capacity_zone_scenario_id INTEGER,
local_capacity_zone VARCHAR(32),
allow_violation INTEGER DEFAULT 0,  -- constraint is hard by default
violation_penalty_per_mw FLOAT DEFAULT 0,
PRIMARY KEY (local_capacity_zone_scenario_id, local_capacity_zone),
FOREIGN KEY (local_capacity_zone_scenario_id) REFERENCES
subscenarios_geography_local_capacity_zones (local_capacity_zone_scenario_id)
);


-------------------
-- -- PROJECT -- --
-------------------

-- All projects: a list of all projects we may model
DROP TABLE IF EXISTS inputs_project_all;
CREATE TABLE inputs_project_all (
project VARCHAR(64) PRIMARY KEY
);

-- -- Capacity -- --

-- Project portfolios
-- Subsets of projects allowed in a scenario: includes both specified and
-- potential projects
DROP TABLE IF EXISTS subscenarios_project_portfolios;
CREATE TABLE subscenarios_project_portfolios (
project_portfolio_scenario_id INTEGER PRIMARY KEY AUTOINCREMENT,
name VARCHAR(32),
description VARCHAR(128)
);

DROP TABLE IF EXISTS inputs_project_portfolios;
CREATE TABLE inputs_project_portfolios (
project_portfolio_scenario_id INTEGER,
project VARCHAR(64),
specified INTEGER,
new_build INTEGER,
capacity_type VARCHAR(32),
PRIMARY KEY (project_portfolio_scenario_id, project),
FOREIGN KEY (project_portfolio_scenario_id) REFERENCES
subscenarios_project_portfolios (project_portfolio_scenario_id),
FOREIGN KEY (capacity_type) REFERENCES mod_capacity_types (capacity_type)
);

-- Existing project capacity and fixed costs
-- The capacity and fixed costs of 'specified' projects, i.e. exogenously
-- specified capacity that is not a variable in the model
-- Retirement can be allowed, in which case the fixed cost will determine
-- whether the economics of retirement are favorable
DROP TABLE IF EXISTS subscenarios_project_specified_capacity;
CREATE TABLE subscenarios_project_specified_capacity (
project_specified_capacity_scenario_id INTEGER PRIMARY KEY AUTOINCREMENT,
name VARCHAR(32),
description VARCHAR(128)
);

DROP TABLE IF EXISTS inputs_project_specified_capacity;
CREATE TABLE inputs_project_specified_capacity (
project_specified_capacity_scenario_id INTEGER,
project VARCHAR(64),
period INTEGER,
specified_capacity_mw FLOAT,
specified_capacity_mwh FLOAT,
PRIMARY KEY (project_specified_capacity_scenario_id, project, period),
FOREIGN KEY (project_specified_capacity_scenario_id) REFERENCES
subscenarios_project_specified_capacity (project_specified_capacity_scenario_id)
);

DROP TABLE IF EXISTS subscenarios_project_specified_fixed_cost;
CREATE TABLE subscenarios_project_specified_fixed_cost (
project_specified_fixed_cost_scenario_id INTEGER PRIMARY KEY AUTOINCREMENT,
name VARCHAR(32),
description VARCHAR(128)
);

DROP TABLE IF EXISTS inputs_project_specified_fixed_cost;
CREATE TABLE inputs_project_specified_fixed_cost (
project_specified_fixed_cost_scenario_id INTEGER,
project VARCHAR(64),
period INTEGER,
annual_fixed_cost_per_mw_year FLOAT,
annual_fixed_cost_per_mwh_year FLOAT,
PRIMARY KEY (project_specified_fixed_cost_scenario_id, project, period),
FOREIGN KEY (project_specified_fixed_cost_scenario_id) REFERENCES
subscenarios_project_specified_fixed_cost
(project_specified_fixed_cost_scenario_id)
);

-- New project capital costs and potential
-- The annualized all-in cost of potential new project (capital + fixed o&m
-- with financing)
-- In each 'period,' the minimum build required and maximum build allowed
-- can also be specified
DROP TABLE IF EXISTS subscenarios_project_new_cost;
CREATE TABLE subscenarios_project_new_cost (
project_new_cost_scenario_id INTEGER PRIMARY KEY AUTOINCREMENT,
name VARCHAR(32),
description VARCHAR(128)
);

DROP TABLE IF EXISTS inputs_project_new_cost;
CREATE TABLE inputs_project_new_cost (
project_new_cost_scenario_id INTEGER,
project VARCHAR(64),
period INTEGER,
lifetime_yrs INTEGER,
annualized_real_cost_per_mw_yr FLOAT,
annualized_real_cost_per_mwh_yr FLOAT,
levelized_cost_per_mwh FLOAT,  -- useful if available, although not used
supply_curve_scenario_id INTEGER,
PRIMARY KEY (project_new_cost_scenario_id, project, period),
FOREIGN KEY (project_new_cost_scenario_id) REFERENCES
subscenarios_project_new_cost (project_new_cost_scenario_id)
);

-- New project binary build size
DROP TABLE IF EXISTS subscenarios_project_new_binary_build_size;
CREATE TABLE subscenarios_project_new_binary_build_size (
project_new_binary_build_size_scenario_id INTEGER PRIMARY KEY AUTOINCREMENT,
name VARCHAR(32),
description VARCHAR(128)
);

DROP TABLE IF EXISTS inputs_project_new_binary_build_size;
CREATE TABLE inputs_project_new_binary_build_size (
project_new_binary_build_size_scenario_id INTEGER,
project VARCHAR(64),
binary_build_size_mw FLOAT,
binary_build_size_mwh FLOAT,
PRIMARY KEY (project_new_binary_build_size_scenario_id, project),
FOREIGN KEY (project_new_binary_build_size_scenario_id) REFERENCES
subscenarios_project_new_binary_build_size
(project_new_binary_build_size_scenario_id)
);

-- Shiftable load supply curve
DROP TABLE IF EXISTS inputs_project_shiftable_load_supply_curve;
CREATE TABLE inputs_project_shiftable_load_supply_curve (
supply_curve_scenario_id INTEGER,
project VARCHAR(64),
supply_curve_point INTEGER,
supply_curve_slope FLOAT,
supply_curve_intercept FLOAT,
PRIMARY KEY (supply_curve_scenario_id, project, supply_curve_point)
);

DROP TABLE IF EXISTS subscenarios_project_new_potential;
CREATE TABLE subscenarios_project_new_potential (
project_new_potential_scenario_id INTEGER PRIMARY KEY AUTOINCREMENT,
name VARCHAR(32),
description VARCHAR(128)
);

-- Projects with no min or max build requirements can be included here with
-- NULL values or excluded from this table
DROP TABLE IF EXISTS inputs_project_new_potential;
CREATE TABLE inputs_project_new_potential (
project_new_potential_scenario_id INTEGER,
project VARCHAR(64),
period INTEGER,
minimum_cumulative_new_build_mw FLOAT,
maximum_cumulative_new_build_mw FLOAT,
minimum_cumulative_new_build_mwh FLOAT,
maximum_cumulative_new_build_mwh FLOAT,
PRIMARY KEY (project_new_potential_scenario_id, project, period),
FOREIGN KEY (project_new_potential_scenario_id) REFERENCES
subscenarios_project_new_potential (project_new_potential_scenario_id)
);

-- -- Operations -- --

-- Project operational characteristics
-- These vary by operational type
-- Generators that do not have certain characteristics (e.g. hydro does not
-- have a heat rate) should be included with NULL values in these columns
-- For variable generators, specify a variable_generator_profile_scenario_id
-- For hydro generators (curtailable or nonocurtailable), specify a
-- hydro_operational_chars_scenario_id
DROP TABLE IF EXISTS subscenarios_project_operational_chars;
CREATE TABLE subscenarios_project_operational_chars (
project_operational_chars_scenario_id INTEGER PRIMARY KEY AUTOINCREMENT,
name VARCHAR(32),
description VARCHAR(128)
);

DROP TABLE IF EXISTS inputs_project_operational_chars;
CREATE TABLE inputs_project_operational_chars (
project_operational_chars_scenario_id INTEGER,
project VARCHAR(64),
technology VARCHAR(32),
operational_type VARCHAR(32),
balancing_type_project VARCHAR(32),
variable_cost_per_mwh FLOAT,
fuel VARCHAR(32),
heat_rate_curves_scenario_id INTEGER,  -- determined heat rate curve
variable_om_curves_scenario_id INTEGER,  -- determined variable O&M curve
startup_chars_scenario_id INTEGER,  -- determines startup ramp chars
min_stable_level FLOAT,
unit_size_mw FLOAT,
startup_cost_per_mw FLOAT,
shutdown_cost_per_mw FLOAT,
startup_fuel_mmbtu_per_mw FLOAT,
startup_plus_ramp_up_rate FLOAT,  -- Not used for gen_commit_lin/bin!
shutdown_plus_ramp_down_rate FLOAT,
ramp_up_when_on_rate FLOAT,
ramp_down_when_on_rate FLOAT,
min_up_time_hours INTEGER,
min_down_time_hours INTEGER,
charging_efficiency FLOAT,
discharging_efficiency FLOAT,
minimum_duration_hours FLOAT,
maximum_duration_hours FLOAT,
aux_consumption_frac_capacity FLOAT,
aux_consumption_frac_power FLOAT,
last_commitment_stage INTEGER,
variable_generator_profile_scenario_id INTEGER,  -- determines var profiles
hydro_operational_chars_scenario_id INTEGER,  -- determines hydro MWa, min, max
lf_reserves_up_derate FLOAT,
lf_reserves_down_derate FLOAT,
regulation_up_derate FLOAT,
regulation_down_derate FLOAT,
frequency_response_derate FLOAT,
spinning_reserves_derate FLOAT,
lf_reserves_up_ramp_rate FLOAT,
lf_reserves_down_ramp_rate FLOAT,
regulation_up_ramp_rate FLOAT,
regulation_down_ramp_rate FLOAT,
frequency_response_ramp_rate FLOAT,
spinning_reserves_ramp_rate FLOAT,
PRIMARY KEY (project_operational_chars_scenario_id, project),
FOREIGN KEY (project_operational_chars_scenario_id) REFERENCES
subscenarios_project_operational_chars (project_operational_chars_scenario_id),
FOREIGN KEY (last_commitment_stage) REFERENCES
inputs_temporal_subproblems_stages (stage_id),
-- Ensure operational characteristics for variable, hydro and heat rates exist
FOREIGN KEY (project, heat_rate_curves_scenario_id) REFERENCES
subscenarios_project_heat_rate_curves
(project, heat_rate_curves_scenario_id),
FOREIGN KEY (project, variable_om_curves_scenario_id) REFERENCES
subscenarios_project_variable_om_curves
(project, variable_om_curves_scenario_id),
FOREIGN KEY (project, variable_generator_profile_scenario_id) REFERENCES
subscenarios_project_variable_generator_profiles
(project, variable_generator_profile_scenario_id),
FOREIGN KEY (project, hydro_operational_chars_scenario_id) REFERENCES
subscenarios_project_hydro_operational_chars
(project, hydro_operational_chars_scenario_id),
FOREIGN KEY (operational_type) REFERENCES mod_operational_types
(operational_type)
);

-- Heat rate curves
-- TODO: see comments variable profiles
DROP TABLE IF EXISTS subscenarios_project_heat_rate_curves;
CREATE TABLE subscenarios_project_heat_rate_curves (
project VARCHAR(32),
heat_rate_curves_scenario_id INTEGER,
name VARCHAR(32),
description VARCHAR(128),
PRIMARY KEY (project, heat_rate_curves_scenario_id)
);

DROP TABLE IF EXISTS inputs_project_heat_rate_curves;
CREATE TABLE inputs_project_heat_rate_curves (
project VARCHAR(64),
heat_rate_curves_scenario_id INTEGER,
period INTEGER, -- 0 means it's the same for all periods
load_point_fraction FLOAT,
average_heat_rate_mmbtu_per_mwh FLOAT,
PRIMARY KEY (project, heat_rate_curves_scenario_id, period,
load_point_fraction),
FOREIGN KEY (project, heat_rate_curves_scenario_id) REFERENCES
subscenarios_project_heat_rate_curves (project, heat_rate_curves_scenario_id)
);

-- Variable O&M curves
-- TODO: see comments variable profiles
DROP TABLE IF EXISTS subscenarios_project_variable_om_curves;
CREATE TABLE subscenarios_project_variable_om_curves (
project VARCHAR(32),
variable_om_curves_scenario_id INTEGER,
name VARCHAR(32),
description VARCHAR(128),
PRIMARY KEY (project, variable_om_curves_scenario_id)
);

DROP TABLE IF EXISTS inputs_project_variable_om_curves;
CREATE TABLE inputs_project_variable_om_curves (
project VARCHAR(64),
variable_om_curves_scenario_id INTEGER,
period INTEGER,  -- 0 means it's the same for all periods
load_point_fraction FLOAT,
average_variable_om_cost_per_mwh FLOAT,
PRIMARY KEY (project, variable_om_curves_scenario_id, period,
load_point_fraction),
FOREIGN KEY (project, variable_om_curves_scenario_id) REFERENCES
subscenarios_project_variable_om_curves (project,
variable_om_curves_scenario_id)
);

-- Startup characteristics
-- TODO: see comments variable profiles
DROP TABLE IF EXISTS subscenarios_project_startup_chars;
CREATE TABLE subscenarios_project_startup_chars (
project VARCHAR(32),
startup_chars_scenario_id INTEGER,
name VARCHAR(32),
description VARCHAR(128),
PRIMARY KEY (project, startup_chars_scenario_id)
);

DROP TABLE IF EXISTS inputs_project_startup_chars;
CREATE TABLE inputs_project_startup_chars (
project VARCHAR(64),
startup_chars_scenario_id INTEGER,
down_time_cutoff_hours FLOAT,
startup_plus_ramp_up_rate FLOAT,
startup_cost_per_mw FLOAT,
PRIMARY KEY (project, startup_chars_scenario_id, down_time_cutoff_hours),
FOREIGN KEY (project, startup_chars_scenario_id) REFERENCES
subscenarios_project_startup_chars (project, startup_chars_scenario_id)
);

-- Variable generator profiles
-- TODO: this is not exactly a subscenario, as a variable profile will be
-- assigned to variable projects in the project_operational_chars table and
-- be passed to scenarios via the project_operational_chars_scenario_id
-- perhaps a better name is needed for this table
DROP TABLE IF EXISTS subscenarios_project_variable_generator_profiles;
CREATE TABLE subscenarios_project_variable_generator_profiles (
project VARCHAR(64),
variable_generator_profile_scenario_id INTEGER,
name VARCHAR(32),
description VARCHAR(128),
PRIMARY KEY (project, variable_generator_profile_scenario_id)
);

DROP TABLE IF EXISTS inputs_project_variable_generator_profiles;
CREATE TABLE inputs_project_variable_generator_profiles (
project VARCHAR(64),
variable_generator_profile_scenario_id INTEGER,
stage_id INTEGER,
timepoint INTEGER,
cap_factor FLOAT,
PRIMARY KEY (project, variable_generator_profile_scenario_id, stage_id,
             timepoint),
FOREIGN KEY (project, variable_generator_profile_scenario_id) REFERENCES
subscenarios_project_variable_generator_profiles
(project, variable_generator_profile_scenario_id)
);

-- Hydro operational characteristics
DROP TABLE IF EXISTS subscenarios_project_hydro_operational_chars;
CREATE TABLE subscenarios_project_hydro_operational_chars (
project VARCHAR(64),
hydro_operational_chars_scenario_id,
name VARCHAR(32),
description VARCHAR(128),
PRIMARY KEY (project, hydro_operational_chars_scenario_id)
);

DROP TABLE IF EXISTS inputs_project_hydro_operational_chars;
CREATE TABLE inputs_project_hydro_operational_chars (
project VARCHAR(64),
hydro_operational_chars_scenario_id INTEGER,
balancing_type_project VARCHAR(64),
horizon INTEGER,
period INTEGER,
average_power_fraction FLOAT,
min_power_fraction FLOAT,
max_power_fraction FLOAT,
PRIMARY KEY (project, hydro_operational_chars_scenario_id,
             balancing_type_project, horizon),
FOREIGN KEY (project, hydro_operational_chars_scenario_id) REFERENCES
subscenarios_project_hydro_operational_chars
(project, hydro_operational_chars_scenario_id)
);

-- Project availability (e.g. due to planned outages/availability)
-- Subscenarios
DROP TABLE IF EXISTS subscenarios_project_availability;
CREATE TABLE subscenarios_project_availability (
project_availability_scenario_id INTEGER PRIMARY KEY AUTOINCREMENT,
name VARCHAR(32),
description VARCHAR(128)
);

-- Define availability type and IDs for type characteristics
-- TODO: implement check that there are exogenous IDs only for exogenous
--  types and endogenous IDs only for endogenous types
DROP TABLE IF EXISTS inputs_project_availability_types;
CREATE TABLE inputs_project_availability_types (
project_availability_scenario_id INTEGER,
project VARCHAR(64),
availability_type VARCHAR(32),
exogenous_availability_scenario_id INTEGER,
endogenous_availability_scenario_id INTEGER,
PRIMARY KEY (project_availability_scenario_id, project, availability_type)
);

DROP TABLE IF EXISTS subscenarios_project_availability_exogenous;
CREATE TABLE subscenarios_project_availability_exogenous (
project VARCHAR(64),
exogenous_availability_scenario_id INTEGER,
name VARCHAR(32),
description VARCHAR(128),
PRIMARY KEY (project, exogenous_availability_scenario_id)
);

DROP TABLE IF EXISTS inputs_project_availability_exogenous;
CREATE TABLE inputs_project_availability_exogenous (
project VARCHAR(64),
exogenous_availability_scenario_id INTEGER,
stage_id INTEGER,
timepoint INTEGER,
availability_derate FLOAT,
PRIMARY KEY (project, exogenous_availability_scenario_id, stage_id, timepoint),
FOREIGN KEY (project, exogenous_availability_scenario_id)
    REFERENCES subscenarios_project_availability_exogenous
        (project, exogenous_availability_scenario_id)
);

DROP TABLE IF EXISTS subscenarios_project_availability_endogenous;
CREATE TABLE subscenarios_project_availability_endogenous (
project VARCHAR(64),
endogenous_availability_scenario_id INTEGER,
name VARCHAR(32),
description VARCHAR(128),
PRIMARY KEY (project, endogenous_availability_scenario_id)
);

DROP TABLE IF EXISTS inputs_project_availability_endogenous;
CREATE TABLE inputs_project_availability_endogenous (
project VARCHAR(64),
endogenous_availability_scenario_id INTEGER,
unavailable_hours_per_period FLOAT,
unavailable_hours_per_event_min FLOAT,
available_hours_between_events_min FLOAT,
PRIMARY KEY (project, endogenous_availability_scenario_id),
FOREIGN KEY (project, endogenous_availability_scenario_id)
    REFERENCES subscenarios_project_availability_endogenous
        (project, endogenous_availability_scenario_id)
);


-- Project load zones
-- Where projects are modeled to be physically located
-- Depends on the load_zone_scenario_id, i.e. how geography is modeled
-- (project can be in one zone if modeling a single zone, but a different
-- zone if modeling several zones, etc.)
DROP TABLE IF EXISTS subscenarios_project_load_zones;
CREATE TABLE subscenarios_project_load_zones (
project_load_zone_scenario_id INTEGER PRIMARY KEY,
name VARCHAR(32),
description VARCHAR(128)
);

DROP TABLE IF EXISTS inputs_project_load_zones;
CREATE TABLE inputs_project_load_zones (
project_load_zone_scenario_id INTEGER,
project VARCHAR(64),
load_zone VARCHAR(32),
PRIMARY KEY (project_load_zone_scenario_id, project),
FOREIGN KEY (project_load_zone_scenario_id) REFERENCES
 subscenarios_project_load_zones (project_load_zone_scenario_id)
);

-- Project BAs
-- Which projects can contribute to a reserve requirement
-- Depends on how reserve balancing area are specified (xyz_ba_scenario_id)
-- This table can included all project with NULLs for projects not
-- contributing or just the contributing projects
DROP TABLE IF EXISTS subscenarios_project_lf_reserves_up_bas;
CREATE TABLE subscenarios_project_lf_reserves_up_bas (
project_lf_reserves_up_ba_scenario_id INTEGER PRIMARY KEY,
name VARCHAR(32),
description VARCHAR(128)
);

DROP TABLE IF EXISTS inputs_project_lf_reserves_up_bas;
CREATE TABLE inputs_project_lf_reserves_up_bas (
project_lf_reserves_up_ba_scenario_id INTEGER,
project VARCHAR(64),
lf_reserves_up_ba VARCHAR(32),
PRIMARY KEY (project_lf_reserves_up_ba_scenario_id, project),
FOREIGN KEY (project_lf_reserves_up_ba_scenario_id)
REFERENCES subscenarios_project_lf_reserves_up_bas
 (project_lf_reserves_up_ba_scenario_id)
);

DROP TABLE IF EXISTS subscenarios_project_lf_reserves_down_bas;
CREATE TABLE subscenarios_project_lf_reserves_down_bas (
project_lf_reserves_down_ba_scenario_id INTEGER PRIMARY KEY,
name VARCHAR(32),
description VARCHAR(128)
);

DROP TABLE IF EXISTS inputs_project_lf_reserves_down_bas;
CREATE TABLE inputs_project_lf_reserves_down_bas (
project_lf_reserves_down_ba_scenario_id INTEGER,
project VARCHAR(64),
lf_reserves_down_ba VARCHAR(32),
PRIMARY KEY (project_lf_reserves_down_ba_scenario_id, project),
FOREIGN KEY (project_lf_reserves_down_ba_scenario_id)
REFERENCES subscenarios_project_lf_reserves_down_bas
 (project_lf_reserves_down_ba_scenario_id)
);


DROP TABLE IF EXISTS subscenarios_project_regulation_up_bas;
CREATE TABLE subscenarios_project_regulation_up_bas (
project_regulation_up_ba_scenario_id INTEGER PRIMARY KEY,
name VARCHAR(32),
description VARCHAR(128)
);

DROP TABLE IF EXISTS inputs_project_regulation_up_bas;
CREATE TABLE inputs_project_regulation_up_bas (
project_regulation_up_ba_scenario_id INTEGER,
project VARCHAR(64),
regulation_up_ba VARCHAR(32),
PRIMARY KEY (project_regulation_up_ba_scenario_id, project),
FOREIGN KEY (project_regulation_up_ba_scenario_id)
REFERENCES subscenarios_project_regulation_up_bas
 (project_regulation_up_ba_scenario_id)
);

DROP TABLE IF EXISTS subscenarios_project_regulation_down_bas;
CREATE TABLE subscenarios_project_regulation_down_bas (
project_regulation_down_ba_scenario_id INTEGER PRIMARY KEY,
name VARCHAR(32),
description VARCHAR(128)
);

DROP TABLE IF EXISTS inputs_project_regulation_down_bas;
CREATE TABLE inputs_project_regulation_down_bas (
project_regulation_down_ba_scenario_id INTEGER,
project VARCHAR(64),
regulation_down_ba VARCHAR(32),
PRIMARY KEY (project_regulation_down_ba_scenario_id, project),
FOREIGN KEY (project_regulation_down_ba_scenario_id)
REFERENCES subscenarios_project_regulation_down_bas
 (project_regulation_down_ba_scenario_id)
);

DROP TABLE IF EXISTS subscenarios_project_frequency_response_bas;
CREATE TABLE subscenarios_project_frequency_response_bas (
project_frequency_response_ba_scenario_id INTEGER PRIMARY KEY,
name VARCHAR(32),
description VARCHAR(128)
);

DROP TABLE IF EXISTS inputs_project_frequency_response_bas;
CREATE TABLE inputs_project_frequency_response_bas (
project_frequency_response_ba_scenario_id INTEGER,
project VARCHAR(64),
frequency_response_ba VARCHAR(32),
contribute_to_partial INTEGER,
PRIMARY KEY (project_frequency_response_ba_scenario_id, project),
FOREIGN KEY (project_frequency_response_ba_scenario_id)
REFERENCES subscenarios_project_frequency_response_bas
 (project_frequency_response_ba_scenario_id)
);

DROP TABLE IF EXISTS subscenarios_project_spinning_reserves_bas;
CREATE TABLE subscenarios_project_spinning_reserves_bas (
project_spinning_reserves_ba_scenario_id INTEGER PRIMARY KEY,
name VARCHAR(32),
description VARCHAR(128)
);

DROP TABLE IF EXISTS inputs_project_spinning_reserves_bas;
CREATE TABLE inputs_project_spinning_reserves_bas (
project_spinning_reserves_ba_scenario_id INTEGER,
project VARCHAR(64),
spinning_reserves_ba VARCHAR(32),
PRIMARY KEY (project_spinning_reserves_ba_scenario_id, project),
FOREIGN KEY (project_spinning_reserves_ba_scenario_id)
REFERENCES subscenarios_project_spinning_reserves_bas
 (project_spinning_reserves_ba_scenario_id)
);

-- Project RPS zones
-- Which projects can contribute to RPS requirements
-- Depends on how RPS zones are specified
-- This table can include all project with NULLs for projects not
-- contributing or just the contributing projects
DROP TABLE IF EXISTS subscenarios_project_rps_zones;
CREATE TABLE subscenarios_project_rps_zones (
project_rps_zone_scenario_id INTEGER PRIMARY KEY,
name VARCHAR(32),
description VARCHAR(128)
);

DROP TABLE IF EXISTS inputs_project_rps_zones;
CREATE TABLE inputs_project_rps_zones (
project_rps_zone_scenario_id INTEGER,
project VARCHAR(64),
rps_zone VARCHAR(32),
PRIMARY KEY (project_rps_zone_scenario_id, project),
FOREIGN KEY (project_rps_zone_scenario_id) REFERENCES
 subscenarios_project_rps_zones (project_rps_zone_scenario_id)
);

-- Project carbon cap zones
-- Which projects count toward the carbon cap
-- Depends on carbon cap zone geography
-- This table can include all project with NULLs for projects not
-- contributing or just the contributing projects
DROP TABLE IF EXISTS subscenarios_project_carbon_cap_zones;
CREATE TABLE subscenarios_project_carbon_cap_zones (
project_carbon_cap_zone_scenario_id INTEGER PRIMARY KEY,
name VARCHAR(32),
description VARCHAR(128)
);

DROP TABLE IF EXISTS inputs_project_carbon_cap_zones;
CREATE TABLE inputs_project_carbon_cap_zones (
project_carbon_cap_zone_scenario_id INTEGER,
project VARCHAR(64),
carbon_cap_zone VARCHAR(32),
PRIMARY KEY (project_carbon_cap_zone_scenario_id, project),
FOREIGN KEY (project_carbon_cap_zone_scenario_id) REFERENCES
 subscenarios_project_carbon_cap_zones (project_carbon_cap_zone_scenario_id)
);


-- Project PRM zones
-- Which projects can contribute to PRM requirements
-- Depends on how PRM zones are specified
-- This table can include all project with NULLs for projects not
-- contributing or just the contributing projects

DROP TABLE IF EXISTS subscenarios_project_prm_zones;
CREATE TABLE subscenarios_project_prm_zones (
project_prm_zone_scenario_id INTEGER PRIMARY KEY,
name VARCHAR(32),
description VARCHAR(128)
);

DROP TABLE IF EXISTS inputs_project_prm_zones;
CREATE TABLE inputs_project_prm_zones (
project_prm_zone_scenario_id INTEGER,
project VARCHAR(64),
prm_zone VARCHAR(32),
PRIMARY KEY (project_prm_zone_scenario_id, project),
FOREIGN KEY (project_prm_zone_scenario_id) REFERENCES
 subscenarios_project_prm_zones (project_prm_zone_scenario_id)
);

-- Project capacity contribution characteristics (simple ELCC treatment or
-- treatment via an ELCC surface
DROP TABLE IF EXISTS subscenarios_project_elcc_chars;
CREATE TABLE subscenarios_project_elcc_chars (
project_elcc_chars_scenario_id INTEGER PRIMARY KEY,
name VARCHAR(32),
description VARCHAR(128)
);

DROP TABLE IF EXISTS inputs_project_elcc_chars;
CREATE TABLE inputs_project_elcc_chars (
project_elcc_chars_scenario_id INTEGER,
project VARCHAR(64),
prm_type VARCHAR(32),
elcc_simple_fraction FLOAT,
contributes_to_elcc_surface INTEGER,
min_duration_for_full_capacity_credit_hours FLOAT,
deliverability_group VARCHAR(64),  --optional
PRIMARY KEY (project_elcc_chars_scenario_id, project),
FOREIGN KEY (prm_type) REFERENCES mod_prm_types (prm_type),
FOREIGN KEY (project_elcc_chars_scenario_id) REFERENCES
subscenarios_project_elcc_chars (project_elcc_chars_scenario_id)
);

-- ELCC surface
-- Depends on how PRM zones are defined
DROP TABLE IF EXISTS subscenarios_system_elcc_surface;
CREATE TABLE subscenarios_system_elcc_surface (
elcc_surface_scenario_id INTEGER PRIMARY KEY,
name VARCHAR(32),
description VARCHAR(128)
);

-- ELCC surface intercept by PRM zone
DROP TABLE IF EXISTS inputs_system_prm_zone_elcc_surface;
CREATE TABLE inputs_system_prm_zone_elcc_surface (
elcc_surface_scenario_id INTEGER,
prm_zone VARCHAR(32),
period INTEGER,
facet INTEGER,
elcc_surface_intercept FLOAT,
PRIMARY KEY (elcc_surface_scenario_id, prm_zone, period, facet),
FOREIGN KEY (elcc_surface_scenario_id) REFERENCES
    subscenarios_system_elcc_surface (elcc_surface_scenario_id)
);

DROP TABLE IF EXISTS inputs_project_elcc_surface;
CREATE TABLE inputs_project_elcc_surface (
elcc_surface_scenario_id INTEGER,
project VARCHAR(64),
period INTEGER,
facet INTEGER,
elcc_surface_coefficient FLOAT,
PRIMARY KEY (elcc_surface_scenario_id, project, period, facet)
);

-- Energy-only parameters
DROP TABLE IF EXISTS subscenarios_project_prm_energy_only;
CREATE TABLE subscenarios_project_prm_energy_only (
prm_energy_only_scenario_id INTEGER PRIMARY KEY
AUTOINCREMENT,
name VARCHAR(32),
description VARCHAR(128)
);

DROP TABLE IF EXISTS inputs_project_prm_energy_only;
CREATE TABLE inputs_project_prm_energy_only (
prm_energy_only_scenario_id INTEGER,
deliverability_group VARCHAR(64),
deliverability_group_no_cost_deliverable_capacity_mw FLOAT,
deliverability_group_deliverability_cost_per_mw FLOAT,
deliverability_group_energy_only_capacity_limit_mw FLOAT,
PRIMARY KEY (prm_energy_only_scenario_id, deliverability_group),
FOREIGN KEY (prm_energy_only_scenario_id) REFERENCES
subscenarios_project_prm_energy_only
(prm_energy_only_scenario_id)
);


-- Project local capacity zones and chars
-- Which projects can contribute to local capacity requirements
-- Depends on how local capacity zones are specified
-- This table can include all project with NULLs for projects not
-- contributing or just the contributing projects

DROP TABLE IF EXISTS subscenarios_project_local_capacity_zones;
CREATE TABLE subscenarios_project_local_capacity_zones (
project_local_capacity_zone_scenario_id INTEGER PRIMARY KEY,
name VARCHAR(32),
description VARCHAR(128)
);

DROP TABLE IF EXISTS inputs_project_local_capacity_zones;
CREATE TABLE inputs_project_local_capacity_zones (
project_local_capacity_zone_scenario_id INTEGER,
project VARCHAR(64),
local_capacity_zone VARCHAR(32),
PRIMARY KEY (project_local_capacity_zone_scenario_id, project),
FOREIGN KEY (project_local_capacity_zone_scenario_id) REFERENCES
 subscenarios_project_local_capacity_zones
 (project_local_capacity_zone_scenario_id)
);

-- Project capacity contribution characteristics
DROP TABLE IF EXISTS subscenarios_project_local_capacity_chars;
CREATE TABLE subscenarios_project_local_capacity_chars (
project_local_capacity_chars_scenario_id INTEGER PRIMARY KEY,
name VARCHAR(32),
description VARCHAR(128)
);

DROP TABLE IF EXISTS inputs_project_local_capacity_chars;
CREATE TABLE inputs_project_local_capacity_chars (
project_local_capacity_chars_scenario_id INTEGER,
project VARCHAR(64),
local_capacity_fraction FLOAT,
min_duration_for_full_capacity_credit_hours FLOAT,
PRIMARY KEY (project_local_capacity_chars_scenario_id, project),
FOREIGN KEY (project_local_capacity_chars_scenario_id) REFERENCES
subscenarios_project_local_capacity_chars
(project_local_capacity_chars_scenario_id)
);

-- Fuels
DROP TABLE IF EXISTS subscenarios_project_fuels;
CREATE TABLE subscenarios_project_fuels (
fuel_scenario_id INTEGER PRIMARY KEY AUTOINCREMENT,
name VARCHAR(32),
description VARCHAR(128)
);

DROP TABLE IF EXISTS inputs_project_fuels;
CREATE TABLE inputs_project_fuels (
fuel_scenario_id INTEGER,
fuel VARCHAR(32),
co2_intensity_tons_per_mmbtu FLOAT,
PRIMARY KEY (fuel_scenario_id, fuel),
FOREIGN KEY (fuel_scenario_id) REFERENCES subscenarios_project_fuels
(fuel_scenario_id)
);

DROP TABLE IF EXISTS subscenarios_project_fuel_prices;
CREATE TABLE subscenarios_project_fuel_prices (
fuel_price_scenario_id INTEGER PRIMARY KEY AUTOINCREMENT,
name VARCHAR(32),
description VARCHAR(128)
);

DROP TABLE IF EXISTS inputs_project_fuel_prices;
CREATE TABLE inputs_project_fuel_prices (
fuel_price_scenario_id INTEGER,
fuel VARCHAR(32),
period INTEGER,
month INTEGER,
fuel_price_per_mmbtu FLOAT,
PRIMARY KEY (fuel_price_scenario_id, fuel, period, month),
FOREIGN KEY (fuel_price_scenario_id) REFERENCES
subscenarios_project_fuel_prices (fuel_price_scenario_id)
);



------------------
-- TRANSMISSION --
------------------

-- Transmission portfolios
DROP TABLE IF EXISTS subscenarios_transmission_portfolios;
CREATE TABLE subscenarios_transmission_portfolios (
transmission_portfolio_scenario_id INTEGER PRIMARY KEY AUTOINCREMENT,
name VARCHAR(32),
description VARCHAR(128)
);

DROP TABLE IF EXISTS inputs_transmission_portfolios;
CREATE TABLE inputs_transmission_portfolios (
transmission_portfolio_scenario_id INTEGER,
transmission_line VARCHAR(64),
capacity_type VARCHAR(32),
PRIMARY KEY (transmission_portfolio_scenario_id, transmission_line),
FOREIGN KEY (transmission_portfolio_scenario_id) REFERENCES
subscenarios_transmission_portfolios
(transmission_portfolio_scenario_id),
FOREIGN KEY (capacity_type) REFERENCES mod_tx_capacity_types
(capacity_type)
);

-- Transmission geography
-- Load zones
DROP TABLE IF EXISTS subscenarios_transmission_load_zones;
CREATE TABLE subscenarios_transmission_load_zones (
transmission_load_zone_scenario_id INTEGER PRIMARY KEY,
name VARCHAR(32),
description VARCHAR(128)
);

DROP TABLE IF EXISTS inputs_transmission_load_zones;
CREATE TABLE inputs_transmission_load_zones (
transmission_load_zone_scenario_id INTEGER,
transmission_line VARCHAR(64),
load_zone_from VARCHAR(32),
load_zone_to VARCHAR(32),
PRIMARY KEY (transmission_load_zone_scenario_id, transmission_line),
FOREIGN KEY (transmission_load_zone_scenario_id) REFERENCES
    subscenarios_transmission_load_zones (transmission_load_zone_scenario_id)
);

-- Carbon cap zones
-- This is needed if the carbon cap module is enabled and we want to track
-- emission imports
DROP TABLE IF EXISTS subscenarios_transmission_carbon_cap_zones;
CREATE TABLE subscenarios_transmission_carbon_cap_zones (
transmission_carbon_cap_zone_scenario_id INTEGER PRIMARY KEY,
name VARCHAR(32),
description VARCHAR(128)
);

DROP TABLE IF EXISTS inputs_transmission_carbon_cap_zones;
CREATE TABLE inputs_transmission_carbon_cap_zones (
transmission_carbon_cap_zone_scenario_id INTEGER,
transmission_line VARCHAR(64),
carbon_cap_zone VARCHAR(32),
import_direction VARCHAR(8),
tx_co2_intensity_tons_per_mwh FLOAT,
PRIMARY KEY (transmission_carbon_cap_zone_scenario_id, transmission_line),
FOREIGN KEY (transmission_carbon_cap_zone_scenario_id) REFERENCES
    subscenarios_transmission_carbon_cap_zones
        (transmission_carbon_cap_zone_scenario_id)
);

-- Existing transmission capacity
DROP TABLE IF EXISTS subscenarios_transmission_specified_capacity;
CREATE TABLE subscenarios_transmission_specified_capacity (
transmission_specified_capacity_scenario_id INTEGER PRIMARY KEY AUTOINCREMENT,
name VARCHAR(32),
description VARCHAR(128)
);

DROP TABLE IF EXISTS inputs_transmission_specified_capacity;
CREATE TABLE inputs_transmission_specified_capacity (
transmission_specified_capacity_scenario_id INTEGER,
transmission_line VARCHAR(64),
period INTEGER,
min_mw FLOAT,
max_mw FLOAT,
PRIMARY KEY (transmission_specified_capacity_scenario_id, transmission_line,
period),
FOREIGN KEY (transmission_specified_capacity_scenario_id) REFERENCES
subscenarios_transmission_specified_capacity
(transmission_specified_capacity_scenario_id)
);

-- New transmission cost
DROP TABLE IF EXISTS subscenarios_transmission_new_cost;
CREATE TABLE subscenarios_transmission_new_cost (
transmission_new_cost_scenario_id INTEGER PRIMARY KEY AUTOINCREMENT,
name VARCHAR(32),
description VARCHAR(128)
);

DROP TABLE IF EXISTS inputs_transmission_new_cost;
CREATE TABLE inputs_transmission_new_cost (
transmission_new_cost_scenario_id INTEGER,
transmission_line VARCHAR(64),
vintage INTEGER,
tx_lifetime_yrs FLOAT,
tx_annualized_real_cost_per_mw_yr FLOAT,
PRIMARY KEY (transmission_new_cost_scenario_id, transmission_line,
vintage),
FOREIGN KEY (transmission_new_cost_scenario_id) REFERENCES
subscenarios_transmission_new_cost
(transmission_new_cost_scenario_id)
);

-- Operational characteristics
DROP TABLE IF EXISTS subscenarios_transmission_operational_chars;
CREATE TABLE subscenarios_transmission_operational_chars (
transmission_operational_chars_scenario_id INTEGER PRIMARY KEY AUTOINCREMENT,
name VARCHAR(32),
description VARCHAR(128)
);

DROP TABLE IF EXISTS inputs_transmission_operational_chars;
CREATE TABLE inputs_transmission_operational_chars (
transmission_operational_chars_scenario_id INTEGER,
transmission_line VARCHAR(64),
operational_type VARCHAR(32),
tx_simple_loss_factor FLOAT,
reactance_ohms FLOAT,
PRIMARY KEY (transmission_operational_chars_scenario_id, transmission_line),
FOREIGN KEY (transmission_operational_chars_scenario_id) REFERENCES
subscenarios_transmission_operational_chars
(transmission_operational_chars_scenario_id),
FOREIGN KEY (operational_type) REFERENCES mod_tx_operational_types
(operational_type)
);

-- Hurdle rates
DROP TABLE IF EXISTS subscenarios_transmission_hurdle_rates;
CREATE TABLE subscenarios_transmission_hurdle_rates (
transmission_hurdle_rate_scenario_id INTEGER PRIMARY KEY AUTOINCREMENT,
name VARCHAR(32),
description VARCHAR(128)
);

DROP TABLE IF EXISTS inputs_transmission_hurdle_rates;
CREATE TABLE inputs_transmission_hurdle_rates (
transmission_hurdle_rate_scenario_id INTEGER,
transmission_line INTEGER,
period INTEGER,
hurdle_rate_positive_direction_per_mwh FLOAT,
hurdle_rate_negative_direction_per_mwh FLOAT,
PRIMARY KEY (transmission_hurdle_rate_scenario_id, transmission_line, period),
FOREIGN KEY (transmission_hurdle_rate_scenario_id) REFERENCES
subscenarios_transmission_hurdle_rates (transmission_hurdle_rate_scenario_id)
);

-- Simultaneous flows
-- Limits on net flows on groups of lines (e.g. all lines connected to a zone)
DROP TABLE IF EXISTS subscenarios_transmission_simultaneous_flow_limits;
CREATE TABLE subscenarios_transmission_simultaneous_flow_limits (
transmission_simultaneous_flow_limit_scenario_id INTEGER
PRIMARY KEY AUTOINCREMENT,
name VARCHAR(32),
description VARCHAR(128)
);

DROP TABLE IF EXISTS inputs_transmission_simultaneous_flow_limits;
CREATE TABLE inputs_transmission_simultaneous_flow_limits (
transmission_simultaneous_flow_limit_scenario_id INTEGER,
transmission_simultaneous_flow_limit VARCHAR(64),
period INTEGER,
max_flow_mw FLOAT,
PRIMARY KEY (transmission_simultaneous_flow_limit_scenario_id,
transmission_simultaneous_flow_limit, period),
FOREIGN KEY (transmission_simultaneous_flow_limit_scenario_id) REFERENCES
subscenarios_transmission_simultaneous_flow_limits
(transmission_simultaneous_flow_limit_scenario_id)
);


DROP TABLE IF EXISTS
subscenarios_transmission_simultaneous_flow_limit_line_groups;
CREATE TABLE subscenarios_transmission_simultaneous_flow_limit_line_groups (
transmission_simultaneous_flow_limit_line_group_scenario_id INTEGER PRIMARY KEY
AUTOINCREMENT,
name VARCHAR(32),
description VARCHAR(128)
);

DROP TABLE IF EXISTS inputs_transmission_simultaneous_flow_limit_line_groups;
CREATE TABLE inputs_transmission_simultaneous_flow_limit_line_groups (
transmission_simultaneous_flow_limit_line_group_scenario_id INTEGER,
transmission_simultaneous_flow_limit VARCHAR(64),
transmission_line VARCHAR(64),
simultaneous_flow_direction INTEGER,
PRIMARY KEY (transmission_simultaneous_flow_limit_line_group_scenario_id,
transmission_simultaneous_flow_limit, transmission_line),
FOREIGN KEY (transmission_simultaneous_flow_limit_line_group_scenario_id)
REFERENCES subscenarios_transmission_simultaneous_flow_limit_line_groups
(transmission_simultaneous_flow_limit_line_group_scenario_id)
);


------------------
-- -- SYSTEM -- --
------------------

-- -- Load balance -- --
DROP TABLE IF EXISTS subscenarios_system_load;
CREATE TABLE subscenarios_system_load (
load_scenario_id INTEGER PRIMARY KEY AUTOINCREMENT,
name VARCHAR(32),
description VARCHAR(128)
);

-- Can include timepoints and zones other than the ones in a scenario, as
-- correct timepoints and zones will be pulled depending on
-- temporal_scenario_id and load_zone_scenario_id
DROP TABLE IF EXISTS inputs_system_load;
CREATE TABLE inputs_system_load (
load_scenario_id INTEGER,
load_zone VARCHAR(32),
stage_id INTEGER,
timepoint INTEGER,
load_mw FLOAT,
PRIMARY KEY (load_scenario_id, load_zone, stage_id, timepoint),
FOREIGN KEY (load_scenario_id) REFERENCES subscenarios_system_load
(load_scenario_id)
);

-- -- Reserves -- --

-- LF reserves up
DROP TABLE IF EXISTS subscenarios_system_lf_reserves_up;
CREATE TABLE subscenarios_system_lf_reserves_up (
lf_reserves_up_scenario_id INTEGER PRIMARY KEY AUTOINCREMENT,
name VARCHAR(32),
description VARCHAR(128)
);

-- Can include timepoints and zones other than the ones in a scenario, as
-- correct timepoints and zones will be pulled depending on
-- temporal_scenario_id and reserves_scenario_id
DROP TABLE IF EXISTS inputs_system_lf_reserves_up;
CREATE TABLE inputs_system_lf_reserves_up (
lf_reserves_up_scenario_id INTEGER,
lf_reserves_up_ba VARCHAR(32),
stage_id INTEGER,
timepoint INTEGER,
lf_reserves_up_mw FLOAT,
PRIMARY KEY (lf_reserves_up_scenario_id, lf_reserves_up_ba, stage_id,
timepoint),
FOREIGN KEY (lf_reserves_up_scenario_id) REFERENCES
subscenarios_system_lf_reserves_up (lf_reserves_up_scenario_id)
);

-- LF reserves down
DROP TABLE IF EXISTS subscenarios_system_lf_reserves_down;
CREATE TABLE subscenarios_system_lf_reserves_down (
lf_reserves_down_scenario_id INTEGER PRIMARY KEY AUTOINCREMENT,
name VARCHAR(32),
description VARCHAR(128)
);

-- Can include timepoints and zones other than the ones in a scenario, as
-- correct timepoints and zones will be pulled depending on
-- temporal_scenario_id and reserves_scenario_id
DROP TABLE IF EXISTS inputs_system_lf_reserves_down;
CREATE TABLE inputs_system_lf_reserves_down (
lf_reserves_down_scenario_id INTEGER,
lf_reserves_down_ba VARCHAR(32),
stage_id INTEGER,
timepoint INTEGER,
lf_reserves_down_mw FLOAT,
PRIMARY KEY (lf_reserves_down_scenario_id, lf_reserves_down_ba, stage_id,
timepoint),
FOREIGN KEY (lf_reserves_down_scenario_id) REFERENCES
subscenarios_system_lf_reserves_down (lf_reserves_down_scenario_id)
);

-- Regulation up
DROP TABLE IF EXISTS subscenarios_system_regulation_up;
CREATE TABLE subscenarios_system_regulation_up (
regulation_up_scenario_id INTEGER PRIMARY KEY AUTOINCREMENT,
name VARCHAR(32),
description VARCHAR(128)
);

-- Can include timepoints and zones other than the ones in a scenario, as
-- correct timepoints and zones will be pulled depending on
-- temporal_scenario_id and reserves_scenario_id
DROP TABLE IF EXISTS inputs_system_regulation_up;
CREATE TABLE inputs_system_regulation_up (
regulation_up_scenario_id INTEGER,
regulation_up_ba VARCHAR(32),
stage_id INTEGER,
timepoint INTEGER,
regulation_up_mw FLOAT,
PRIMARY KEY (regulation_up_scenario_id, regulation_up_ba, stage_id, timepoint),
FOREIGN KEY (regulation_up_scenario_id) REFERENCES
subscenarios_system_regulation_up (regulation_up_scenario_id)
);

-- Regulation down
DROP TABLE IF EXISTS subscenarios_system_regulation_down;
CREATE TABLE subscenarios_system_regulation_down (
regulation_down_scenario_id INTEGER PRIMARY KEY AUTOINCREMENT,
name VARCHAR(32),
description VARCHAR(128)
);

-- Can include timepoints and zones other than the ones in a scenario, as
-- correct timepoints and zones will be pulled depending on
-- temporal_scenario_id and reserves_scenario_id
DROP TABLE IF EXISTS inputs_system_regulation_down;
CREATE TABLE inputs_system_regulation_down (
regulation_down_scenario_id INTEGER,
regulation_down_ba VARCHAR(32),
stage_id INTEGER,
timepoint INTEGER,
regulation_down_mw FLOAT,
PRIMARY KEY (regulation_down_scenario_id, regulation_down_ba, stage_id,
timepoint),
FOREIGN KEY (regulation_down_scenario_id) REFERENCES
subscenarios_system_regulation_down (regulation_down_scenario_id)
);

-- Frequency response
DROP TABLE IF EXISTS subscenarios_system_frequency_response;
CREATE TABLE subscenarios_system_frequency_response (
frequency_response_scenario_id INTEGER PRIMARY KEY AUTOINCREMENT,
name VARCHAR(32),
description VARCHAR(128)
);

-- Can include timepoints and zones other than the ones in a scenario, as
-- correct timepoints and zones will be pulled depending on
-- temporal_scenario_id and reserves_scenario_id
DROP TABLE IF EXISTS inputs_system_frequency_response;
CREATE TABLE inputs_system_frequency_response (
frequency_response_scenario_id INTEGER,
frequency_response_ba VARCHAR(32),
stage_id INTEGER,
timepoint INTEGER,
frequency_response_mw FLOAT,
frequency_response_partial_mw FLOAT,
PRIMARY KEY (frequency_response_scenario_id, frequency_response_ba, stage_id,
timepoint),
FOREIGN KEY (frequency_response_scenario_id) REFERENCES
subscenarios_system_frequency_response (frequency_response_scenario_id)
);

-- Spinning reserves
DROP TABLE IF EXISTS subscenarios_system_spinning_reserves;
CREATE TABLE subscenarios_system_spinning_reserves (
spinning_reserves_scenario_id INTEGER PRIMARY KEY AUTOINCREMENT,
name VARCHAR(32),
description VARCHAR(128)
);

-- Can include timepoints and zones other than the ones in a scenario, as
-- correct timepoints and zones will be pulled depending on
-- temporal_scenario_id and reserves_scenario_id
DROP TABLE IF EXISTS inputs_system_spinning_reserves;
CREATE TABLE inputs_system_spinning_reserves (
spinning_reserves_scenario_id INTEGER,
spinning_reserves_ba VARCHAR(32),
stage_id INTEGER,
timepoint INTEGER,
spinning_reserves_mw FLOAT,
PRIMARY KEY (spinning_reserves_scenario_id, spinning_reserves_ba, stage_id,
timepoint),
FOREIGN KEY (spinning_reserves_scenario_id) REFERENCES
subscenarios_system_spinning_reserves (spinning_reserves_scenario_id)
);

-- -- Policy -- --

-- RPS requirements

DROP TABLE IF EXISTS subscenarios_system_rps_targets;
CREATE TABLE subscenarios_system_rps_targets (
rps_target_scenario_id INTEGER PRIMARY KEY AUTOINCREMENT,
name VARCHAR(32),
description VARCHAR(128)
);

-- Can include periods and zones other than the ones in a scenario, as correct
-- periods and zones will be pulled depending on temporal_scenario_id and
-- rps_zone_scenario_id
DROP TABLE IF EXISTS inputs_system_rps_targets;
CREATE TABLE inputs_system_rps_targets (
rps_target_scenario_id INTEGER,
rps_zone VARCHAR(32),
period INTEGER,
subproblem_id INTEGER,
stage_id INTEGER,
rps_target_mwh FLOAT,
rps_target_percentage FLOAT,
PRIMARY KEY (rps_target_scenario_id, rps_zone, period, subproblem_id,
stage_id)
);

-- If the RPS target is specified as percentage of load, we need to also
-- specify which load, i.e. specify a mapping between the RPS zone and the
<<<<<<< HEAD
-- load zones
=======
-- load zones whose load should be part of the target calculation (mapping
-- should be one-to-many)
>>>>>>> b7de86ab
DROP TABLE IF EXISTS inputs_system_rps_target_load_zone_map;
CREATE TABLE inputs_system_rps_target_load_zone_map (
rps_target_scenario_id INTEGER,
rps_zone VARCHAR(32),
load_zone VARCHAR(64),
PRIMARY KEY (rps_target_scenario_id, rps_zone, load_zone)
);

-- Carbon cap
DROP TABLE IF EXISTS subscenarios_system_carbon_cap_targets;
CREATE TABLE subscenarios_system_carbon_cap_targets (
carbon_cap_target_scenario_id INTEGER PRIMARY KEY AUTOINCREMENT,
name VARCHAR(32),
description VARCHAR(128)
);

-- Can include periods and zones other than the ones in a scenario, as correct
-- periods and zones will be pulled depending on temporal_scenario_id and
-- carbon_cap_zone_scenario_id
DROP TABLE IF EXISTS inputs_system_carbon_cap_targets;
CREATE TABLE inputs_system_carbon_cap_targets (
carbon_cap_target_scenario_id INTEGER,
carbon_cap_zone VARCHAR(32),
period INTEGER,
subproblem_id INTEGER,
stage_id INTEGER,
carbon_cap_mmt FLOAT,
PRIMARY KEY (carbon_cap_target_scenario_id, carbon_cap_zone, period,
subproblem_id, stage_id),
FOREIGN KEY (carbon_cap_target_scenario_id) REFERENCES
subscenarios_system_carbon_cap_targets (carbon_cap_target_scenario_id)
);

-- PRM requirements
DROP TABLE IF EXISTS subscenarios_system_prm_requirement;
CREATE TABLE subscenarios_system_prm_requirement (
prm_requirement_scenario_id INTEGER PRIMARY KEY AUTOINCREMENT,
name VARCHAR(32),
description VARCHAR(128)
);

-- Can include periods and zones other than the ones in a scenario, as correct
-- periods and zones will be pulled depending on temporal_scenario_id and
-- prm_zone_scenario_id
DROP TABLE IF EXISTS inputs_system_prm_requirement;
CREATE TABLE inputs_system_prm_requirement (
prm_requirement_scenario_id INTEGER,
prm_zone VARCHAR(32),
period INTEGER,
prm_requirement_mw FLOAT,
prm_zone_scenario_id INTEGER,
PRIMARY KEY (prm_requirement_scenario_id, prm_zone, period),
FOREIGN KEY (prm_zone_scenario_id, prm_zone) REFERENCES
inputs_geography_prm_zones (prm_zone_scenario_id, prm_zone)
);

-- Local capacity requirements
DROP TABLE IF EXISTS subscenarios_system_local_capacity_requirement;
CREATE TABLE subscenarios_system_local_capacity_requirement (
local_capacity_requirement_scenario_id INTEGER PRIMARY KEY AUTOINCREMENT,
name VARCHAR(32),
description VARCHAR(128)
);

-- Can include periods and zones other than the ones in a scenario, as correct
-- periods and zones will be pulled depending on temporal_scenario_id and
-- local_capacity_zone_scenario_id
DROP TABLE IF EXISTS inputs_system_local_capacity_requirement;
CREATE TABLE inputs_system_local_capacity_requirement (
local_capacity_requirement_scenario_id INTEGER,
local_capacity_zone VARCHAR(32),
period INTEGER,
local_capacity_requirement_mw FLOAT,
local_capacity_zone_scenario_id INTEGER,
PRIMARY KEY (local_capacity_requirement_scenario_id, local_capacity_zone,
period),
FOREIGN KEY (local_capacity_zone_scenario_id, local_capacity_zone) REFERENCES
inputs_geography_local_capacity_zones (local_capacity_zone_scenario_id,
local_capacity_zone)
);

-- Case tuning
-- We can apply additional costs in the model to prevent degeneracy
-- Currently this includes:
-- 1) Carbon Imports (see objective.transmission.carbon_imports_tuning_costs
-- module; prevents the carbon imports expression from being set above actual
-- flow x intensity in situations when the carbon cap is non-binding)
-- 2) Ramps (see project.operations.tuning_costs module; applies to
-- hydro and storage operational types only and prevents erratic-looking
-- dispatch for these zero-variable-cost resources in case of degeneracy)
-- 3) Dynamic ELCC (see objective.reliability.prm
-- .dynamic_elcc_tuning_penalties module; ensures that the dynamic ELCC is set
-- to the maximum available in
-- case the PRM constraint is non-binding.
DROP TABLE IF EXISTS subscenarios_tuning;
CREATE TABLE subscenarios_tuning (
tuning_scenario_id INTEGER PRIMARY KEY AUTOINCREMENT,
name VARCHAR(32),
description VARCHAR(128)
);

DROP TABLE IF EXISTS inputs_tuning;
CREATE TABLE inputs_tuning (
tuning_scenario_id INTEGER PRIMARY KEY,
import_carbon_tuning_cost_per_ton DOUBLE,
ramp_tuning_cost_per_mw DOUBLE,  -- applies to hydro and storage only
dynamic_elcc_tuning_cost_per_mw DOUBLE,
FOREIGN KEY (tuning_scenario_id) REFERENCES subscenarios_tuning
(tuning_scenario_id)
);

---------------------
-- -- SCENARIOS -- --
---------------------
DROP TABLE IF EXISTS scenarios;
CREATE TABLE scenarios (
scenario_id INTEGER PRIMARY KEY AUTOINCREMENT,
scenario_name VARCHAR(64) UNIQUE,
scenario_description VARCHAR(256),
validation_status_id INTEGER DEFAULT 0, -- status is 0 on scenario creation
queue_order_id INTEGER UNIQUE DEFAULT NULL,
run_status_id INTEGER DEFAULT 0, -- status is 0 on scenario creation
run_process_id INTEGER DEFAULT NULL,
run_start_time TIME,
run_end_time TIME,
of_transmission INTEGER,
of_transmission_hurdle_rates INTEGER,
of_simultaneous_flow_limits INTEGER,
of_lf_reserves_up INTEGER,
of_lf_reserves_down INTEGER,
of_regulation_up INTEGER,
of_regulation_down INTEGER,
of_frequency_response INTEGER,
of_spinning_reserves INTEGER,
of_rps INTEGER,
of_carbon_cap INTEGER,
of_track_carbon_imports INTEGER,
of_prm INTEGER,
of_elcc_surface INTEGER,
of_local_capacity INTEGER,
of_tuning INTEGER,
temporal_scenario_id INTEGER,
load_zone_scenario_id INTEGER,
lf_reserves_up_ba_scenario_id INTEGER,
lf_reserves_down_ba_scenario_id INTEGER,
regulation_up_ba_scenario_id INTEGER,
regulation_down_ba_scenario_id INTEGER,
frequency_response_ba_scenario_id INTEGER,
spinning_reserves_ba_scenario_id INTEGER,
rps_zone_scenario_id INTEGER,
carbon_cap_zone_scenario_id INTEGER,
prm_zone_scenario_id INTEGER,
local_capacity_zone_scenario_id INTEGER,
project_portfolio_scenario_id INTEGER,
project_operational_chars_scenario_id INTEGER,
project_availability_scenario_id INTEGER,
fuel_scenario_id INTEGER,
project_load_zone_scenario_id INTEGER,
project_lf_reserves_up_ba_scenario_id INTEGER,
project_lf_reserves_down_ba_scenario_id INTEGER,
project_regulation_up_ba_scenario_id INTEGER,
project_regulation_down_ba_scenario_id INTEGER,
project_frequency_response_ba_scenario_id INTEGER,
project_spinning_reserves_ba_scenario_id INTEGER,
project_rps_zone_scenario_id INTEGER,
project_carbon_cap_zone_scenario_id INTEGER,
project_prm_zone_scenario_id INTEGER,
project_elcc_chars_scenario_id INTEGER,
prm_energy_only_scenario_id INTEGER,
project_local_capacity_zone_scenario_id INTEGER,
project_local_capacity_chars_scenario_id INTEGER,
project_specified_capacity_scenario_id INTEGER,
project_specified_fixed_cost_scenario_id INTEGER,
fuel_price_scenario_id INTEGER,
project_new_cost_scenario_id INTEGER,
project_new_potential_scenario_id INTEGER,
project_new_binary_build_size_scenario_id INTEGER,
transmission_portfolio_scenario_id INTEGER,
transmission_load_zone_scenario_id INTEGER,
transmission_specified_capacity_scenario_id INTEGER,
transmission_new_cost_scenario_id INTEGER,
transmission_operational_chars_scenario_id INTEGER,
transmission_hurdle_rate_scenario_id INTEGER,
transmission_carbon_cap_zone_scenario_id INTEGER,
transmission_simultaneous_flow_limit_scenario_id INTEGER,
transmission_simultaneous_flow_limit_line_group_scenario_id INTEGER,
load_scenario_id INTEGER,
lf_reserves_up_scenario_id INTEGER,
lf_reserves_down_scenario_id INTEGER,
regulation_up_scenario_id INTEGER,
regulation_down_scenario_id INTEGER,
frequency_response_scenario_id INTEGER,
spinning_reserves_scenario_id INTEGER,
rps_target_scenario_id INTEGER,
carbon_cap_target_scenario_id INTEGER,
prm_requirement_scenario_id INTEGER,
local_capacity_requirement_scenario_id INTEGER,
elcc_surface_scenario_id INTEGER,
tuning_scenario_id INTEGER,
solver_options_id INTEGER,
FOREIGN KEY (validation_status_id) REFERENCES
    mod_validation_status_types (validation_status_id),
FOREIGN KEY (run_status_id) REFERENCES mod_run_status_types (run_status_id),
FOREIGN KEY (temporal_scenario_id) REFERENCES
    subscenarios_temporal (temporal_scenario_id),
FOREIGN KEY (load_zone_scenario_id) REFERENCES
    subscenarios_geography_load_zones (load_zone_scenario_id),
FOREIGN KEY (lf_reserves_up_ba_scenario_id) REFERENCES
    subscenarios_geography_lf_reserves_up_bas (lf_reserves_up_ba_scenario_id),
FOREIGN KEY (lf_reserves_down_ba_scenario_id) REFERENCES
    subscenarios_geography_lf_reserves_down_bas (lf_reserves_down_ba_scenario_id),
FOREIGN KEY (regulation_up_ba_scenario_id) REFERENCES
    subscenarios_geography_regulation_up_bas (regulation_up_ba_scenario_id),
FOREIGN KEY (regulation_down_ba_scenario_id) REFERENCES
    subscenarios_geography_regulation_down_bas (regulation_down_ba_scenario_id),
FOREIGN KEY (frequency_response_ba_scenario_id) REFERENCES
    subscenarios_geography_frequency_response_bas
        (frequency_response_ba_scenario_id),
FOREIGN KEY (spinning_reserves_ba_scenario_id) REFERENCES
    subscenarios_geography_spinning_reserves_bas (spinning_reserves_ba_scenario_id),
FOREIGN KEY (rps_zone_scenario_id) REFERENCES
    subscenarios_geography_rps_zones (rps_zone_scenario_id),
FOREIGN KEY (carbon_cap_zone_scenario_id) REFERENCES
    subscenarios_geography_carbon_cap_zones (carbon_cap_zone_scenario_id),
FOREIGN KEY (prm_zone_scenario_id) REFERENCES
    subscenarios_geography_prm_zones (prm_zone_scenario_id),
FOREIGN KEY (local_capacity_zone_scenario_id) REFERENCES
    subscenarios_geography_local_capacity_zones (local_capacity_zone_scenario_id),
FOREIGN KEY (project_portfolio_scenario_id) REFERENCES
    subscenarios_project_portfolios (project_portfolio_scenario_id),
FOREIGN KEY (project_operational_chars_scenario_id) REFERENCES
    subscenarios_project_operational_chars (project_operational_chars_scenario_id),
FOREIGN KEY (project_availability_scenario_id) REFERENCES
    subscenarios_project_availability (project_availability_scenario_id),
FOREIGN KEY (fuel_scenario_id) REFERENCES
    subscenarios_project_fuels (fuel_scenario_id),
FOREIGN KEY (fuel_price_scenario_id) REFERENCES
    subscenarios_project_fuel_prices (fuel_price_scenario_id),
FOREIGN KEY (project_load_zone_scenario_id) REFERENCES
    subscenarios_project_load_zones (project_load_zone_scenario_id),
FOREIGN KEY (project_lf_reserves_up_ba_scenario_id) REFERENCES
    subscenarios_project_lf_reserves_up_bas
        (project_lf_reserves_up_ba_scenario_id),
FOREIGN KEY (project_lf_reserves_down_ba_scenario_id) REFERENCES
    subscenarios_project_lf_reserves_down_bas
        (project_lf_reserves_down_ba_scenario_id),
FOREIGN KEY (project_regulation_up_ba_scenario_id) REFERENCES
     subscenarios_project_regulation_up_bas
        (project_regulation_up_ba_scenario_id),
FOREIGN KEY (project_regulation_down_ba_scenario_id) REFERENCES
    subscenarios_project_regulation_down_bas
        (project_regulation_down_ba_scenario_id),
FOREIGN KEY (project_frequency_response_ba_scenario_id) REFERENCES
    subscenarios_project_frequency_response_bas
        (project_frequency_response_ba_scenario_id),
FOREIGN KEY (project_spinning_reserves_ba_scenario_id) REFERENCES
    subscenarios_project_spinning_reserves_bas
        (project_spinning_reserves_ba_scenario_id),
FOREIGN KEY (project_rps_zone_scenario_id) REFERENCES
    subscenarios_project_rps_zones
        (project_rps_zone_scenario_id),
FOREIGN KEY (project_carbon_cap_zone_scenario_id) REFERENCES
    subscenarios_project_carbon_cap_zones
        (project_carbon_cap_zone_scenario_id),
FOREIGN KEY (project_prm_zone_scenario_id) REFERENCES
    subscenarios_project_prm_zones (project_prm_zone_scenario_id),
FOREIGN KEY (project_elcc_chars_scenario_id) REFERENCES
    subscenarios_project_elcc_chars (project_elcc_chars_scenario_id),
FOREIGN KEY (prm_energy_only_scenario_id) REFERENCES
    subscenarios_project_prm_energy_only (prm_energy_only_scenario_id),
FOREIGN KEY (project_local_capacity_zone_scenario_id) REFERENCES
    subscenarios_project_local_capacity_zones
        (project_local_capacity_zone_scenario_id),
FOREIGN KEY (project_local_capacity_chars_scenario_id) REFERENCES
    subscenarios_project_local_capacity_chars
        (project_local_capacity_chars_scenario_id),
FOREIGN KEY (project_specified_capacity_scenario_id) REFERENCES
    subscenarios_project_specified_capacity
        (project_specified_capacity_scenario_id),
FOREIGN KEY (project_specified_fixed_cost_scenario_id) REFERENCES
    subscenarios_project_specified_fixed_cost
        (project_specified_fixed_cost_scenario_id),
FOREIGN KEY (project_new_cost_scenario_id) REFERENCES
    subscenarios_project_new_cost (project_new_cost_scenario_id),
FOREIGN KEY (project_new_potential_scenario_id) REFERENCES
    subscenarios_project_new_potential (project_new_potential_scenario_id),
FOREIGN KEY (project_new_binary_build_size_scenario_id) REFERENCES
    subscenarios_project_new_binary_build_size
    (project_new_binary_build_size_scenario_id),
FOREIGN KEY (transmission_portfolio_scenario_id) REFERENCES
    subscenarios_transmission_portfolios (transmission_portfolio_scenario_id),
FOREIGN KEY (transmission_load_zone_scenario_id)
    REFERENCES subscenarios_transmission_load_zones
        (transmission_load_zone_scenario_id),
FOREIGN KEY (transmission_specified_capacity_scenario_id) REFERENCES
    subscenarios_transmission_specified_capacity
        (transmission_specified_capacity_scenario_id),
FOREIGN KEY (transmission_new_cost_scenario_id) REFERENCES
    subscenarios_transmission_new_cost
        (transmission_new_cost_scenario_id),
FOREIGN KEY (transmission_operational_chars_scenario_id) REFERENCES
    subscenarios_transmission_operational_chars
        (transmission_operational_chars_scenario_id),
FOREIGN KEY (transmission_hurdle_rate_scenario_id) REFERENCES
    subscenarios_transmission_hurdle_rates
        (transmission_hurdle_rate_scenario_id),
FOREIGN KEY (transmission_carbon_cap_zone_scenario_id)
    REFERENCES subscenarios_transmission_carbon_cap_zones
        (transmission_carbon_cap_zone_scenario_id),
FOREIGN KEY (transmission_simultaneous_flow_limit_scenario_id)
    REFERENCES subscenarios_transmission_simultaneous_flow_limits
        (transmission_simultaneous_flow_limit_scenario_id),
FOREIGN KEY (transmission_simultaneous_flow_limit_line_group_scenario_id)
    REFERENCES subscenarios_transmission_simultaneous_flow_limit_line_groups
        (transmission_simultaneous_flow_limit_line_group_scenario_id),
FOREIGN KEY (load_scenario_id) REFERENCES
    subscenarios_system_load (load_scenario_id),
FOREIGN KEY (lf_reserves_up_scenario_id) REFERENCES
    subscenarios_system_lf_reserves_up (lf_reserves_up_scenario_id),
FOREIGN KEY (lf_reserves_down_scenario_id) REFERENCES
    subscenarios_system_lf_reserves_down (lf_reserves_down_scenario_id),
FOREIGN KEY (regulation_up_scenario_id) REFERENCES
    subscenarios_system_regulation_up (regulation_up_scenario_id),
FOREIGN KEY (regulation_down_scenario_id) REFERENCES
    subscenarios_system_regulation_down (regulation_down_scenario_id),
FOREIGN KEY (spinning_reserves_scenario_id) REFERENCES
    subscenarios_system_spinning_reserves (spinning_reserves_scenario_id),
FOREIGN KEY (frequency_response_scenario_id) REFERENCES
    subscenarios_system_frequency_response (frequency_response_scenario_id),
FOREIGN KEY (rps_target_scenario_id) REFERENCES
    subscenarios_system_rps_targets (rps_target_scenario_id),
FOREIGN KEY (carbon_cap_target_scenario_id) REFERENCES
    subscenarios_system_carbon_cap_targets (carbon_cap_target_scenario_id),
FOREIGN KEY (prm_requirement_scenario_id) REFERENCES
    subscenarios_system_prm_requirement (prm_requirement_scenario_id),
FOREIGN KEY (elcc_surface_scenario_id) REFERENCES
    subscenarios_system_elcc_surface (elcc_surface_scenario_id),
FOREIGN KEY (local_capacity_requirement_scenario_id) REFERENCES
    subscenarios_system_local_capacity_requirement
        (local_capacity_requirement_scenario_id),
FOREIGN KEY (tuning_scenario_id) REFERENCES
    subscenarios_tuning (tuning_scenario_id),
FOREIGN KEY (solver_options_id)
    REFERENCES options_solver_descriptions (solver_options_id)
);

--------------------------
-- -- DATA INTEGRITY -- --
--------------------------

-- Allowed combinations of subscenario IDs -- some should not be used together

-- Project portfolio scenario, reserves scenario

-- Load scenario, RPS target scenario, PV BTM scenario

-- Project op char scenario, load_zone scenario, reserves BA scenario, RPS
-- zone scenario, carbon cap scenario

-- Sim Tx flow limits, sim Tx flow limit groups, Tx lines

-- Project operational chars ID and fuel ID


-------------------
-- -- RESULTS -- --
-------------------

DROP TABLE IF EXISTS results_project_capacity;
CREATE TABLE results_project_capacity (
scenario_id INTEGER,
project VARCHAR(64),
period INTEGER,
subproblem_id INTEGER,
stage_id INTEGER,
capacity_type VARCHAR(64),
technology VARCHAR(32),
load_zone VARCHAR(32),
rps_zone VARCHAR(32),
carbon_cap_zone VARCHAR(32),
capacity_mw FLOAT,
energy_capacity_mwh FLOAT,
new_build_mw FLOAT,
new_build_mwh FLOAT,
new_build_binary INTEGER,
retired_mw FLOAT,
retired_binary INTEGER,
PRIMARY KEY (scenario_id, project, period, subproblem_id, stage_id)
);

DROP TABLE IF EXISTS results_project_availability_endogenous;
CREATE TABLE results_project_availability_endogenous (
scenario_id INTEGER,
project VARCHAR(64),
period INTEGER,
subproblem_id INTEGER,
stage_id INTEGER,
availability_type VARCHAR(64),
timepoint INTEGER,
timepoint_weight FLOAT,
number_of_hours_in_timepoint FLOAT,
load_zone VARCHAR(32),
rps_zone VARCHAR(32),
carbon_cap_zone VARCHAR(32),
technology VARCHAR(32),
unavailability_decision FLOAT,
start_unavailablity FLOAT,
stop_unavailability FLOAT,
availability_derate FLOAT,
PRIMARY KEY (scenario_id, project, subproblem_id, stage_id, timepoint)
);

DROP TABLE IF EXISTS results_project_dispatch;
CREATE TABLE results_project_dispatch (
scenario_id INTEGER,
project VARCHAR(64),
period INTEGER,
subproblem_id INTEGER,
stage_id INTEGER,
timepoint INTEGER,
operational_type VARCHAR(64),
balancing_type VARCHAR(64),
horizon INTEGER,
timepoint_weight FLOAT,
number_of_hours_in_timepoint FLOAT,
load_zone VARCHAR(32),
rps_zone VARCHAR(32),
carbon_cap_zone VARCHAR(32),
technology VARCHAR(32),
power_mw FLOAT,  -- net power in case there's auxiliary consumption
scheduled_curtailment_mw FLOAT,
subhourly_curtailment_mw FLOAT,
subhourly_energy_delivered_mw FLOAT,
total_curtailment_mw FLOAT,
committed_mw FLOAT,
committed_units FLOAT,
started_units INTEGER,
stopped_units INTEGER,
synced_units INTEGER,
active_startup_type INTEGER,
auxiliary_consumption_mw FLOAT,
gross_power_mw FLOAT,
PRIMARY KEY (scenario_id, project, subproblem_id, stage_id, timepoint)
);

DROP TABLE IF EXISTS results_project_curtailment_variable;
CREATE TABLE results_project_curtailment_variable (
scenario_id INTEGER,
subproblem_id INTEGER,
stage_id INTEGER,
period INTEGER,
timepoint INTEGER,
timepoint_weight FLOAT,
number_of_hours_in_timepoint FLOAT,
month INTEGER,
hour_of_day FLOAT,
load_zone VARCHAR(32),
scheduled_curtailment_mw FLOAT,
PRIMARY KEY (scenario_id, subproblem_id, stage_id, timepoint, load_zone)
);

DROP TABLE IF EXISTS results_project_curtailment_hydro;
CREATE TABLE results_project_curtailment_hydro (
scenario_id INTEGER,
subproblem_id INTEGER,
stage_id INTEGER,
period INTEGER,
timepoint INTEGER,
timepoint_weight FLOAT,
number_of_hours_in_timepoint FLOAT,
month INTEGER,
hour_of_day FLOAT,
load_zone VARCHAR(32),
scheduled_curtailment_mw FLOAT,
PRIMARY KEY (scenario_id, subproblem_id, stage_id, timepoint, load_zone)
);

DROP TABLE IF EXISTS results_project_dispatch_by_technology;
CREATE TABLE results_project_dispatch_by_technology (
scenario_id INTEGER,
subproblem_id INTEGER,
stage_id INTEGER,
period INTEGER,
timepoint INTEGER,
timepoint_weight FLOAT,
number_of_hours_in_timepoint FLOAT,
load_zone VARCHAR(32),
technology VARCHAR(32),
power_mw FLOAT,
PRIMARY KEY (scenario_id, subproblem_id, stage_id, timepoint, load_zone,
technology)
);


DROP TABLE IF EXISTS results_project_lf_reserves_up;
CREATE TABLE results_project_lf_reserves_up (
scenario_id INTEGER,
project VARCHAR(64),
period INTEGER,
subproblem_id INTEGER,
stage_id INTEGER,
balancing_type_project VARCHAR(64),
horizon INTEGER,
timepoint INTEGER,
timepoint_weight FLOAT,
number_of_hours_in_timepoint FLOAT,
load_zone VARCHAR(32),
lf_reserves_up_ba VARCHAR(32),
rps_zone VARCHAR(32),
carbon_cap_zone VARCHAR(32),
technology VARCHAR(32),
reserve_provision_mw FLOAT,
PRIMARY KEY (scenario_id, project, subproblem_id, stage_id, timepoint)
);

DROP TABLE IF EXISTS results_project_lf_reserves_down;
CREATE TABLE results_project_lf_reserves_down (
scenario_id INTEGER,
project VARCHAR(64),
period INTEGER,
subproblem_id INTEGER,
stage_id INTEGER,
balancing_type_project VARCHAR(64),
horizon INTEGER,
timepoint INTEGER,
timepoint_weight FLOAT,
number_of_hours_in_timepoint FLOAT,
load_zone VARCHAR(32),
lf_reserves_down_ba VARCHAR(32),
rps_zone VARCHAR(32),
carbon_cap_zone VARCHAR(32),
technology VARCHAR(32),
reserve_provision_mw FLOAT,
PRIMARY KEY (scenario_id, project, subproblem_id, stage_id, timepoint)
);

DROP TABLE IF EXISTS results_project_regulation_up;
CREATE TABLE results_project_regulation_up (
scenario_id INTEGER,
project VARCHAR(64),
period INTEGER,
subproblem_id INTEGER,
stage_id INTEGER,
balancing_type_project VARCHAR(64),
horizon INTEGER,
timepoint INTEGER,
timepoint_weight FLOAT,
number_of_hours_in_timepoint FLOAT,
load_zone VARCHAR(32),
regulation_up_ba VARCHAR(32),
rps_zone VARCHAR(32),
carbon_cap_zone VARCHAR(32),
technology VARCHAR(32),
reserve_provision_mw FLOAT,
PRIMARY KEY (scenario_id, project, subproblem_id, stage_id, timepoint)
);

DROP TABLE IF EXISTS results_project_regulation_down;
CREATE TABLE results_project_regulation_down (
scenario_id INTEGER,
project VARCHAR(64),
period INTEGER,
balancing_type_project VARCHAR(64),
horizon INTEGER,
subproblem_id INTEGER,
stage_id INTEGER,
timepoint INTEGER,
timepoint_weight FLOAT,
number_of_hours_in_timepoint FLOAT,
load_zone VARCHAR(32),
regulation_down_ba VARCHAR(32),
rps_zone VARCHAR(32),
carbon_cap_zone VARCHAR(32),
technology VARCHAR(32),
reserve_provision_mw FLOAT,
PRIMARY KEY (scenario_id, project, subproblem_id, stage_id, timepoint)
);

DROP TABLE IF EXISTS results_project_frequency_response;
CREATE TABLE results_project_frequency_response (
scenario_id INTEGER,
project VARCHAR(64),
period INTEGER,
subproblem_id INTEGER,
stage_id INTEGER,
balancing_type_project VARCHAR(64),
horizon INTEGER,
timepoint INTEGER,
timepoint_weight FLOAT,
number_of_hours_in_timepoint FLOAT,
load_zone VARCHAR(32),
frequency_response_ba VARCHAR(32),
rps_zone VARCHAR(32),
carbon_cap_zone VARCHAR(32),
technology VARCHAR(32),
reserve_provision_mw FLOAT,
partial INTEGER,
PRIMARY KEY (scenario_id, project, subproblem_id, stage_id, timepoint)
);

DROP TABLE IF EXISTS results_project_spinning_reserves;
CREATE TABLE results_project_spinning_reserves (
scenario_id INTEGER,
project VARCHAR(64),
period INTEGER,
subproblem_id INTEGER,
stage_id INTEGER,
balancing_type_project VARCHAR(64),
horizon INTEGER,
timepoint INTEGER,
timepoint_weight FLOAT,
number_of_hours_in_timepoint FLOAT,
load_zone VARCHAR(32),
spinning_reserves_ba VARCHAR(32),
rps_zone VARCHAR(32),
carbon_cap_zone VARCHAR(32),
technology VARCHAR(32),
reserve_provision_mw FLOAT,
PRIMARY KEY (scenario_id, project, subproblem_id, stage_id, timepoint)
);

DROP TABLE IF EXISTS results_project_prm_deliverability;
CREATE TABLE results_project_prm_deliverability (
scenario_id INTEGER,
project VARCHAR(64),
period INTEGER,
subproblem_id INTEGER,
stage_id INTEGER,
prm_zone VARCHAR(32),
technology VARCHAR(32),
load_zone VARCHAR(32),
rps_zone VARCHAR(32),
carbon_cap_zone VARCHAR(32),
capacity_mw FLOAT,
deliverable_capacity_mw FLOAT,
energy_only_capacity_mw FLOAT,
PRIMARY KEY (scenario_id, project, period, subproblem_id, stage_id)
);

DROP TABLE IF EXISTS
results_project_prm_deliverability_group_capacity_and_costs;
CREATE TABLE results_project_prm_deliverability_group_capacity_and_costs (
scenario_id INTEGER,
subproblem_id INTEGER,
stage_id INTEGER,
deliverability_group VARCHAR(64),
period INTEGER,
deliverability_group_no_cost_deliverable_capacity_mw FLOAT,
deliverability_group_deliverability_cost_per_mw FLOAT,
total_capacity_mw FLOAT,
deliverable_capacity_mw FLOAT,
energy_only_capacity_mw FLOAT,
deliverable_capacity_cost FLOAT,
PRIMARY KEY (scenario_id, deliverability_group, period, subproblem_id, stage_id)
);

DROP TABLE IF EXISTS results_project_elcc_simple;
CREATE TABLE results_project_elcc_simple (
scenario_id INTEGER,
project VARCHAR(64),
period INTEGER,
subproblem_id INTEGER,
stage_id INTEGER,
prm_zone VARCHAR(32),
technology VARCHAR(32),
load_zone VARCHAR(32),
rps_zone VARCHAR(32),
carbon_cap_zone VARCHAR(32),
capacity_mw FLOAT,
elcc_eligible_capacity_mw FLOAT,
energy_only_capacity_mw FLOAT,
elcc_simple_contribution_fraction FLOAT,
elcc_mw FLOAT,
PRIMARY KEY (scenario_id, project, period, subproblem_id, stage_id)
);

DROP TABLE IF EXISTS results_project_elcc_surface;
CREATE TABLE results_project_elcc_surface (
scenario_id INTEGER,
project VARCHAR(64),
period INTEGER,
subproblem_id INTEGER,
stage_id INTEGER,
prm_zone VARCHAR(32),
facet INTEGER,
technology VARCHAR(32),
load_zone VARCHAR(32),
rps_zone VARCHAR(32),
carbon_cap_zone VARCHAR(32),
capacity_mw FLOAT,
elcc_eligible_capacity_mw FLOAT,
energy_only_capacity_mw FLOAT,
elcc_surface_coefficient FLOAT,
elcc_mw FLOAT,
PRIMARY KEY (scenario_id, project, period, subproblem_id, stage_id, facet)
);

-- Local capacity
DROP TABLE IF EXISTS results_project_local_capacity;
CREATE TABLE results_project_local_capacity (
scenario_id INTEGER,
project VARCHAR(64),
period INTEGER,
subproblem_id INTEGER,
stage_id INTEGER,
local_capacity_zone VARCHAR(32),
technology VARCHAR(32),
load_zone VARCHAR(32),
rps_zone VARCHAR(32),
carbon_cap_zone VARCHAR(32),
capacity_mw FLOAT,
local_capacity_fraction FLOAT,
local_capacity_contribution_mw FLOAT,
PRIMARY KEY (scenario_id, project, period, subproblem_id, stage_id)
);


-- Capacity costs
DROP TABLE IF EXISTS results_project_costs_capacity;
CREATE TABLE results_project_costs_capacity (
scenario_id INTEGER,
project VARCHAR(64),
period INTEGER,
subproblem_id INTEGER,
stage_id INTEGER,
technology VARCHAR(32),
load_zone VARCHAR(32),
rps_zone VARCHAR(32),
carbon_cap_zone VARCHAR(32),
annualized_capacity_cost FLOAT,
PRIMARY KEY (scenario_id, project, period, subproblem_id, stage_id)
);

DROP TABLE IF EXISTS results_project_costs_operations;
CREATE TABLE results_project_costs_operations (
scenario_id INTEGER,
project VARCHAR(64),
period INTEGER,
subproblem_id INTEGER,
stage_id INTEGER,
balancing_type_project VARCHAR(64),
horizon INTEGER,
timepoint INTEGER,
timepoint_weight FLOAT,
number_of_hours_in_timepoint FLOAT,
load_zone VARCHAR(32),
rps_zone VARCHAR(32),
carbon_cap_zone VARCHAR(32),
technology VARCHAR(32),
variable_om_cost FLOAT,
fuel_cost FLOAT,
startup_cost FLOAT,
shutdown_cost FLOAT,
PRIMARY KEY (scenario_id, project, subproblem_id, stage_id, timepoint)
);

DROP TABLE IF EXISTS results_project_fuel_burn;
CREATE TABLE results_project_fuel_burn (
scenario_id INTEGER,
project VARCHAR(64),
period INTEGER,
subproblem_id INTEGER,
stage_id INTEGER,
balancing_type_project VARCHAR(64),
horizon INTEGER,
timepoint INTEGER,
timepoint_weight FLOAT,
number_of_hours_in_timepoint FLOAT,
load_zone VARCHAR(32),
rps_zone VARCHAR(32),
carbon_cap_zone VARCHAR(32),
technology VARCHAR(32),
fuel VARCHAR(32),
operations_fuel_burn_mmbtu FLOAT,
startup_fuel_burn_mmbtu FLOAT,
total_fuel_burn_mmbtu FLOAT,
PRIMARY KEY (scenario_id, project, subproblem_id, stage_id, timepoint)
);


DROP TABLE IF EXISTS results_project_carbon_emissions;
CREATE TABLE results_project_carbon_emissions (
scenario_id INTEGER,
project VARCHAR(64),
period INTEGER,
subproblem_id INTEGER,
stage_id INTEGER,
balancing_type_project VARCHAR(64),
horizon INTEGER,
timepoint INTEGER,
timepoint_weight FLOAT,
number_of_hours_in_timepoint FLOAT,
load_zone VARCHAR(32),
rps_zone VARCHAR(32),
carbon_cap_zone VARCHAR(32),
technology VARCHAR(32),
carbon_emission_tons FLOAT,
PRIMARY KEY (scenario_id, project, subproblem_id, stage_id, timepoint)
);

DROP TABLE IF EXISTS results_project_rps;
CREATE TABLE results_project_rps (
scenario_id INTEGER,
project VARCHAR(64),
period INTEGER,
subproblem_id INTEGER,
stage_id INTEGER,
balancing_type_project VARCHAR(64),
horizon INTEGER,
timepoint INTEGER,
timepoint_weight FLOAT,
number_of_hours_in_timepoint FLOAT,
load_zone VARCHAR(32),
rps_zone VARCHAR(32),
carbon_cap_zone VARCHAR(32),
technology VARCHAR(32),
scheduled_rps_energy_mw FLOAT,
scheduled_curtailment_mw FLOAT,
subhourly_rps_energy_delivered_mw FLOAT,
subhourly_curtailment_mw FLOAT,
PRIMARY KEY (scenario_id, project, subproblem_id, stage_id, timepoint)
);

DROP TABLE IF EXISTS results_transmission_capacity;
CREATE TABLE results_transmission_capacity (
scenario_id INTEGER,
tx_line VARCHAR(64),
period INTEGER,
subproblem_id INTEGER,
stage_id INTEGER,
load_zone_from VARCHAR(32),
load_zone_to VARCHAR(32),
min_mw FLOAT,
max_mw FLOAT,
PRIMARY KEY (scenario_id, tx_line, period, subproblem_id, stage_id)
);

DROP TABLE IF EXISTS results_transmission_capacity_new_build;
CREATE TABLE results_transmission_capacity_new_build (
scenario_id INTEGER,
transmission_line VARCHAR(64),
period INTEGER,
subproblem_id INTEGER,
stage_id INTEGER,
load_zone_from VARCHAR(32),
load_zone_to VARCHAR(32),
new_build_transmission_capacity_mw FLOAT,
PRIMARY KEY (scenario_id, transmission_line, period, subproblem_id, stage_id)
);

-- TODO: add table for costs new build?
DROP TABLE IF EXISTS results_transmission_costs_capacity;
CREATE TABLE results_transmission_costs_capacity (
scenario_id INTEGER,
tx_line VARCHAR(64),
period INTEGER,
subproblem_id INTEGER,
stage_id INTEGER,
load_zone_from VARCHAR(32),
load_zone_to VARCHAR(32),
annualized_capacity_cost FLOAT,
PRIMARY KEY (scenario_id, tx_line, period, subproblem_id, stage_id)
);

DROP TABLE IF EXISTS results_transmission_imports_exports;
CREATE TABLE results_transmission_imports_exports (
scenario_id INTEGER,
load_zone VARCHAR(64),
period INTEGER,
subproblem_id INTEGER,
stage_id INTEGER,
timepoint INTEGER,
timepoint_weight FLOAT,
number_of_hours_in_timepoint FLOAT,
imports_mw FLOAT,
exports_mw FLOAT,
net_imports_mw FLOAT,
PRIMARY KEY (scenario_id, load_zone, subproblem_id, stage_id, timepoint)
);

DROP TABLE IF EXISTS results_transmission_operations;
CREATE TABLE results_transmission_operations (
scenario_id INTEGER,
transmission_line VARCHAR(64),
load_zone_from VARCHAR(64),
load_zone_to VARCHAR(64),
period INTEGER,
subproblem_id INTEGER,
stage_id INTEGER,
timepoint INTEGER,
timepoint_weight FLOAT,
number_of_hours_in_timepoint FLOAT,
transmission_flow_mw FLOAT,
transmission_losses_lz_from FLOAT,
transmission_losses_lz_to FLOAT,
PRIMARY KEY (scenario_id, transmission_line, subproblem_id, stage_id, timepoint)
);

DROP TABLE IF EXISTS results_transmission_hurdle_costs;
CREATE TABLE results_transmission_hurdle_costs (
scenario_id INTEGER,
transmission_line VARCHAR(64),
load_zone_from VARCHAR(64),
load_zone_to VARCHAR(64),
period INTEGER,
subproblem_id INTEGER,
stage_id INTEGER,
timepoint INTEGER,
timepoint_weight FLOAT,
number_of_hours_in_timepoint FLOAT,
hurdle_cost_positive_direction FLOAT,
hurdle_cost_negative_direction FLOAT,
PRIMARY KEY (scenario_id, transmission_line, subproblem_id, stage_id, timepoint)
);

DROP TABLE IF EXISTS results_transmission_carbon_emissions;
CREATE TABLE results_transmission_carbon_emissions (
scenario_id INTEGER,
tx_line VARCHAR(64),
period INTEGER,
subproblem_id INTEGER,
stage_id INTEGER,
timepoint INTEGER,
timepoint_weight FLOAT,
number_of_hours_in_timepoint FLOAT,
carbon_emission_imports_tons FLOAT,
carbon_emission_imports_tons_degen FLOAT,
PRIMARY KEY (scenario_id, tx_line, subproblem_id, stage_id, timepoint)
);


DROP TABLE IF EXISTS results_system_load_balance;
CREATE TABLE results_system_load_balance (
scenario_id INTEGER,
load_zone VARCHAR(32),
period INTEGER,
subproblem_id INTEGER,
stage_id INTEGER,
timepoint INTEGER,
discount_factor FLOAT,
number_years_represented FLOAT,
timepoint_weight FLOAT,
number_of_hours_in_timepoint FLOAT,
load_mw FLOAT,
overgeneration_mw FLOAT,
unserved_energy_mw FLOAT,
dual FLOAT,
marginal_price_per_mw FLOAT,
PRIMARY KEY (scenario_id, load_zone, subproblem_id, stage_id, timepoint)
);

DROP TABLE IF EXISTS results_system_lf_reserves_up_balance;
CREATE TABLE results_system_lf_reserves_up_balance (
scenario_id INTEGER,
lf_reserves_up_ba VARCHAR(32),
period INTEGER,
subproblem_id INTEGER,
stage_id INTEGER,
timepoint INTEGER,
discount_factor FLOAT,
number_years_represented FLOAT,
timepoint_weight FLOAT,
number_of_hours_in_timepoint FLOAT,
violation_mw FLOAT,
dual FLOAT,
marginal_price_per_mw FLOAT,
PRIMARY KEY (scenario_id, lf_reserves_up_ba, subproblem_id, stage_id, timepoint)
);

DROP TABLE IF EXISTS results_system_lf_reserves_down_balance;
CREATE TABLE results_system_lf_reserves_down_balance (
scenario_id INTEGER,
lf_reserves_down_ba VARCHAR(32),
period INTEGER,
subproblem_id INTEGER,
stage_id INTEGER,
timepoint INTEGER,
discount_factor FLOAT,
number_years_represented FLOAT,
timepoint_weight FLOAT,
number_of_hours_in_timepoint FLOAT,
violation_mw FLOAT,
dual FLOAT,
marginal_price_per_mw FLOAT,
PRIMARY KEY (scenario_id, lf_reserves_down_ba, subproblem_id, stage_id, timepoint)
);

DROP TABLE IF EXISTS results_system_regulation_up_balance;
CREATE TABLE results_system_regulation_up_balance (
scenario_id INTEGER,
regulation_up_ba VARCHAR(32),
period INTEGER,
subproblem_id INTEGER,
stage_id INTEGER,
timepoint INTEGER,
discount_factor FLOAT,
number_years_represented FLOAT,
timepoint_weight FLOAT,
number_of_hours_in_timepoint FLOAT,
violation_mw FLOAT,
dual FLOAT,
marginal_price_per_mw FLOAT,
PRIMARY KEY (scenario_id, regulation_up_ba, subproblem_id, stage_id, timepoint)
);

DROP TABLE IF EXISTS results_system_regulation_down_balance;
CREATE TABLE results_system_regulation_down_balance (
scenario_id INTEGER,
regulation_down_ba VARCHAR(32),
period INTEGER,
subproblem_id INTEGER,
stage_id INTEGER,
timepoint INTEGER,
discount_factor FLOAT,
number_years_represented FLOAT,
timepoint_weight FLOAT,
number_of_hours_in_timepoint FLOAT,
violation_mw FLOAT,
dual FLOAT,
marginal_price_per_mw FLOAT,
PRIMARY KEY (scenario_id, regulation_down_ba, subproblem_id, stage_id, timepoint)
);

DROP TABLE IF EXISTS results_system_frequency_response_balance;
CREATE TABLE results_system_frequency_response_balance (
scenario_id INTEGER,
frequency_response_ba VARCHAR(32),
period INTEGER,
subproblem_id INTEGER,
stage_id INTEGER,
timepoint INTEGER,
discount_factor FLOAT,
number_years_represented FLOAT,
timepoint_weight FLOAT,
number_of_hours_in_timepoint FLOAT,
violation_mw FLOAT,
dual FLOAT,
marginal_price_per_mw FLOAT,
PRIMARY KEY (scenario_id, frequency_response_ba, subproblem_id, stage_id, timepoint)
);

-- TODO: frequency_response_partial_ba is the same as frequency_response_ba
-- _partial included to simplify results import
DROP TABLE IF EXISTS results_system_frequency_response_partial_balance;
CREATE TABLE results_system_frequency_response_partial_balance (
scenario_id INTEGER,
frequency_response_partial_ba VARCHAR(32),
period INTEGER,
subproblem_id INTEGER,
stage_id INTEGER,
timepoint INTEGER,
discount_factor FLOAT,
number_years_represented FLOAT,
timepoint_weight FLOAT,
number_of_hours_in_timepoint FLOAT,
violation_mw FLOAT,
dual FLOAT,
marginal_price_per_mw FLOAT,
PRIMARY KEY (scenario_id, frequency_response_partial_ba, subproblem_id, stage_id, timepoint)
);

DROP TABLE IF EXISTS results_system_spinning_reserves_balance;
CREATE TABLE results_system_spinning_reserves_balance (
scenario_id INTEGER,
spinning_reserves_ba VARCHAR(32),
period INTEGER,
subproblem_id INTEGER,
stage_id INTEGER,
timepoint INTEGER,
discount_factor FLOAT,
number_years_represented FLOAT,
timepoint_weight FLOAT,
number_of_hours_in_timepoint FLOAT,
violation_mw FLOAT,
dual FLOAT,
marginal_price_per_mw FLOAT,
PRIMARY KEY (scenario_id, spinning_reserves_ba, subproblem_id, stage_id, timepoint)
);

-- Carbon emissions
DROP TABLE IF EXISTS results_system_carbon_emissions;
CREATE TABLE results_system_carbon_emissions (
scenario_id INTEGER,
carbon_cap_zone VARCHAR(64),
period INTEGER,
subproblem_id INTEGER,
stage_id INTEGER,
discount_factor FLOAT,
number_years_represented FLOAT,
carbon_cap_mmt FLOAT,
in_zone_project_emissions_mmt FLOAT,
import_emissions_mmt FLOAT,
total_emissions_mmt FLOAT,
carbon_cap_overage_mmt FLOAT,
import_emissions_mmt_degen FLOAT,
total_emissions_mmt_degen FLOAT,
dual FLOAT,
carbon_cap_marginal_cost_per_mmt FLOAT,
PRIMARY KEY (scenario_id, carbon_cap_zone, subproblem_id, stage_id, period)
);

-- RPS balance
DROP TABLE IF EXISTS results_system_rps;
CREATE TABLE  results_system_rps (
scenario_id INTEGER,
rps_zone VARCHAR(64),
period INTEGER,
subproblem_id INTEGER,
stage_id INTEGER,
discount_factor FLOAT,
number_years_represented FLOAT,
rps_target_mwh FLOAT,
delivered_rps_energy_mwh FLOAT,
curtailed_rps_energy_mwh FLOAT,
total_rps_energy_mwh FLOAT,
fraction_of_rps_target_met FLOAT,
fraction_of_rps_energy_curtailed FLOAT,
rps_shortage_mwh FLOAT,
dual FLOAT,
rps_marginal_cost_per_mwh FLOAT,
PRIMARY KEY (scenario_id, rps_zone, period, subproblem_id, stage_id)
);


-- PRM balance
DROP TABLE IF EXISTS results_system_prm;
CREATE TABLE  results_system_prm (
scenario_id INTEGER,
prm_zone VARCHAR(64),
period INTEGER,
subproblem_id INTEGER,
stage_id INTEGER,
discount_factor FLOAT,
number_years_represented FLOAT,
prm_requirement_mw FLOAT,
elcc_simple_mw FLOAT,
elcc_surface_mw FLOAT,
elcc_total_mw FLOAT,
prm_shortage_mw FLOAT,
dual FLOAT,
prm_marginal_cost_per_mw FLOAT,
PRIMARY KEY (scenario_id, prm_zone, period, subproblem_id, stage_id)
);

-- Local capacity balance
DROP TABLE IF EXISTS results_system_local_capacity;
CREATE TABLE  results_system_local_capacity (
scenario_id INTEGER,
local_capacity_zone VARCHAR(64),
period INTEGER,
subproblem_id INTEGER,
stage_id INTEGER,
discount_factor FLOAT,
number_years_represented FLOAT,
local_capacity_requirement_mw FLOAT,
local_capacity_provision_mw FLOAT,
local_capacity_shortage_mw FLOAT,
dual FLOAT,
local_capacity_marginal_cost_per_mw FLOAT,
PRIMARY KEY (scenario_id, local_capacity_zone, period, subproblem_id, stage_id)
);

---------------
--- OPTIONS ---
---------------

DROP TABLE IF EXISTS options_solver_descriptions;
CREATE TABLE options_solver_descriptions (
    solver_options_id INTEGER PRIMARY KEY AUTOINCREMENT,
    name VARCHAR(32),
    description VARCHAR(128)
);

DROP TABLE IF EXISTS options_solver_values;
CREATE TABLE options_solver_values (
    solver_options_id INTEGER,
    solver VARCHAR(32),
    solver_option_name VARCHAR(32),
    solver_option_value FLOAT,
    PRIMARY KEY (solver_options_id, solver, solver_option_name),
    FOREIGN KEY (solver_options_id)
        REFERENCES options_solver_descriptions (solver_options_id)
);

-- Views
DROP VIEW IF EXISTS scenarios_view;
CREATE VIEW scenarios_view
AS
SELECT
scenario_id,
scenario_name,
scenario_description,
mod_validation_status_types.validation_status_name as validation_status,
mod_run_status_types.run_status_name as run_status,
CASE WHEN of_transmission THEN 'yes' ELSE 'no' END AS feature_transmission,
CASE WHEN of_transmission_hurdle_rates=1 THEN 'yes' ELSE 'no' END
    AS feature_transmission_hurdle_rates,
CASE WHEN of_simultaneous_flow_limits THEN 'yes' ELSE 'no' END
    AS feature_simultaneous_flow_limits,
CASE WHEN of_lf_reserves_up THEN 'yes' ELSE 'no' END
    AS feature_load_following_up,
CASE WHEN of_lf_reserves_down THEN 'yes' ELSE 'no' END
    AS feature_load_following_down,
CASE WHEN of_regulation_up THEN 'yes' ELSE 'no' END
    AS feature_regulation_up,
CASE WHEN of_regulation_down THEN 'yes' ELSE 'no' END
    AS feature_regulation_down,
CASE WHEN of_frequency_response THEN 'yes' ELSE 'no' END
    AS feature_frequency_response,
CASE WHEN of_spinning_reserves THEN 'yes' ELSE 'no' END
    AS feature_spinning_reserves,
CASE WHEN of_rps THEN 'yes' ELSE 'no' END AS feature_rps,
CASE WHEN of_carbon_cap THEN 'yes' ELSE 'no' END
    AS feature_carbon_cap,
CASE WHEN of_track_carbon_imports THEN 'yes' ELSE 'no' END
    AS feature_track_carbon_imports,
CASE WHEN of_prm THEN 'yes' ELSE 'no' END AS feature_prm,
CASE WHEN of_elcc_surface THEN 'yes' ELSE 'no' END
    AS feature_elcc_surface,
CASE WHEN of_local_capacity THEN 'yes' ELSE 'no' END
    AS feature_local_capacity,
CASE WHEN of_tuning THEN 'yes' ELSE 'no' END
    AS feature_tuning,
subscenarios_temporal.name AS temporal,
subscenarios_geography_load_zones.name AS geography_load_zones,
subscenarios_geography_lf_reserves_up_bas.name AS geography_lf_up_bas,
subscenarios_geography_lf_reserves_down_bas.name AS geography_lf_down_bas,
subscenarios_geography_regulation_up_bas.name AS geography_reg_up_bas,
subscenarios_geography_regulation_down_bas.name AS geography_reg_down_bas,
subscenarios_geography_spinning_reserves_bas.name AS geography_spin_bas,
subscenarios_geography_frequency_response_bas.name AS geography_freq_resp_bas,
subscenarios_geography_rps_zones.name AS geography_rps_areas,
subscenarios_geography_carbon_cap_zones.name AS carbon_cap_areas,
subscenarios_geography_prm_zones.name AS prm_areas,
subscenarios_geography_local_capacity_zones.name AS local_capacity_areas,
subscenarios_project_portfolios.name AS project_portfolio,
subscenarios_project_operational_chars.name AS project_operating_chars,
subscenarios_project_availability.name AS project_availability,
subscenarios_project_fuels.name AS project_fuels,
subscenarios_project_fuel_prices.name AS fuel_prices,
subscenarios_project_load_zones.name AS project_load_zones,
subscenarios_project_lf_reserves_up_bas.name AS project_lf_up_bas,
subscenarios_project_lf_reserves_down_bas.name AS project_lf_down_bas,
subscenarios_project_regulation_up_bas.name AS project_reg_up_bas,
subscenarios_project_regulation_down_bas.name AS project_reg_down_bas,
subscenarios_project_spinning_reserves_bas.name AS project_spin_bas,
subscenarios_project_frequency_response_bas.name AS project_freq_resp_bas,
subscenarios_project_rps_zones.name AS project_rps_areas,
subscenarios_project_carbon_cap_zones.name AS project_carbon_cap_areas,
subscenarios_project_prm_zones.name AS project_prm_areas,
subscenarios_project_elcc_chars.name AS project_elcc_chars,
subscenarios_project_prm_energy_only.name AS project_prm_energy_only,
subscenarios_project_local_capacity_zones.name AS project_local_capacity_areas,
subscenarios_project_local_capacity_chars.name AS project_local_capacity_chars,
subscenarios_project_specified_capacity.name AS project_specified_capacity,
subscenarios_project_specified_fixed_cost.name AS project_specified_fixed_cost,
subscenarios_project_new_cost.name AS project_new_cost,
subscenarios_project_new_potential.name AS project_new_potential,
subscenarios_project_new_binary_build_size.name AS project_new_binary_build_size,
subscenarios_transmission_portfolios.name AS transmission_portfolio,
subscenarios_transmission_load_zones.name AS transmission_load_zones,
subscenarios_transmission_specified_capacity.name
    AS transmission_specified_capacity,
subscenarios_transmission_new_cost.name
    AS transmission_new_cost,
subscenarios_transmission_operational_chars.name
    AS transmission_operational_chars,
subscenarios_transmission_hurdle_rates.name AS transmission_hurdle_rates,
subscenarios_transmission_carbon_cap_zones.name
    AS transmission_carbon_cap_zones,
subscenarios_transmission_simultaneous_flow_limits.name
    AS transmission_simultaneous_flow_limits,
subscenarios_transmission_simultaneous_flow_limit_line_groups.name AS
    transmission_simultaneous_flow_limit_line_groups,
subscenarios_system_load.name AS load_profile,
subscenarios_system_lf_reserves_up.name AS load_following_reserves_up_profile,
subscenarios_system_lf_reserves_down.name
    AS load_following_reserves_down_profile,
subscenarios_system_regulation_up.name AS regulation_up_profile,
subscenarios_system_regulation_down.name AS regulation_down_profile,
subscenarios_system_spinning_reserves.name AS spinning_reserves_profile,
subscenarios_system_frequency_response.name AS frequency_response_profile,
subscenarios_system_rps_targets.name AS rps_target,
subscenarios_system_carbon_cap_targets.name AS carbon_cap,
subscenarios_system_prm_requirement.name AS prm_requirement,
subscenarios_system_elcc_surface.name AS elcc_surface,
subscenarios_system_local_capacity_requirement.name
    AS local_capacity_requirement,
subscenarios_tuning.name AS tuning,
options_solver_descriptions.name as solver
FROM scenarios
LEFT JOIN mod_validation_status_types USING (validation_status_id)
LEFT JOIN mod_run_status_types USING (run_status_id)
LEFT JOIN subscenarios_temporal USING (temporal_scenario_id)
LEFT JOIN subscenarios_geography_load_zones USING (load_zone_scenario_id)
LEFT JOIN subscenarios_geography_lf_reserves_up_bas
    USING (lf_reserves_up_ba_scenario_id)
LEFT JOIN subscenarios_geography_lf_reserves_down_bas
    USING (lf_reserves_down_ba_scenario_id)
LEFT JOIN subscenarios_geography_regulation_up_bas
    USING (regulation_up_ba_scenario_id)
LEFT JOIN subscenarios_geography_regulation_down_bas
    USING (regulation_down_ba_scenario_id)
LEFT JOIN subscenarios_geography_spinning_reserves_bas
    USING (spinning_reserves_ba_scenario_id)
LEFT JOIN subscenarios_geography_frequency_response_bas
    USING (frequency_response_ba_scenario_id)
LEFT JOIN subscenarios_geography_rps_zones USING (rps_zone_scenario_id)
LEFT JOIN subscenarios_geography_carbon_cap_zones
    USING (carbon_cap_zone_scenario_id)
LEFT JOIN subscenarios_geography_prm_zones USING (prm_zone_scenario_id)
LEFT JOIN subscenarios_geography_local_capacity_zones
    USING (local_capacity_zone_scenario_id)
LEFT JOIN subscenarios_project_portfolios USING (project_portfolio_scenario_id)
LEFT JOIN subscenarios_project_operational_chars
    USING (project_operational_chars_scenario_id)
LEFT JOIN subscenarios_project_availability
    USING (project_availability_scenario_id)
LEFT JOIN subscenarios_project_fuels USING (fuel_scenario_id)
LEFT JOIN subscenarios_project_fuel_prices USING (fuel_price_scenario_id)
LEFT JOIN subscenarios_project_load_zones
    USING (project_load_zone_scenario_id)
LEFT JOIN subscenarios_project_lf_reserves_up_bas
    USING (project_lf_reserves_up_ba_scenario_id)
LEFT JOIN subscenarios_project_lf_reserves_down_bas
    USING (project_lf_reserves_down_ba_scenario_id)
LEFT JOIN subscenarios_project_regulation_up_bas
    USING (project_regulation_up_ba_scenario_id)
LEFT JOIN subscenarios_project_regulation_down_bas
    USING (project_regulation_down_ba_scenario_id)
LEFT JOIN subscenarios_project_spinning_reserves_bas
    USING (project_spinning_reserves_ba_scenario_id)
LEFT JOIN subscenarios_project_frequency_response_bas
    USING (project_frequency_response_ba_scenario_id)
LEFT JOIN subscenarios_project_rps_zones
    USING (project_rps_zone_scenario_id)
LEFT JOIN subscenarios_project_carbon_cap_zones
    USING (project_carbon_cap_zone_scenario_id)
LEFT JOIN subscenarios_project_prm_zones
    USING (project_prm_zone_scenario_id)
LEFT JOIN subscenarios_project_elcc_chars
    USING (project_elcc_chars_scenario_id)
LEFT JOIN subscenarios_project_prm_energy_only
    USING (prm_energy_only_scenario_id)
LEFT JOIN subscenarios_project_local_capacity_zones
    USING (project_local_capacity_zone_scenario_id)
LEFT JOIN subscenarios_project_local_capacity_chars
    USING (project_local_capacity_chars_scenario_id)
LEFT JOIN subscenarios_project_specified_capacity
    USING (project_specified_capacity_scenario_id)
LEFT JOIN subscenarios_project_specified_fixed_cost
    USING (project_specified_fixed_cost_scenario_id)
LEFT JOIN subscenarios_project_new_cost USING (project_new_cost_scenario_id)
LEFT JOIN subscenarios_project_new_potential
    USING (project_new_potential_scenario_id)
LEFT JOIN subscenarios_project_new_binary_build_size
    USING (project_new_binary_build_size_scenario_id)
LEFT JOIN subscenarios_transmission_portfolios
    USING (transmission_portfolio_scenario_id)
LEFT JOIN subscenarios_transmission_load_zones
    USING (transmission_load_zone_scenario_id)
LEFT JOIN subscenarios_transmission_specified_capacity
    USING (transmission_specified_capacity_scenario_id)
LEFT JOIN subscenarios_transmission_new_cost
    USING (transmission_new_cost_scenario_id)
LEFT JOIN subscenarios_transmission_operational_chars
    USING (transmission_operational_chars_scenario_id)
LEFT JOIN subscenarios_transmission_hurdle_rates
    USING (transmission_hurdle_rate_scenario_id)
LEFT JOIN subscenarios_transmission_carbon_cap_zones
    USING (transmission_carbon_cap_zone_scenario_id)
LEFT JOIN subscenarios_transmission_simultaneous_flow_limits
    USING (transmission_simultaneous_flow_limit_scenario_id)
LEFT JOIN subscenarios_transmission_simultaneous_flow_limit_line_groups
    USING (transmission_simultaneous_flow_limit_line_group_scenario_id)
LEFT JOIN subscenarios_system_load USING (load_scenario_id)
LEFT JOIN subscenarios_system_lf_reserves_up
    USING (lf_reserves_up_scenario_id)
LEFT JOIN subscenarios_system_lf_reserves_down
    USING (lf_reserves_down_scenario_id)
LEFT JOIN subscenarios_system_regulation_up
    USING (regulation_up_scenario_id)
LEFT JOIN subscenarios_system_regulation_down
    USING (regulation_down_scenario_id)
LEFT JOIN subscenarios_system_spinning_reserves
    USING (spinning_reserves_scenario_id)
LEFT JOIN subscenarios_system_frequency_response
    USING (frequency_response_scenario_id)
LEFT JOIN subscenarios_system_rps_targets USING (rps_target_scenario_id)
LEFT JOIN subscenarios_system_carbon_cap_targets
    USING (carbon_cap_target_scenario_id)
LEFT JOIN subscenarios_system_prm_requirement
    USING (prm_requirement_scenario_id)
LEFT JOIN subscenarios_system_elcc_surface
    USING (elcc_surface_scenario_id)
LEFT JOIN subscenarios_system_local_capacity_requirement
    USING (local_capacity_requirement_scenario_id)
LEFT JOIN subscenarios_tuning USING (tuning_scenario_id)
LEFT JOIN options_solver_descriptions USING (solver_options_id)
;


-------------------------------------------------------------------------------
------------------------------ User Interface ---------------------------------
-------------------------------------------------------------------------------

-- Tables for scenario-detail and scenario-new
-- TODO: is the ui_table_id needed?
DROP TABLE IF EXISTS ui_scenario_detail_table_metadata;
CREATE TABLE ui_scenario_detail_table_metadata (
ui_table_id INTEGER PRIMARY KEY AUTOINCREMENT,
include INTEGER,
ui_table VARCHAR(32) UNIQUE,
ui_table_caption VARCHAR(64)
);

DROP TABLE IF EXISTS ui_scenario_detail_table_row_metadata;
CREATE TABLE ui_scenario_detail_table_row_metadata (
ui_table VARCHAR(32),
ui_table_row VARCHAR(32),
include INTEGER,
ui_row_caption VARCHAR(64),
ui_row_db_scenarios_view_column VARCHAR(64),
ui_row_db_subscenario_table VARCHAR(128),
ui_row_db_subscenario_table_id_column VARCHAR(128),
ui_row_db_input_table VARCHAR(128),
PRIMARY KEY (ui_table, ui_table_row),
FOREIGN KEY (ui_table) REFERENCES ui_scenario_detail_table_metadata (ui_table)
);

-- Tables for scenario-results
DROP TABLE IF EXISTS ui_scenario_results_table_metadata;
CREATE TABLE ui_scenario_results_table_metadata (
results_table VARCHAR(64),
include INTEGER,
caption VARCHAR(64)
);

DROP TABLE IF EXISTS ui_scenario_results_plot_metadata;
CREATE TABLE ui_scenario_results_plot_metadata (
results_plot VARCHAR(64) PRIMARY KEY,
include INTEGER,
caption VARCHAR(64),
load_zone_form_control INTEGER,
rps_zone_form_control INTEGER,
carbon_cap_zone_form_control INTEGER,
period_form_control INTEGER,
horizon_form_control INTEGER,
subproblem_form_control INTEGER,
stage_form_control INTEGER,
project_form_control INTEGER,
commit_project_form_control INTEGER
);

---------------------
--- VISUALIZATION ---
---------------------

-- Technology colors and plotting order
DROP TABLE IF EXISTS viz_technologies;
CREATE TABLE viz_technologies (
technology VARCHAR(32),
color VARCHAR(32),
plotting_order INTEGER UNIQUE,
PRIMARY KEY (technology)
);<|MERGE_RESOLUTION|>--- conflicted
+++ resolved
@@ -1728,12 +1728,8 @@
 
 -- If the RPS target is specified as percentage of load, we need to also
 -- specify which load, i.e. specify a mapping between the RPS zone and the
-<<<<<<< HEAD
--- load zones
-=======
 -- load zones whose load should be part of the target calculation (mapping
 -- should be one-to-many)
->>>>>>> b7de86ab
 DROP TABLE IF EXISTS inputs_system_rps_target_load_zone_map;
 CREATE TABLE inputs_system_rps_target_load_zone_map (
 rps_target_scenario_id INTEGER,
