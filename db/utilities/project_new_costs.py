--- conflicted
+++ resolved
@@ -11,15 +11,7 @@
 
 
 def update_project_new_costs(
-<<<<<<< HEAD
     conn, subscenario_data, inputs_data
-=======
-        io, c,
-        project_new_cost_scenario_id,
-        scenario_name,
-        scenario_description,
-        project_vintage_lifetimes_costs
->>>>>>> 67bed1eb
 ):
     """
     :param conn:
@@ -39,22 +31,6 @@
                           data=subscenario_data)
 
     # Insert inputs
-<<<<<<< HEAD
-=======
-    inputs_data = []
-    for project in list(project_vintage_lifetimes_costs.keys()):
-        for vintage in list(project_vintage_lifetimes_costs[project].keys()):
-            inputs_data.append(
-                (project_new_cost_scenario_id,
-                 project,
-                 vintage,
-                 project_vintage_lifetimes_costs[project][vintage][0],
-                 project_vintage_lifetimes_costs[project][vintage][1],
-                 'NULL'
-                 if project_vintage_lifetimes_costs[project][vintage][2] is None
-                 else project_vintage_lifetimes_costs[project][vintage][2])
-            )
->>>>>>> 67bed1eb
     inputs_sql = """
         INSERT OR IGNORE INTO inputs_project_new_cost
         (project_new_cost_scenario_id, project, vintage, lifetime_yrs,
