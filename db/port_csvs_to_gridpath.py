--- conflicted
+++ resolved
@@ -170,7 +170,6 @@
     scenarios_df = pd.read_csv(
         os.path.join(csv_path, "scenarios.csv")
     )
-<<<<<<< HEAD
 
     c = conn.cursor()
     for sc in scenarios_df.columns.to_list()[1:]:
@@ -182,24 +181,6 @@
         scenario.create_scenario(
             io=conn, c=c, column_values_dict=scenario_info
         )
-=======
-    if scenarios_dir is not None:
-        f_number = 0
-        for f in os.listdir(scenarios_dir):
-            if f.endswith(".csv") and 'template' not in f and 'scenario' in f \
-                    and 'ignore' not in f:
-                if not quiet:
-                    print(f)
-                f_number = f_number + 1
-                opchar_data_input = pd.read_csv(os.path.join(scenarios_dir, f))
-                if f_number > 1:
-                    print('Error: More than one scenario csv input files')
-
-        scenario.load_scenarios_from_csv(conn, c, opchar_data_input)
-    else:
-        print("ERROR: scenarios table is required")
->>>>>>> d689d89c
-
 
 def main(args=None):
     """
