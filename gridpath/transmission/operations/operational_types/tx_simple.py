# Copyright 2016-2020 Blue Marble Analytics LLC.
#
# Licensed under the Apache License, Version 2.0 (the "License");
# you may not use this file except in compliance with the License.
# You may obtain a copy of the License at
#
#     http://www.apache.org/licenses/LICENSE-2.0
#
# Unless required by applicable law or agreed to in writing, software
# distributed under the License is distributed on an "AS IS" BASIS,
# WITHOUT WARRANTIES OR CONDITIONS OF ANY KIND, either express or implied.
# See the License for the specific language governing permissions and
# limitations under the License.

"""
This operational type describes transmission lines whose flows are simulated
using a linear transport model, i.e. transmission flow is constrained to be
less than or equal to the line capacity. Line capacity can be defined for
both transmission flow directions. The user can define losses as a fraction
of line flow.

"""

import csv
import os
import pandas as pd
<<<<<<< HEAD
from pyomo.environ import Set, Param, Var, Constraint, NonNegativeReals, \
    Reals, PercentFraction
Negative_Infinity = float('-inf')


def add_model_components(
        m, d, scenario_directory, subproblem, stage
):
=======
from pyomo.environ import (
    Set,
    Param,
    Var,
    Constraint,
    NonNegativeReals,
    Reals,
    PercentFraction,
)


def add_model_components(m, d, scenario_directory, subproblem, stage):
>>>>>>> 1903e6ab
    """
    The following Pyomo model components are defined in this module:

    +-------------------------------------------------------------------------+
    | Sets                                                                    |
    +=========================================================================+
    | | :code:`TX_SIMPLE`                                                     |
    |                                                                         |
    | The set of transmission lines of the :code:`tx_simple` operational      |
    | type.                                                                   |
    +-------------------------------------------------------------------------+
    | | :code:`TX_SIMPLE_OPR_TMPS`                                            |
    |                                                                         |
    | Two-dimensional set with transmission lines of the :code:`tx_simple`    |
    | operational type and their operational timepoints.                      |
    +-------------------------------------------------------------------------+
    | | :code:`TX_SIMPLE_BLN_TYPE_HRZS_W_MIN_CONSTRAINT`                      |
    |                                                                         |
    | Three-dimensional set of transmission-balancing type-horizon            |
    | combinations with transmission lines of the :code:`tx_simple`           |
    | operational type to describe all possible                               |
    | transmission-balancing type-horizon for transmission lines with a min   |
    | transmit power specified.                                               |
    +-------------------------------------------------------------------------+

    +-------------------------------------------------------------------------+
    | Params                                                                  |
    +=========================================================================+
    | | :code:`tx_simple_loss_factor`                                         |
    | | *Defined over*: :code:`TX_SIMPLE`                                     |
    | | *Within*: :code:`PercentFraction`                                     |
    | | *Default*: :code:`0`                                                  |
    |                                                                         |
    | The fraction of power that is lost when transmitted over this line.     |
    +-------------------------------------------------------------------------+

    +-------------------------------------------------------------------------+
    | Optional Params                                                         |
    +=========================================================================+
    | | :code:`tx_simple_min_transmit_power_mw`                               |
    | | *Defined over*: :code:`TX_SIMPLE_BLN_TYPE_HRZS_W_MIN_CONSTRAINT`      |
    | | *Within*: :code:`Reals`                                               |
    | | *Default*: :code:`Negative_Infinity`                                                  |
    |                                                                         |
    | The minimum transmitted power (in MW) that must be transmitted in a     |
    | transmission line during all timepoints of a specific                   |
    | balancing type-horizon combination.                                     |
    +-------------------------------------------------------------------------+


    |

    +-------------------------------------------------------------------------+
    | Variables                                                               |
    +=========================================================================+
    | | :code:`TxSimple_Transmit_Power_MW`                                    |
    | | *Defined over*: :code:`TX_SIMPLE_OPR_TMPS`                            |
    | | *Within*: :code:`Reals`                                               |
    |                                                                         |
    | The transmission line's power flow in each timepoint in which the line  |
    | is operational. Negative power means the power flow goes in the         |
    | opposite direction of the line's defined direction.                     |
    +-------------------------------------------------------------------------+
    | | :code:`TxSimple_Losses_LZ_From_MW`                                    |
    | | *Defined over*: :code:`TX_SIMPLE_OPR_TMPS`                            |
    | | *Within*: :code:`NonNegativeReals`                                    |
    |                                                                         |
    | Losses on the transmission line in each timepoint, which we'll account  |
    | for in the "from" origin load zone's load balance, i.e. losses incurred |
    | when power is flowing to the "from" zone.                               |
    +-------------------------------------------------------------------------+
    | | :code:`TxSimple_Losses_LZ_To_MW`                                      |
    | | *Defined over*: :code:`TX_SIMPLE_OPR_TMPS`                            |
    | | *Within*: :code:`NonNegativeReals`                                    |
    |                                                                         |
    | Losses on the transmission line in each timepoint, which we'll account  |
    | for in the "to" origin load zone's load balance, i.e. losses incurred   |
    | when power is flowing to the "to" zone.                                 |
    +-------------------------------------------------------------------------+

    |

    +-------------------------------------------------------------------------+
    | Constraints                                                             |
    +=========================================================================+
    | | :code:`TxSimple_Min_Transmit_Constraint`                              |
    | | *Defined over*: :code:`TX_SIMPLE_OPR_TMPS`                            |
    |                                                                         |
    | Transmitted power should exceed the transmission line's minimum power   |
    | flow for in every operational timepoint.                                |
    +-------------------------------------------------------------------------+
    | | :code:`TxSimple_Max_Transmit_Constraint`                              |
    | | *Defined over*: :code:`TX_SIMPLE_OPR_TMPS`                            |
    |                                                                         |
    | Transmitted power cannot exceed the transmission line's maximum power   |
    | flow in every operational timepoint.                                    |
    +-------------------------------------------------------------------------+
    | | :code:`TxSimple_Losses_LZ_From_Constraint`                            |
    | | *Defined over*: :code:`TX_SIMPLE_OPR_TMPS`                            |
    |                                                                         |
    | Losses to be accounted for in the "from" load zone's load balance are 0 |
    | when power flow on the line is positive (power flowing from the "from"  |
    | to the "to" load zone) and must be greater than or equal to  the flow   |
    | times the loss factor otherwise (power flowing to the "from" load zone).|
    +-------------------------------------------------------------------------+
    | | :code:`TxSimple_Losses_LZ_To_Constraint`                              |
    | | *Defined over*: :code:`TX_SIMPLE_OPR_TMPS`                            |
    |                                                                         |
    | Losses to be accounted for in the "to" load zone's load balance are 0   |
    | when power flow on the line is negative (power flowing from the "to"    |
    | to the "from" load zone) and must be greater than or equal to the flow  |
    | times the loss factor otherwise (power flowing to the "to" load zone).  |
    +-------------------------------------------------------------------------+
    | | :code:`TxSimple_Max_Losses_From_Constraint`                           |
    | | *Defined over*: :code:`TX_SIMPLE_OPR_TMPS`                            |
    |                                                                         |
    | Losses cannot exceed the maximum transmission flow capacity times the   |
    | loss factor in each operational timepoint. Provides upper bound on      |
    | losses.                                                                 |
    +-------------------------------------------------------------------------+
    | | :code:`TxSimple_Max_Losses_To_Constraint`                             |
    | | *Defined over*: :code:`TX_SIMPLE_OPR_TMPS`                            |
    |                                                                         |
    | Losses cannot exceed the maximum transmission flow capacity times the   |
    | loss factor in each operational timepoint. Provides upper bound on      |
    | losses.                                                                 |
    +-------------------------------------------------------------------------+
    | | :code:`TxSimple_Min_Transmit_Power_Constraint`                        |
    | | *Defined over*: :code:`TX_SIMPLE_BLN_TYPE_HRZS_W_MIN_CONSTRAINT`      |
    |                                                                         |
    | Transmitted power should exceed the minimum transmitted power in each   |
    | operational timepoint for every combination of balancing type and       |
    | horizon.                                                                |
    +-------------------------------------------------------------------------+

    """

    # Sets
    ###########################################################################

    m.TX_SIMPLE = Set(
        within=m.TX_LINES,
        initialize=lambda mod: list(
            set(l for l in mod.TX_LINES if mod.tx_operational_type[l] == "tx_simple")
        ),
    )

    m.TX_SIMPLE_OPR_TMPS = Set(
        dimen=2,
        within=m.TX_OPR_TMPS,
        initialize=lambda mod: list(
            set((l, tmp) for (l, tmp) in mod.TX_OPR_TMPS if l in mod.TX_SIMPLE)
        ),
    )

    m.TX_SIMPLE_BLN_TYPE_HRZS_W_MIN_CONSTRAINT = Set(
        dimen=3, within=m.TX_SIMPLE * m.BLN_TYPE_HRZS
    )

    # Params
    ###########################################################################
    m.tx_simple_loss_factor = Param(m.TX_SIMPLE, within=PercentFraction, default=0)

    # Optional Params
    ###########################################################################

    m.tx_simple_min_transmit_power_mw = Param(
        m.TX_SIMPLE_BLN_TYPE_HRZS_W_MIN_CONSTRAINT,
        within=Reals, default=Negative_Infinity
    )

    # Variables
    ###########################################################################

    m.TxSimple_Transmit_Power_MW = Var(m.TX_SIMPLE_OPR_TMPS, within=Reals)

    m.TxSimple_Losses_LZ_From_MW = Var(m.TX_SIMPLE_OPR_TMPS, within=NonNegativeReals)

    m.TxSimple_Losses_LZ_To_MW = Var(m.TX_SIMPLE_OPR_TMPS, within=NonNegativeReals)

    # Constraints
    ###########################################################################

    m.TxSimple_Min_Transmit_Constraint = Constraint(
        m.TX_SIMPLE_OPR_TMPS, rule=min_transmit_rule
    )

    m.TxSimple_Max_Transmit_Constraint = Constraint(
        m.TX_SIMPLE_OPR_TMPS, rule=max_transmit_rule
    )

    m.TxSimple_Losses_LZ_From_Constraint = Constraint(
        m.TX_SIMPLE_OPR_TMPS, rule=losses_lz_from_rule
    )

    m.TxSimple_Losses_LZ_To_Constraint = Constraint(
        m.TX_SIMPLE_OPR_TMPS, rule=losses_lz_to_rule
    )

    m.TxSimple_Max_Losses_From_Constraint = Constraint(
        m.TX_SIMPLE_OPR_TMPS, rule=max_losses_from_rule
    )

    m.TxSimple_Max_Losses_To_Constraint = Constraint(
        m.TX_SIMPLE_OPR_TMPS, rule=max_losses_to_rule
    )

    m.TxSimple_Min_Transmit_Power_Constraint = Constraint(
        m.TX_SIMPLE_BLN_TYPE_HRZS_W_MIN_CONSTRAINT,
        rule=min_transmit_power_rule
    )

# Constraint Formulation Rules
###############################################################################

# TODO: should these move to operations.py since all transmission op_types
#  have this constraint?
def min_transmit_rule(mod, l, tmp):
    """
    **Constraint Name**: TxSimple_Min_Transmit_Constraint
    **Enforced Over**: TX_SIMPLE_OPR_TMPS

    Transmitted power should exceed the minimum transmission flow capacity in
    each operational timepoint.
    """
    return (
        mod.TxSimple_Transmit_Power_MW[l, tmp]
        >= mod.Tx_Min_Capacity_MW[l, mod.period[tmp]]
        * mod.Tx_Availability_Derate[l, tmp]
    )


def max_transmit_rule(mod, l, tmp):
    """
    **Constraint Name**: TxSimple_Max_Transmit_Constraint
    **Enforced Over**: TX_SIMPLE_OPR_TMPS

    Transmitted power cannot exceed the maximum transmission flow capacity in
    each operational timepoint.
    """
    return (
        mod.TxSimple_Transmit_Power_MW[l, tmp]
        <= mod.Tx_Max_Capacity_MW[l, mod.period[tmp]]
        * mod.Tx_Availability_Derate[l, tmp]
    )


def losses_lz_from_rule(mod, l, tmp):
    """
    **Constraint Name**: TxSimple_Losses_LZ_From_Constraint
    **Enforced Over**: TX_SIMPLE_OPR_TMPS

    Losses for the 'from' load zone of this transmission line (non-negative
    variable) must be greater than or equal to the negative of the flow times
    the loss factor. When the flow on the line is negative, power is flowing
    to the 'from', so losses are positive. When the flow on the line is
    positive (i.e. power flowing from the 'from' load zone), losses can be set
    to zero.
    If the tx_simple_loss_factor is 0, losses are set to 0.
    WARNING: since we have a greater than or equal constraint here, whenever
    tx_simple_loss_factor is not 0, the model can incur line losses that are
    not actually real.
    """
    if mod.tx_simple_loss_factor[l] == 0:
        return mod.TxSimple_Losses_LZ_From_MW[l, tmp] == 0
    else:
        return (
            mod.TxSimple_Losses_LZ_From_MW[l, tmp]
            >= -mod.TxSimple_Transmit_Power_MW[l, tmp] * mod.tx_simple_loss_factor[l]
        )


def losses_lz_to_rule(mod, l, tmp):
    """
    **Constraint Name**: TxSimple_Losses_LZ_To_Constraint
    **Enforced Over**: TX_SIMPLE_OPR_TMPS

    Losses for the 'to' load zone of this transmission line (non-negative
    variable) must be greater than or equal to the flow times the loss
    factor. When the flow on the line is positive, power is flowing to the
    'to' LZ, so losses are positive. When the flow on the line is negative
    (i.e. power flowing from the 'to' load zone), losses can be set to zero.
    If the tx_simple_loss_factor is 0, losses are set to 0.
    WARNING: since we have a greater than or equal constraint here, whenever
    tx_simple_loss_factor is not 0, the model can incur line losses that are
    not actually real.
    """
    if mod.tx_simple_loss_factor[l] == 0:
        return mod.TxSimple_Losses_LZ_To_MW[l, tmp] == 0
    else:
        return (
            mod.TxSimple_Losses_LZ_To_MW[l, tmp]
            >= mod.TxSimple_Transmit_Power_MW[l, tmp] * mod.tx_simple_loss_factor[l]
        )


def max_losses_from_rule(mod, l, tmp):
    """
    **Constraint Name**: TxSimple_Max_Losses_From_Constraint
    **Enforced Over**: TX_SIMPLE_OPR_TMPS

    Losses cannot exceed the maximum transmission flow capacity times the
    loss factor in each operational timepoint. Provides upper bound on losses.
    """
    if mod.tx_simple_loss_factor[l] == 0:
        return mod.TxSimple_Losses_LZ_From_MW[l, tmp] == 0
    else:
        return (
            mod.TxSimple_Losses_LZ_From_MW[l, tmp]
            <= mod.Tx_Max_Capacity_MW[l, mod.period[tmp]]
            * mod.Tx_Availability_Derate[l, tmp]
            * mod.tx_simple_loss_factor[l]
        )


def max_losses_to_rule(mod, l, tmp):
    """
    **Constraint Name**: TxSimple_Max_Losses_To_Constraint
    **Enforced Over**: TX_SIMPLE_OPR_TMPS

    Losses cannot exceed the maximum transmission flow capacity times the
    loss factor in each operational timepoint. Provides upper bound on losses.
    """
    if mod.tx_simple_loss_factor[l] == 0:
        return mod.TxSimple_Losses_LZ_To_MW[l, tmp] == 0
    else:
        return (
            mod.TxSimple_Losses_LZ_To_MW[l, tmp]
            <= mod.Tx_Max_Capacity_MW[l, mod.period[tmp]]
            * mod.Tx_Availability_Derate[l, tmp]
            * mod.tx_simple_loss_factor[l]
        )



def min_transmit_power_rule(mod, l, bt, h):
    """
    **Constraint Name**: TxSimple_Min_Transmit_Power_Constraint
    **Enforced Over**: TX_SIMPLE_OPR_TMPS_W_MIN_CONSTRAINT

    Transmitted power should exceed the defined minimum transmission power in
    each operational timepoint.

    If the minimum transmitted power is positive, the transmitted power should
    exceed the minimum transmitted power in the transmission line's positive direction.

    If the minimum transmitted power is negative, the transmitted power should
    exceed the minimum transmitted power in transmission line's negative direction.
    """
    var = mod.tx_simple_min_transmit_power_mw[l, bt, h]
    if var == 0:
        return Constraint.Skip
    elif var > 0:
        for tmp in mod.TMPS_BY_BLN_TYPE_HRZ[bt, h]:
            return mod.TxSimple_Transmit_Power_MW[l, tmp] >= var
    else:
        for tmp in mod.TMPS_BY_BLN_TYPE_HRZ[bt, h]:
            return mod.TxSimple_Transmit_Power_MW[l, tmp] <= var


# Transmission Operational Type Methods
###############################################################################


def transmit_power_rule(mod, line, tmp):
    """
    The power flow on this transmission line before accounting for losses.
    """
    return mod.TxSimple_Transmit_Power_MW[line, tmp]


def transmit_power_losses_lz_from_rule(mod, line, tmp):
    """
    Transmission losses that we'll account for in the origin
    load zone (load_zone_from) of this transmission line. These are zero
    when the flow is positive (power flowing from the origin load zone) and
    can be more than 0 when the flow is negative (power flowing to the
    origin load zone).
    """
    return mod.TxSimple_Losses_LZ_From_MW[line, tmp]


def transmit_power_losses_lz_to_rule(mod, line, tmp):
    """
    Transmission losses that we'll account for in the destination
    load zone (load_zone_to) of this transmission line. These are zero
    when the flow is negative (power flowing from the destination load zone)
    and can be more than 0 when the flow is positive (power flowing to the
    destination load zone).
    """
    return mod.TxSimple_Losses_LZ_To_MW[line, tmp]


# Input-Output
###############################################################################


def load_model_data(m, d, data_portal, scenario_directory, subproblem, stage):
    """

    :param m:
    :param data_portal:
    :param scenario_directory:
    :param subproblem:
    :param stage:
    :return:
    """

    # Get the simple transport model lines
    df = pd.read_csv(
        os.path.join(
            scenario_directory,
            str(subproblem),
            str(stage),
            "inputs",
            "transmission_lines.tab",
        ),
        sep="\t",
        usecols=["transmission_line", "tx_operational_type", "tx_simple_loss_factor"],
    )
    df = df[df["tx_operational_type"] == "tx_simple"]

    # Dict of loss factor by tx_simple line based on raw data
    loss_factor_raw = dict(zip(df["transmission_line"], df["tx_simple_loss_factor"]))

    # Convert loss factors to float and remove any missing data (will
    # default to 0 in the model)
    loss_factor = {
        line: float(loss_factor_raw[line])
        for line in loss_factor_raw
        if loss_factor_raw[line] != "."
    }

    # Load data
    data_portal.data()["tx_simple_loss_factor"] = loss_factor

    # Min transmit power
    transmission_horizons_with_min = list()
    min_transmit_power_mw = dict()

    header = pd.read_csv(
        os.path.join(scenario_directory, str(subproblem), str(stage), "inputs",
                     "transmission_min_transmit_power.tab"),
        sep="\t", header=None, nrows=1
    ).values[0]

    optional_columns = ["min_transmit_power_mw"]
    used_columns = [c for c in optional_columns if c in header]

    df = pd.read_csv(
        os.path.join(scenario_directory, str(subproblem), str(stage), "inputs",
                     "transmission_min_transmit_power.tab"),
        sep="\t", usecols=["transmission_line", "balancing_type_horizon", "horizon"] + used_columns
    )

    # min_transmit_power_mw is optional,
    # so TX_SIMPLE_BLN_TYPE_HRZS_W_MIN_CONSTRAINT
    # and min_transmit_power_mw simply won't be initialized if
    # min_transmit_power_mw does not exist in the input file
    if "min_transmit_power_mw" in df.columns:
        for row in zip(df["transmission_line"],
                       df["balancing_type_horizon"],
                       df["horizon"],
                       df["min_transmit_power_mw"]):
            if row[3] != ".":
                transmission_horizons_with_min.append((row[0], row[1], row[2]))
                min_transmit_power_mw[(row[0], row[1], row[2])] = float(row[3])
            else:
                pass
    else:
        pass

    # Load min transmit power data
    if not transmission_horizons_with_min:
        pass  # if the list is empty, don't initialize the set
    else:
        data_portal.data()["TX_SIMPLE_BLN_TYPE_HRZS_W_MIN_CONSTRAINT"] = \
            {None: transmission_horizons_with_min}

    data_portal.data()["tx_simple_min_transmit_power_mw"] = \
        min_transmit_power_mw


def get_model_inputs_from_database(scenario_id, subscenarios, subproblem, stage, conn):
    """
    :param subscenarios: SubScenarios object with all subscenario info
    :param subproblem:
    :param stage:
    :param conn: database connection
    :return:
    """
    subproblem = 1 if subproblem == "" else subproblem
    stage = 1 if stage == "" else stage

    c = conn.cursor()
    tx_min_transmit_power = c.execute(
        """SELECT transmission_line, balancing_type_horizon, horizon, min_transmit_power_mw
        FROM inputs_transmission_min_transmit_power
        JOIN
        (SELECT balancing_type_horizon, horizon
        FROM inputs_temporal_horizons
        WHERE temporal_scenario_id = {}) as relevant_horizons
        USING (balancing_type_horizon, horizon)        
        JOIN
        (SELECT transmission_line
        FROM inputs_transmission_portfolios
        WHERE transmission_portfolio_scenario_id = {}) as relevant_tx
        USING (transmission_line)
        WHERE transmission_min_transmit_power_scenario_id = {}
        AND subproblem_id = {}
        AND stage_ID = {}
        """.format(
            subscenarios.TEMPORAL_SCENARIO_ID,
            subscenarios.TRANSMISSION_PORTFOLIO_SCENARIO_ID,
            subscenarios.TRANSMISSION_MIN_TRANSMIT_POWER_SCENARIO_ID,
            subproblem,
            stage
        )
    )

    return tx_min_transmit_power


def write_model_inputs(scenario_directory, scenario_id, subscenarios, subproblem, stage, conn):
    """
    Get inputs from database and write out the model input
    transmission_lines.tab file.
    :param scenario_directory: string, the scenario directory
    :param subscenarios: SubScenarios object with all subscenario info
    :param subproblem:
    :param stage:
    :param conn: database connection
    :return:
    """

    tx_min_transmit_power = get_model_inputs_from_database(
        scenario_id, subscenarios, subproblem, stage, conn)

    with open(os.path.join(scenario_directory, str(subproblem), str(stage), "inputs",
                           "transmission_min_transmit_power.tab"),
              "w", newline="") as tx_min_transmit_power_tab_file:
        writer = csv.writer(tx_min_transmit_power_tab_file, delimiter="\t", lineterminator="\n")

        # TODO: remove all_caps for TRANSMISSION_LINES and make columns
        #  same as database
        # Write header
        writer.writerow(
            ["transmission_line", "balancing_type_horizon", "horizon", "min_transmit_power_mw"]
        )

        for row in tx_min_transmit_power:
            replace_nulls = ["." if i is None else i for i in row]
            writer.writerow(replace_nulls)<|MERGE_RESOLUTION|>--- conflicted
+++ resolved
@@ -24,16 +24,6 @@
 import csv
 import os
 import pandas as pd
-<<<<<<< HEAD
-from pyomo.environ import Set, Param, Var, Constraint, NonNegativeReals, \
-    Reals, PercentFraction
-Negative_Infinity = float('-inf')
-
-
-def add_model_components(
-        m, d, scenario_directory, subproblem, stage
-):
-=======
 from pyomo.environ import (
     Set,
     Param,
@@ -43,10 +33,10 @@
     Reals,
     PercentFraction,
 )
+Negative_Infinity = float('-inf')
 
 
 def add_model_components(m, d, scenario_directory, subproblem, stage):
->>>>>>> 1903e6ab
     """
     The following Pyomo model components are defined in this module:
 
