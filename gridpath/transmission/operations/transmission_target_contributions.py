# Copyright 2022 (c) Crown Copyright, GC.
# Modifications copyright (c) 2023 Blue Marble Analytics.
#
# Licensed under the Apache License, Version 2.0 (the "License");
# you may not use this file except in compliance with the License.
# You may obtain a copy of the License at
#
#     http://www.apache.org/licenses/LICENSE-2.0
#
# Unless required by applicable law or agreed to in writing, software
# distributed under the License is distributed on an "AS IS" BASIS,
# WITHOUT WARRANTIES OR CONDITIONS OF ANY KIND, either express or implied.
# See the License for the specific language governing permissions and
# limitations under the License.

import csv
import os.path
from pyomo.environ import (
    Param,
    Set,
    Expression,
    value,
    Var,
    NonNegativeReals,
    Reals,
    Boolean,
    Constraint,
)

from db.common_functions import spin_on_database_lock
from gridpath.auxiliary.auxiliary import (
    cursor_to_df,
    subset_init_by_set_membership,
)
from gridpath.auxiliary.db_interface import (
    update_prj_zone_column,
    determine_table_subset_by_start_and_column,
)
from gridpath.auxiliary.db_interface import setup_results_import
from gridpath.auxiliary.validations import write_validation_to_database, validate_idxs
from gridpath.common_functions import create_results_df
from gridpath.transmission import TX_TIMEPOINT_DF


def add_model_components(m, d, scenario_directory, subproblem, stage):
    """
    The following Pyomo model components are defined in this module:

    +-------------------------------------------------------------------------+
    | Sets                                                                    |
    +=========================================================================+
    | | :code:`TRANSMISSION_TARGET_TX_LINES`                                  |
    | | *Within*: :code:`TX_LINES`                                            |
    |                                                                         |
    | The set of all transmission-target-eligible tx lines.                   |
    +-------------------------------------------------------------------------+
    | | :code:`TRANSMISSION_TARGET_TX_OPR_TMPS`                               |
    |                                                                         |
    | Two-dimensional set that defines all tx_line-timepoint combinations     |
    | when an transmission-target-elgible tx_line can be operational.         |
    +-------------------------------------------------------------------------+
    | | :code:`TRANSMISSION_TARGET_TX_LINES_BY_TRANSMISSION_TARGET_ZONE`      |
    | | *Defined over*: :code:`TRANSMISSION_TARGET_ZONES`                     |
    | | *Within*: :code:`TRANSMISSION_TARGET_TX_LINES                         |
    |                                                                         |
    | Indexed set that describes the transmission-target tx_lines for each    |
    | transmission-target zone.                                               |
    +-------------------------------------------------------------------------+

    |

    +-------------------------------------------------------------------------+
    | Input Params                                                            |
    +=========================================================================+
    | | :code:`transmission_target_zone`                                      |
    | | *Defined over*: :code:`TRANSMISSION_TARGET_TX_LINES`                  |
    | | *Within*: :code:`TRANSMISSION_TARGET_ZONES`                           |
    |                                                                         |
    | This param describes the transmission-target zone for each              |
    | transmission-target tx_line.                                            |
    +-------------------------------------------------------------------------+

    |

    +-------------------------------------------------------------------------+
    | Expressions                                                             |
    +=========================================================================+
    | | :code:`Transmission_Target_Energy_MW`                                 |
    | | *Defined over*: :code:`TRANSMISSION_TARGET_TX_OPR_TMPS`               |
    |                                                                         |
    | Describes how many energy transferred for each                          |
    | transmission-target-eligible tx line in each timepoint.                 |
    +-------------------------------------------------------------------------+

    """
    # Sets
    ###########################################################################

    m.TRANSMISSION_TARGET_TX_LINES = Set(within=m.TX_LINES)

    m.TRANSMISSION_TARGET_TX_OPR_TMPS = Set(
        within=m.TX_OPR_TMPS,
        initialize=lambda mod: subset_init_by_set_membership(
            mod=mod,
            superset="TX_OPR_TMPS",
            index=0,
            membership_set=mod.TRANSMISSION_TARGET_TX_LINES,
        ),
    )

    # Input Params
    ###########################################################################

    m.transmission_target_zone = Param(
        m.TRANSMISSION_TARGET_TX_LINES, within=m.TRANSMISSION_TARGET_ZONES
    )

    # Set to 1 if you want this line to contribute net flows
    m.contributes_net_flow_to_tx_target = Param(
        m.TRANSMISSION_TARGET_TX_LINES, within=Boolean, default=0
    )

    # Variables
    ###########################################################################
    m.Transmission_Target_Energy_MW_Pos_Dir = Var(
        m.TX_OPR_TMPS, within=NonNegativeReals
    )
    m.Transmission_Target_Energy_MW_Neg_Dir = Var(
        m.TX_OPR_TMPS, within=NonNegativeReals
    )

    m.Transmission_Target_Net_Energy_MW_Pos_Dir = Var(m.TX_OPR_TMPS, within=Reals)
    m.Transmission_Target_Net_Energy_MW_Neg_Dir = Var(m.TX_OPR_TMPS, within=Reals)

    # Derived Sets (requires input params)
    ###########################################################################

    m.TRANSMISSION_TARGET_TX_LINES_BY_TRANSMISSION_TARGET_ZONE = Set(
        m.TRANSMISSION_TARGET_ZONES,
        within=m.TRANSMISSION_TARGET_TX_LINES,
        initialize=determine_tx_target_tx_lines_by_tx_target_zone,
    )

    # Constraints
    ###########################################################################

    def transmit_power_pos_dir_rule(mod, tx, tmp):
        """ """
        if mod.contributes_net_flow_to_tx_target[tx]:
            return Constraint.Skip
        else:
            return (
                mod.Transmission_Target_Energy_MW_Pos_Dir[tx, tmp]
                == mod.TxSimpleBinary_Transmit_Power_Positive_Direction_MW[tx, tmp]
            )

    m.Transmission_Target_Energy_MW_Pos_Dir_Constraint = Constraint(
        m.TRANSMISSION_TARGET_TX_OPR_TMPS, rule=transmit_power_pos_dir_rule
    )

    def transmit_power_neg_dir_rule(mod, tx, tmp):
        """ """
        if mod.contributes_net_flow_to_tx_target[tx]:
            return Constraint.Skip
        else:
            return (
                mod.Transmission_Target_Energy_MW_Neg_Dir[tx, tmp]
                == mod.TxSimpleBinary_Transmit_Power_Negative_Direction_MW[tx, tmp]
            )

    m.Transmission_Target_Energy_MW_Neg_Dir_Constraint = Constraint(
        m.TRANSMISSION_TARGET_TX_OPR_TMPS, rule=transmit_power_neg_dir_rule
    )

    def transmit_power_pos_dir_net_rule(mod, tx, tmp):
        """ """
        if not mod.contributes_net_flow_to_tx_target[tx]:
            return Constraint.Skip
        else:
            return (
                mod.Transmission_Target_Net_Energy_MW_Pos_Dir[tx, tmp]
                == mod.Transmit_Power_MW[tx, tmp]
            )

    m.Transmission_Target_Net_Energy_MW_Pos_Dir_Constraint = Constraint(
        m.TRANSMISSION_TARGET_TX_OPR_TMPS, rule=transmit_power_pos_dir_net_rule
    )

    def transmit_power_neg_dir_net_rule(mod, tx, tmp):
        """ """
        if not mod.contributes_net_flow_to_tx_target[tx]:
            return Constraint.Skip
        else:
            return (
                mod.Transmission_Target_Net_Energy_MW_Neg_Dir[tx, tmp]
                == mod.Transmit_Power_MW[tx, tmp]
            )

    m.Transmission_Target_Net_Energy_MW_Neg_Dir_Constraint = Constraint(
        m.TRANSMISSION_TARGET_TX_OPR_TMPS, rule=transmit_power_neg_dir_net_rule
    )


# Set Rules
###############################################################################


def determine_tx_target_tx_lines_by_tx_target_zone(mod, transmission_target_z):
    return [
        p
        for p in mod.TRANSMISSION_TARGET_TX_LINES
        if mod.transmission_target_zone[p] == transmission_target_z
    ]


# Input-Output
###############################################################################


def load_model_data(m, d, data_portal, scenario_directory, subproblem, stage):
    """

    :param m:
    :param d:
    :param data_portal:
    :param scenario_directory:
    :param subproblem:
    :param stage:
    :return:
    """
    data_portal.load(
        filename=os.path.join(
            scenario_directory,
            str(subproblem),
            str(stage),
            "inputs",
            "transmission_lines.tab",
        ),
        select=(
            "transmission_line",
            "transmission_target_zone",
            "contributes_net_flow_to_tx_target",
        ),
        param=(m.transmission_target_zone, m.contributes_net_flow_to_tx_target),
    )

    data_portal.data()["TRANSMISSION_TARGET_TX_LINES"] = {
        None: list(data_portal.data()["transmission_target_zone"].keys())
    }


def export_results(scenario_directory, subproblem, stage, m, d):
    """

    :param scenario_directory:
    :param subproblem:
    :param stage:
    :param m:
    :param d:
    :return:
    """

    results_columns = [
        "actual_flow_positive_direction",
        "actual_flow_negative_direction",
        "tx_flow_positive_direction",
        "tx_flow_negative_direction",
    ]
    data = [
        [
            tx,
            tmp,
<<<<<<< HEAD
            value(m.TxSimpleBinary_Transmit_Power_Positive_Direction_MW[tx, tmp]),
            value(m.TxSimpleBinary_Transmit_Power_Negative_Direction_MW[tx, tmp]),
            value(m.Transmission_Target_Energy_MW_Pos_Dir[tx, tmp])
            if float(m.contributes_net_flow_to_tx_target[tx]) == 0
            else value(m.Transmission_Target_Net_Energy_MW_Pos_Dir[tx, tmp]),
            value(m.Transmission_Target_Energy_MW_Neg_Dir[tx, tmp])
            if float(m.contributes_net_flow_to_tx_target[tx]) == 0
            else value(m.Transmission_Target_Net_Energy_MW_Neg_Dir[tx, tmp]),
=======
            (
                value(m.Transmission_Target_Energy_MW_Pos_Dir[tx, tmp])
                if float(m.contributes_net_flow_to_tx_target[tx]) == 0
                else value(m.Transmission_Target_Net_Energy_MW_Pos_Dir[tx, tmp])
            ),
            (
                value(m.Transmission_Target_Energy_MW_Neg_Dir[tx, tmp])
                if float(m.contributes_net_flow_to_tx_target[tx]) == 0
                else value(m.Transmission_Target_Net_Energy_MW_Neg_Dir[tx, tmp])
            ),
>>>>>>> fa19a6e8
        ]
        for (tx, tmp) in m.TRANSMISSION_TARGET_TX_OPR_TMPS
    ]
    results_df = create_results_df(
        index_columns=["transmission_line", "timepoint"],
        results_columns=results_columns,
        data=data,
    )

    for c in results_columns:
        getattr(d, TX_TIMEPOINT_DF)[c] = None
    getattr(d, TX_TIMEPOINT_DF).update(results_df)


# Database
###############################################################################


def get_inputs_from_database(scenario_id, subscenarios, subproblem, stage, conn):
    """
    :param subscenarios: SubScenarios object with all subscenario info
    :param subproblem:
    :param stage:
    :param conn: database connection
    :return:
    """
    subproblem = 1 if subproblem == "" else subproblem
    stage = 1 if stage == "" else stage
    c = conn.cursor()

    # Get the transmission-target zones for transmission lines in our portfolio and with zones in our
    # Transmission target zone
    tx_lines_zones = c.execute(
        f"""SELECT transmission_line, transmission_target_zone, contributes_net_flow_to_tx_target
        FROM
        -- Get transmission lines from portfolio only
        (SELECT transmission_line
            FROM inputs_transmission_portfolios
            WHERE transmission_portfolio_scenario_id = {subscenarios.TRANSMISSION_PORTFOLIO_SCENARIO_ID}
        ) as tx_tbl
        LEFT OUTER JOIN 
        -- Get transmission_target zones for those transmission lines
        (SELECT transmission_line, transmission_target_zone, contributes_net_flow_to_tx_target
            FROM inputs_tx_line_transmission_target_zones
            WHERE tx_line_transmission_target_zone_scenario_id = {subscenarios.TX_LINE_TRANSMISSION_TARGET_ZONE_SCENARIO_ID}
        ) as tx_line_transmission_target_zone_tbl
        USING (transmission_line)
        -- Filter out transmission lines whose transmission-target zone is not one included in our 
        -- transmission_target_zone_scenario_id
        WHERE transmission_target_zone in (
                SELECT transmission_target_zone
                    FROM inputs_geography_transmission_target_zones
                    WHERE transmission_target_zone_scenario_id = {subscenarios.TRANSMISSION_TARGET_ZONE_SCENARIO_ID}
        );
        """
    )

    return tx_lines_zones


def write_model_inputs(
    scenario_directory, scenario_id, subscenarios, subproblem, stage, conn
):
    """
    Get inputs from database and write out the model input
    transmission_lines.tab file (to be precise, amend it).
    :param scenario_directory: string, the scenario directory
    :param subscenarios: SubScenarios object with all subscenario info
    :param subproblem:
    :param stage:
    :param conn: database connection
    :return:
    """
    tx_lines_zones = get_inputs_from_database(
        scenario_id, subscenarios, subproblem, stage, conn
    )

    # Make a dict for easy access
    tx_line_zone_dict = dict()
    for tx, zone, contr_net_flow in tx_lines_zones:
        tx_line_zone_dict[str(tx)] = (
            [".", "."]
            if zone is None
            else [str(zone), "." if contr_net_flow is None else contr_net_flow]
        )

    with open(
        os.path.join(
            scenario_directory,
            str(subproblem),
            str(stage),
            "inputs",
            "transmission_lines.tab",
        ),
        "r",
    ) as tx_lines_file_in:
        reader = csv.reader(tx_lines_file_in, delimiter="\t", lineterminator="\n")

        new_rows = list()

        # Append column header
        header = next(reader)
        header.extend(["transmission_target_zone", "contributes_net_flow_to_tx_target"])
        new_rows.append(header)

        # Append correct values
        for row in reader:
            # If tx line specified, check if BA specified or not
            if row[0] in list(tx_line_zone_dict.keys()):
                row.extend(tx_line_zone_dict[row[0]])
                new_rows.append(row)
            # If tx line not specified, specify null BA and params
            else:
                row.extend([".", "."])
                new_rows.append(row)

    with open(
        os.path.join(
            scenario_directory,
            str(subproblem),
            str(stage),
            "inputs",
            "transmission_lines.tab",
        ),
        "w",
        newline="",
    ) as tx_lines_file_out:
        writer = csv.writer(tx_lines_file_out, delimiter="\t", lineterminator="\n")
        writer.writerows(new_rows)


# Validation
###############################################################################


def validate_inputs(scenario_id, subscenarios, subproblem, stage, conn):
    """
    Get inputs from database and validate the inputs
    :param subscenarios: SubScenarios object with all subscenario info
    :param subproblem:
    :param stage:
    :param conn: database connection
    :return:
    """

    # Get the transmission lines and transmission-target zones
    tx_lines_zones = get_inputs_from_database(
        scenario_id, subscenarios, subproblem, stage, conn
    )

    # Convert input data into pandas DataFrame
    df = cursor_to_df(tx_lines_zones)
    zones_w_tx_line = df["transmission_target_zone"].unique()

    # Get the required transmission-target zones
    c = conn.cursor()
    zones = c.execute(
        """SELECT transmission_target_zone FROM inputs_geography_transmission_target_zones
        WHERE transmission_target_zone_scenario_id = {}
        """.format(
            subscenarios.TRANSMISSION_TARGET_ZONE_SCENARIO_ID
        )
    )
    zones = [z[0] for z in zones]  # convert to list

    # Check that each transmission-target zone has at least one transmission line assigned to it
    write_validation_to_database(
        conn=conn,
        scenario_id=scenario_id,
        subproblem_id=subproblem,
        stage_id=stage,
        gridpath_module=__name__,
        db_table="inputs_tx_line_transmission_target_zones",
        severity="High",
        errors=validate_idxs(
            actual_idxs=zones_w_tx_line,
            req_idxs=zones,
            idx_label="transmission_target_zone",
            msg="Each transmission target zone needs at least 1 "
            "transmission line assigned to it.",
        ),
    )<|MERGE_RESOLUTION|>--- conflicted
+++ resolved
@@ -270,16 +270,8 @@
         [
             tx,
             tmp,
-<<<<<<< HEAD
             value(m.TxSimpleBinary_Transmit_Power_Positive_Direction_MW[tx, tmp]),
             value(m.TxSimpleBinary_Transmit_Power_Negative_Direction_MW[tx, tmp]),
-            value(m.Transmission_Target_Energy_MW_Pos_Dir[tx, tmp])
-            if float(m.contributes_net_flow_to_tx_target[tx]) == 0
-            else value(m.Transmission_Target_Net_Energy_MW_Pos_Dir[tx, tmp]),
-            value(m.Transmission_Target_Energy_MW_Neg_Dir[tx, tmp])
-            if float(m.contributes_net_flow_to_tx_target[tx]) == 0
-            else value(m.Transmission_Target_Net_Energy_MW_Neg_Dir[tx, tmp]),
-=======
             (
                 value(m.Transmission_Target_Energy_MW_Pos_Dir[tx, tmp])
                 if float(m.contributes_net_flow_to_tx_target[tx]) == 0
@@ -290,7 +282,6 @@
                 if float(m.contributes_net_flow_to_tx_target[tx]) == 0
                 else value(m.Transmission_Target_Net_Energy_MW_Neg_Dir[tx, tmp])
             ),
->>>>>>> fa19a6e8
         ]
         for (tx, tmp) in m.TRANSMISSION_TARGET_TX_OPR_TMPS
     ]
