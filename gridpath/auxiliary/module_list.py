# Copyright 2016-2023 Blue Marble Analytics LLC.
#
# Licensed under the Apache License, Version 2.0 (the "License");
# you may not use this file except in compliance with the License.
# You may obtain a copy of the License at
#
#     http://www.apache.org/licenses/LICENSE-2.0
#
# Unless required by applicable law or agreed to in writing, software
# distributed under the License is distributed on an "AS IS" BASIS,
# WITHOUT WARRANTIES OR CONDITIONS OF ANY KIND, either express or implied.
# See the License for the specific language governing permissions and
# limitations under the License.

"""
This module contains:

1) the list of all GridPath modules;
2) the modules included in each optional feature;
3) the 'cross-feature' modules;
4) the method for determining the user-requested features for the scenarios;
5) the method for loading modules.
"""


from importlib import import_module
import os.path
import pandas as pd
import sys
import traceback

from gridpath.auxiliary.auxiliary import check_for_integer_subdirectories


def all_modules_list():
    """
    :return: list of all GridPath modules in order they are loaded

    This is the list of all GridPath modules in the order they would be
    loaded if all optional features were selected.
    """
    all_modules = [
        "temporal.operations.timepoints",
        "temporal.operations.horizons",
        "temporal.investment.periods",
        "temporal.investment.superperiods",
        "temporal.finalize",
        "geography.load_zones",
        "geography.load_following_up_balancing_areas",
        "geography.load_following_down_balancing_areas",
        "geography.regulation_up_balancing_areas",
        "geography.regulation_down_balancing_areas",
        "geography.frequency_response_balancing_areas",
        "geography.spinning_reserves_balancing_areas",
        "geography.energy_target_zones",
        "geography.transmission_target_zones",
        "geography.carbon_cap_zones",
        "geography.carbon_tax_zones",
        "geography.performance_standard_zones",
        "geography.carbon_credits_zones",
        "geography.fuel_burn_limit_balancing_areas",
        "geography.prm_zones",
        "geography.local_capacity_zones",
        "geography.markets",
        "system.load_balance",
        "system.load_balance.static_load_requirement",
        "system.policy.energy_targets",
        "system.policy.energy_targets.period_energy_target",
        "system.policy.energy_targets.horizon_energy_target",
        "system.policy.transmission_targets",
        "system.policy.transmission_targets.period_transmission_target",
        "system.policy.carbon_cap",
        "system.policy.carbon_cap.carbon_cap",
        "system.policy.carbon_tax",
        "system.policy.carbon_tax.carbon_tax",
        "system.policy.performance_standard",
        "system.policy.performance_standard.performance_standard",
        "system.policy.fuel_burn_limits",
        "system.policy.fuel_burn_limits.fuel_burn_limits",
        "system.reliability.prm",
        "system.reliability.prm.prm_requirement",
        "system.reliability.local_capacity",
        "system.reliability.local_capacity.local_capacity_requirement",
        "system.markets.prices",
        "project",
        "project.capacity",
        "project.capacity.capacity_types",
        "project.capacity.capacity",
        "project.capacity.potential",
        "project.capacity.capacity_groups",
        "project.capacity.relative_capacity",
        "project.capacity.costs",
        "project.availability.availability",
        "project.fuels",
        "project.operations",
        "project.operations.reserves.lf_reserves_up",
        "project.operations.reserves.lf_reserves_down",
        "project.operations.reserves.regulation_up",
        "project.operations.reserves.regulation_down",
        "project.operations.reserves.frequency_response",
        "project.operations.reserves.spinning_reserves",
        "project.operations.operational_types",
        "project.operations.reserves.op_type_dependent.lf_reserves_up",
        "project.operations.reserves.op_type_dependent.lf_reserves_down",
        "project.operations.reserves.op_type_dependent.regulation_up",
        "project.operations.reserves.op_type_dependent.regulation_down",
        "project.operations.reserves.op_type_dependent.frequency_response",
        "project.operations.reserves.op_type_dependent.spinning_reserves",
        "project.operations.power",
        "project.operations.cycle_select",
        "project.operations.supplemental_firing",
        "project.operations.cap_factor_limits",
        "project.operations.fix_commitment",
        "project.operations.fuel_burn",
        "project.operations.costs",
        "project.operations.tuning_costs",
        "project.operations.energy_target_contributions",
        "project.operations.carbon_emissions",
        "project.operations.carbon_cap",
        "project.operations.carbon_tax",
        "project.operations.performance_standard",
<<<<<<< HEAD
        "project.operations.carbon_credits",
        "project.operations.consolidate_results",
=======
>>>>>>> ff1ccf3b
        "project.reliability.prm",
        "project.reliability.prm.prm_types",
        "project.reliability.prm.prm_simple",
        "project.reliability.prm.elcc_surface",
        "project.reliability.prm.group_costs",
        "project.reliability.local_capacity",
        "project.reliability.local_capacity.local_capacity_contribution",
        "project.consolidate_results",
        "transmission",
        "transmission.capacity",
        "transmission.capacity.capacity_types",
        "transmission.capacity.capacity",
        "transmission.capacity.costs",
        "transmission.capacity.consolidate_results",
        "transmission.capacity.capacity_groups",
        "transmission.availability.availability",
        "transmission.operations",
        "transmission.operations.operational_types",
        "transmission.operations.operations",
        "transmission.operations.transmission_flow_limits",
        "transmission.operations.consolidate_results",
        "transmission.operations.hurdle_costs",
        "transmission.operations.simultaneous_flow_limits",
        "transmission.operations.carbon_emissions",
        "transmission.reliability.capacity_transfer_links",
        "transmission.operations.transmission_target_contributions",
        "system.reserves.requirement.lf_reserves_up",
        "system.reserves.requirement.lf_reserves_down",
        "system.reserves.requirement.regulation_up",
        "system.reserves.requirement.regulation_down",
        "system.reserves.requirement.frequency_response",
        "system.reserves.requirement.spinning_reserves",
        "system.load_balance.aggregate_project_power",
        "system.load_balance.aggregate_transmission_power",
        "transmission.operations.export_penalty_costs",
        "system.markets.market_participation",
        "system.markets.fix_market_participation",
        "system.load_balance.aggregate_market_participation",
        "system.load_balance.load_balance",
        "system.load_balance.consolidate_results",
        "system.reserves.aggregation.lf_reserves_up",
        "system.reserves.aggregation.regulation_up",
        "system.reserves.aggregation.lf_reserves_down",
        "system.reserves.aggregation.regulation_down",
        "system.reserves.aggregation.frequency_response",
        "system.reserves.aggregation.spinning_reserves",
        "system.reserves.balance.lf_reserves_up",
        "system.reserves.balance.regulation_up",
        "system.reserves.balance.lf_reserves_down",
        "system.reserves.balance.regulation_down",
        "system.reserves.balance.frequency_response",
        "system.reserves.balance.spinning_reserves",
        "system.policy.energy_targets.aggregate_period_energy_target_contributions",
        "system.policy.energy_targets.aggregate_horizon_energy_target_contributions",
        "system.policy.energy_targets.period_energy_target_balance",
        "system.policy.energy_targets.horizon_energy_target_balance",
        "system.policy.energy_targets.consolidate_results",
        "system.policy.transmission_targets"
        ".aggregate_period_transmission_target_contributions",
        "system.policy.transmission_targets.period_transmission_target_balance",
        "system.policy.transmission_targets.consolidate_results",
        "system.policy.carbon_cap.aggregate_project_carbon_emissions",
        "system.policy.carbon_cap.aggregate_transmission_carbon_emissions",
        "system.policy.carbon_cap.purchase_credits",
        "system.policy.carbon_cap.carbon_balance",
        "system.policy.carbon_cap.consolidate_results",
        "system.policy.carbon_tax.aggregate_project_carbon_emissions",
        "system.policy.carbon_tax.carbon_tax_costs",
        "system.policy.carbon_tax.consolidate_results",
        "system.policy.carbon_credits",
        "system.policy.carbon_credits.aggregate_project_carbon_credits",
        "system.policy.carbon_credits.carbon_credits_balance",
        "system.policy.subsidies",
        "system.policy.performance_standard.aggregate_project_performance_standard",
        "system.policy.performance_standard.performance_standard_balance",
        "system.policy.performance_standard.consolidate_results",
        "system.policy.fuel_burn_limits.aggregate_project_fuel_burn",
        "system.policy.fuel_burn_limits.fuel_burn_limit_balance",
        "system.policy.fuel_burn_limits.consolidate_results",
        "system.reliability.prm.aggregate_project_simple_prm_contribution",
        "system.reliability.prm.capacity_contribution_transfers",
        "system.reliability.prm.elcc_surface",
        "system.reliability.prm.prm_balance",
        "system.reliability.prm.consolidate_results",
        "system.reliability.local_capacity.aggregate_local_capacity_contribution",
        "system.reliability.local_capacity.local_capacity_balance",
        "system.reliability.local_capacity.consolidate_results",
        "system.markets.volume",
        "objective.project.aggregate_capacity_costs",
        "objective.project.aggregate_prm_group_costs",
        "objective.project.aggregate_operational_costs",
        "objective.project.aggregate_operational_tuning_costs",
        "objective.transmission.aggregate_capacity_costs",
        "objective.transmission.aggregate_hurdle_costs",
        "objective.transmission.aggregate_export_penalty_costs",
        "objective.transmission.carbon_imports_tuning_costs",
        "objective.system.aggregate_load_balance_penalties",
        "objective.system.reserve_violation_penalties.lf_reserves_up",
        "objective.system.reserve_violation_penalties.lf_reserves_down",
        "objective.system.reserve_violation_penalties.regulation_up",
        "objective.system.reserve_violation_penalties.regulation_down",
        "objective.system.reserve_violation_penalties.frequency_response",
        "objective.system.reserve_violation_penalties.spinning_reserves",
        "objective.system.policy.aggregate_period_energy_target_violation_penalties",
        "objective.system.policy"
        ".aggregate_horizon_energy_target_violation_penalties",
        "objective.system.policy.aggregate_period_transmission_target_violation_penalties",
        "objective.system.policy.aggregate_carbon_cap_violation_penalties",
        "objective.system.policy.aggregate_carbon_tax_costs",
        "objective.system.policy.aggregate_performance_standard_violation_penalties",
        "objective.system.policy.aggregate_fuel_burn_limit_violation_penalties",
        "objective.system.policy.aggregate_subsidies",
        "objective.system.reliability.prm.aggregate_capacity_transfer_costs",
        "objective.system.reliability.prm.dynamic_elcc_tuning_penalties",
        "objective.system.reliability.prm.aggregate_prm_violation_penalties",
        "objective.system.reliability.local_capacity"
        ".aggregate_local_capacity_violation_penalties",
        "objective.system.aggregate_market_revenue_and_costs",
        "objective.max_npv",
    ]
    return all_modules


def optional_modules_list():
    """
    :return: dictionary with the optional feature names as keys and a list
        of the modules included in each feature as values

    These are all of GridPath's optional modules grouped by features (features
    as the dictionary keys). Each of these modules belongs to only one feature.
    """
    optional_modules = {
        "transmission": [
            "transmission",
            "transmission.capacity",
            "transmission.capacity.capacity_types",
            "transmission.capacity.capacity",
            "transmission.capacity.costs",
            "transmission.capacity.consolidate_results",
            "transmission.capacity.capacity_groups",
            "transmission.availability.availability",
            "transmission.operations",
            "transmission.operations.operational_types",
            "transmission.operations.operations",
            "transmission.operations.transmission_flow_limits",
            "transmission.operations.consolidate_results",
            "system.load_balance.aggregate_transmission_power",
            "transmission.operations.export_penalty_costs",
            "objective.transmission.aggregate_capacity_costs",
            "objective.transmission.aggregate_export_penalty_costs",
        ],
        "lf_reserves_up": [
            "geography.load_following_up_balancing_areas",
            "system.reserves.requirement.lf_reserves_up",
            "project.operations.reserves.lf_reserves_up",
            "project.operations.reserves.op_type_dependent.lf_reserves_up",
            "system.reserves.aggregation.lf_reserves_up",
            "system.reserves.balance.lf_reserves_up",
            "objective.system.reserve_violation_penalties.lf_reserves_up",
        ],
        "lf_reserves_down": [
            "geography.load_following_down_balancing_areas",
            "system.reserves.requirement.lf_reserves_down",
            "project.operations.reserves.lf_reserves_down",
            "project.operations.reserves.op_type_dependent.lf_reserves_down",
            "system.reserves.aggregation.lf_reserves_down",
            "system.reserves.balance.lf_reserves_down",
            "objective.system.reserve_violation_penalties.lf_reserves_down",
        ],
        "regulation_up": [
            "geography.regulation_up_balancing_areas",
            "system.reserves.requirement.regulation_up",
            "project.operations.reserves.regulation_up",
            "project.operations.reserves.op_type_dependent.regulation_up",
            "system.reserves.aggregation.regulation_up",
            "system.reserves.balance.regulation_up",
            "objective.system.reserve_violation_penalties.regulation_up",
        ],
        "regulation_down": [
            "geography.regulation_down_balancing_areas",
            "system.reserves.requirement.regulation_down",
            "project.operations.reserves.regulation_down",
            "system.reserves.aggregation.regulation_down",
            "project.operations.reserves.op_type_dependent.regulation_down",
            "system.reserves.balance.regulation_down",
            "objective.system.reserve_violation_penalties.regulation_down",
        ],
        "frequency_response": [
            "geography.frequency_response_balancing_areas",
            "system.reserves.requirement.frequency_response",
            "project.operations.reserves.frequency_response",
            "project.operations.reserves.op_type_dependent." "frequency_response",
            "system.reserves.aggregation.frequency_response",
            "system.reserves.balance.frequency_response",
            "objective.system.reserve_violation_penalties.frequency_response",
        ],
        "spinning_reserves": [
            "geography.spinning_reserves_balancing_areas",
            "system.reserves.requirement.spinning_reserves",
            "project.operations.reserves.spinning_reserves",
            "project.operations.reserves.op_type_dependent.spinning_reserves",
            "system.reserves.aggregation.spinning_reserves",
            "system.reserves.balance.spinning_reserves",
            "objective.system.reserve_violation_penalties.spinning_reserves",
        ],
        "period_energy_target": [
            "system.policy.energy_targets.period_energy_target",
            "system.policy.energy_targets"
            ".aggregate_period_energy_target_contributions",
            "system.policy.energy_targets.period_energy_target_balance",
            "objective.system.policy"
            ".aggregate_period_energy_target_violation_penalties",
        ],
        "horizon_energy_target": [
            "system.policy.energy_targets.horizon_energy_target",
            "system.policy.energy_targets"
            ".aggregate_horizon_energy_target_contributions",
            "system.policy.energy_targets.horizon_energy_target_balance",
            "objective.system.policy"
            ".aggregate_horizon_energy_target_violation_penalties",
        ],
        "period_transmission_target": [
            "system.policy.transmission_targets.period_transmission_target",
            "system.policy.transmission_targets",
            "system.policy.transmission_targets"
            ".aggregate_period_transmission_target_contributions",
            "system.policy.transmission_targets.period_transmission_target_balance",
            "system.policy.transmission_targets.consolidate_results",
            "objective.system.policy"
            ".aggregate_period_transmission_target_violation_penalties",
        ],
        "carbon_cap": [
            "geography.carbon_cap_zones",
            "system.policy.carbon_cap",
            "system.policy.carbon_cap.carbon_cap",
            "project.operations.carbon_cap",
            "system.policy.carbon_cap.aggregate_project_carbon_emissions",
            "system.policy.carbon_cap.carbon_balance",
            "objective.system.policy.aggregate_carbon_cap_violation_penalties",
            "system.policy.carbon_cap.consolidate_results",
        ],
        "carbon_tax": [
            "geography.carbon_tax_zones",
            "system.policy.carbon_tax",
            "system.policy.carbon_tax.carbon_tax",
            "project.operations.carbon_tax",
            "system.policy.carbon_tax.aggregate_project_carbon_emissions",
            "system.policy.carbon_tax.carbon_tax_costs",
            "system.policy.carbon_tax.consolidate_results",
            "objective.system.policy.aggregate_carbon_tax_costs",
        ],
        "performance_standard": [
            "geography.performance_standard_zones",
            "system.policy.performance_standard",
            "system.policy.performance_standard.performance_standard",
            "project.operations.performance_standard",
            "system.policy.performance_standard.aggregate_project_performance_standard",
            "system.policy.performance_standard.performance_standard_balance",
            "system.policy.performance_standard.consolidate_results",
            "objective.system.policy.aggregate_performance_standard_violation_penalties",
        ],
        "carbon_credits": [
            "geography.carbon_credits_zones",
            "project.operations.carbon_credits",
            "system.policy.carbon_cap.purchase_credits",
            "system.policy.carbon_credits",
            "system.policy.carbon_credits.aggregate_project_carbon_credits",
            "system.policy.carbon_credits.carbon_credits_balance",
        ],
        "fuel_burn_limit": [
            "geography.fuel_burn_limit_balancing_areas",
            "system.policy.fuel_burn_limits",
            "system.policy.fuel_burn_limits.fuel_burn_limits",
            "system.policy.fuel_burn_limits.aggregate_project_fuel_burn",
            "system.policy.fuel_burn_limits.fuel_burn_limit_balance",
            "system.policy.fuel_burn_limits.consolidate_results",
            "objective.system.policy.aggregate_fuel_burn_limit_violation_penalties",
        ],
        "subsidies": [
            "system.policy.subsidies",
            "objective.system.policy.aggregate_subsidies",
        ],
        "prm": [
            "geography.prm_zones",
            "system.reliability.prm",
            "system.reliability.prm.prm_requirement",
            "project.reliability.prm",
            "project.reliability.prm.prm_types",
            "project.reliability.prm.prm_simple",
            "system.reliability.prm.aggregate_project_simple_prm_contribution",
            "system.reliability.prm.prm_balance",
            "system.reliability.prm.consolidate_results",
            "objective.system.reliability.prm.aggregate_prm_violation_penalties",
        ],
        "local_capacity": [
            "geography.local_capacity_zones",
            "system.reliability.local_capacity",
            "system.reliability.local_capacity.local_capacity_requirement",
            "project.reliability.local_capacity",
            "project.reliability.local_capacity.local_capacity_contribution",
            "system.reliability.local_capacity"
            ".aggregate_local_capacity_contribution",
            "system.reliability.local_capacity.local_capacity_balance",
            "system.reliability.local_capacity.consolidate_results",
            "objective.system.reliability.local_capacity"
            ".aggregate_local_capacity_violation_penalties",
        ],
        "markets": [
            "geography.markets",
            "system.markets.prices",
            "system.markets.market_participation",
            "system.markets.volume",
            "system.load_balance.aggregate_market_participation",
            "objective.system.aggregate_market_revenue_and_costs",
        ],
        "tuning": [
            "project.operations.tuning_costs",
            "objective.project.aggregate_operational_tuning_costs",
        ],
    }
    return optional_modules


def cross_feature_modules_list():
    """
    :return: dictionary with a tuple of features as keys and a list of
        modules to be included if all those features are selected as values

    Some modules depend on more than one feature, i.e. they are included
    only if multiple features are selected. These relationships are
    described in the 'cross_modules' dictionary here.
    """
    cross_modules = {
        ("transmission", "transmission_hurdle_rates"): [
            "transmission.operations.hurdle_costs",
            "objective.transmission.aggregate_hurdle_costs",
        ],
        ("transmission", "carbon_cap", "track_carbon_imports"): [
            "system.policy.carbon_cap" ".aggregate_transmission_carbon_emissions",
            "transmission.operations.carbon_emissions",
        ],
        ("transmission", "carbon_cap", "track_carbon_imports", "tuning"): [
            "objective.transmission.carbon_imports_tuning_costs"
        ],
        ("transmission", "simultaneous_flow_limits"): [
            "transmission.operations.simultaneous_flow_limits"
        ],
        ("transmission", "prm", "capacity_transfers"): [
            "transmission.reliability.capacity_transfer_links",
            "system.reliability.prm.capacity_contribution_transfers",
            "objective.system.reliability.prm.aggregate_capacity_transfer_costs",
        ],
        ("prm", "elcc_surface"): [
            "project.reliability.prm.elcc_surface",
            "system.reliability.prm.elcc_surface",
        ],
        ("prm", "deliverability"): [
            "project.reliability.prm.group_costs",
            "objective.project.aggregate_prm_group_costs",
        ],
        ("prm", "elcc_surface", "tuning"): [
            "objective.system.reliability.prm.dynamic_elcc_tuning_penalties"
        ],
    }
    return cross_modules


def stage_feature_module_list():
    """
    :return: dictionary with a features as keys and a list of modules to be included
    if those features are selected AND there are stages as values
    """
    stage_feature_modules = {"markets": ["system.markets.fix_market_participation"]}

    return stage_feature_modules


def feature_shared_modules_list():
    """
    :return: dictionary with a tuple of features as keys and a list of
        modules to be included if either of those features is selected as
        values
    """
    shared_modules = {
        ("period_energy_target", "horizon_energy_target"): [
            "geography.energy_target_zones",
            "project.operations.energy_target_contributions",
            "system.policy.energy_targets",
            "system.policy.energy_targets.consolidate_results",
        ],
        ("period_transmission_target", "horizon_transmission_target"): [
            "geography.transmission_target_zones",
            "transmission.operations.transmission_target_contributions",
        ],
    }

    return shared_modules


def feature_remove_modules_list():
    """
    :return: dictionary with the feature name as keys and a list of modules to be
    excluded if the feature is selected
    """

    feature_remove_modules = {}

    return feature_remove_modules


def determine_modules(
    features=None,
    scenario_directory=None,
    multi_stage=None,
):
    """
    :param features: List of requested features. Optional input; if
        not specified, function will try to load 'features.csv' file to
        determine the requested features.
    :param scenario_directory: the scenario directory, where we will look
        for the list of requested features. Optional input; if not specified,
        function will look for the 'features' input parameter
    :param multi_stage: Boolean. Optional input that determines whether the
        modules that fix variables are used (yes if True, no if False); if not
        specified, this function will check the scenario_directory to
        determine whether there are stage subdirectories (if there are not,
        the 'fix variables' modules are removed).
    :return: the list of modules -- a subset of all GridPath modules -- needed
        for a scenario. These are the module names, not the actual modules.

    This method determines which modules are needed for a scenario based on
    the features specified for the scenario. The features can be either
    directly specified as a list or by providing the directory where a
    'features.csv' file lists the requested features.

    We start with the list of all GridPath modules from *all_modules_list()*
    as the list of modules to use in the scenario. We then iterate over all
    optional features, which we get from the keys of the
    *optional_modules_list()* method above; if the feature is in the list of
    user-requested features, we do nothing; if it is not, we remove all of the
    feature's modules from the list of modules to use. Similarly, for the cross
    feature modules, which we get from the *cross_feature_module_list()* method,
    we check if all features they depend on are included and, if not, remove
    those modules from the list of modules to use.
    """
    requested_features = []
    if (scenario_directory is None) and (features is None):
        raise IOError(
            """Need to specify either 'scenario_directory', the
                      directory where 'features.csv' is saved, or 'features',
                      the list of requested features"""
        )
    elif features is not None:
        requested_features = features
    elif scenario_directory is not None:
        features_file = os.path.join(scenario_directory, "features.csv")
        try:
            requested_features = pd.read_csv(features_file)["features"].tolist()
        except IOError:
            print(
                "ERROR! Features file {} not found in {}.".format(
                    features_file, scenario_directory
                )
            )
            sys.exit(1)

    # Remove any modules not requested by user
    # Start with the list of all modules
    modules_to_use = all_modules_list()

    # If we haven't explicitly specified whether this is a multi-stages
    # scenario, check the scenario directory to determine whether we have
    # multiple stages and remove the "fix variables" modules from the
    # modules_to_use list if not
    # Also remove the "fix variables modules" if the multi_stage argument is False
    remove_fix_variable_modules = False
    if multi_stage is None:
        subproblems = check_for_integer_subdirectories(scenario_directory)
        # Check if we have subproblems
        if subproblems:
            # If so, check if there are stages in the subproblem
            for subproblem in subproblems:
                stages = check_for_integer_subdirectories(
                    os.path.join(scenario_directory, subproblem)
                )
                # If we find stages in any subproblem, break out of the loop
                # and keep the "fix variables" modules
                if stages:
                    break
            else:
                remove_fix_variable_modules = True
        # If we make it here, we didn't find subproblems so we'll remove the
        # "fix variables" modules
        else:
            remove_fix_variable_modules = True
    # If multi_stages has been specified explicitly, decide whether to
    # remove the "fix variables" modules based on the value specified
    elif multi_stage is False:
        remove_fix_variable_modules = True

    if remove_fix_variable_modules:
        modules_to_use.remove("project.operations.fix_commitment")
        modules_to_use.remove("system.markets.fix_market_participation")

    # Remove modules associated with features that are not requested
    optional_modules = optional_modules_list()
    for feature in list(optional_modules.keys()):
        if feature not in requested_features:
            for m in optional_modules[feature]:
                modules_to_use.remove(m)

    # Remove shared modules if none of the features sharing those modules is
    # requested
    shared_modules = feature_shared_modules_list()
    for feature_group in shared_modules.keys():
        if not any(feature in requested_features for feature in feature_group):
            for m in shared_modules[feature_group]:
                modules_to_use.remove(m)

    # Some modules depend on more than one feature
    # We have to check if all features that the module depends on are
    # specified before removing it
    cross_feature_modules = cross_feature_modules_list()
    for feature_group in list(cross_feature_modules.keys()):
        if not all(feature in requested_features for feature in feature_group):
            for m in cross_feature_modules[feature_group]:
                modules_to_use.remove(m)

    # Remove "fix variables" modules, which should not be included when the feature is
    # not included even when there are stages
    stage_feature_modules = stage_feature_module_list()
    for feature in stage_feature_modules:
        if feature not in requested_features and not remove_fix_variable_modules:
            for m in stage_feature_modules[feature]:
                modules_to_use.remove(m)

    # Remove modules features explicitly ask to remove
    for feature in feature_remove_modules_list().keys():
        if feature in requested_features:
            for m in feature_remove_modules_list()[feature]:
                modules_to_use.remove(m)

    return modules_to_use


def load_modules(modules_to_use):
    """
    :param modules_to_use: a list of the names of the modules to use
    :return: list of imported modules (Python <class 'module'> objects)

    Load the requested modules and return them as a list of Python module
    objects.
    """
    loaded_modules = list()
    for m in modules_to_use:
        try:
            imported_module = import_module("." + m, package="gridpath")
            loaded_modules.append(imported_module)
        except ImportError:
            print("ERROR! Unable to import module " + str(m) + ".")
            traceback.print_exc()
            sys.exit(1)

    return loaded_modules<|MERGE_RESOLUTION|>--- conflicted
+++ resolved
@@ -119,11 +119,7 @@
         "project.operations.carbon_cap",
         "project.operations.carbon_tax",
         "project.operations.performance_standard",
-<<<<<<< HEAD
         "project.operations.carbon_credits",
-        "project.operations.consolidate_results",
-=======
->>>>>>> ff1ccf3b
         "project.reliability.prm",
         "project.reliability.prm.prm_types",
         "project.reliability.prm.prm_simple",
