#!/usr/bin/env python
# Copyright 2017 Blue Marble Analytics LLC. All rights reserved.

"""
This module aggregates all project operational costs and adds them to the
objective function.
"""

from pyomo.environ import Expression

from gridpath.auxiliary.dynamic_components import total_cost_components


def determine_dynamic_components(d, scenario_directory, subproblem, stage):
    """
    Add operational costs to the objective-function dynamic components.
    :param d:
    :return:
    """

    getattr(d, total_cost_components).append("Total_Variable_OM_Cost")
    getattr(d, total_cost_components).append("Total_Fuel_Cost")
    getattr(d, total_cost_components).append("Total_Startup_Cost")
    getattr(d, total_cost_components).append("Total_Shutdown_Cost")


def add_model_components(m, d):
    """
    :param m: the Pyomo abstract model object we are adding the components to
    :param d: the DynamicComponents class object we are adding components to

    Here, we sum up all operational costs. Operational costs include
    variable O&M costs, fuel costs, startup costs, and shutdown costs.

    :math:`Total\_Variable\_OM\_Cost =
    \sum_{(r, tmp)\in {RT}}{Variable\_OM\_Cost_{r, tmp}
    \\times number\_of\_hours\_in\_timepoint_{tmp}
    \\times horizon\_weight_{h^{tmp}}
    \\times number\_years\_represented_{p^{tmp}}
    \\times discount\_factor_{p^{tmp}}}`

    :math:`Total\_Fuel\_Cost =
    \sum_{(r, tmp)\in {RT}}{Fuel\_Cost_{r, tmp}
    \\times number\_of\_hours\_in\_timepoint_{tmp}
    \\times horizon\_weight_{h^{tmp}}
    \\times number\_years\_represented_{p^{tmp}}
    \\times discount\_factor_{p^{tmp}}}`

    """

    # Power production variable costs
    def total_variable_om_cost_rule(mod):
        """
        Power production cost for all generators across all timepoints
        :param mod:
        :return:
        """
        return sum(mod.Variable_OM_Cost[g, tmp]
                   * mod.hrs_in_tmp[tmp]
                   * mod.tmp_weight[tmp]
                   * mod.number_years_represented[mod.period[tmp]]
                   * mod.discount_factor[mod.period[tmp]]
                   for (g, tmp) in mod.VAR_OM_COST_SIMPLE_PRJ_OPR_TMPS)

    m.Total_Variable_OM_Cost = Expression(rule=total_variable_om_cost_rule)

    # Fuel cost
    def total_fuel_cost_rule(mod):
        """
        Fuel costs for all generators across all timepoints
        :param mod:
        :return:
        """
        return sum(mod.Fuel_Cost[g, tmp]
                   * mod.hrs_in_tmp[tmp]
                   * mod.tmp_weight[tmp]
                   * mod.number_years_represented[mod.period[tmp]]
                   * mod.discount_factor[mod.period[tmp]]
                   for (g, tmp) in mod.FUEL_PRJ_OPR_TMPS)

    m.Total_Fuel_Cost = Expression(rule=total_fuel_cost_rule)

    # Startup and shutdown costs
    def total_startup_cost_rule(mod):
        """
        Sum startup costs for the objective function term.
        :param mod:
        :return:
        """
        return sum(mod.Startup_Cost[g, tmp]
                   * mod.hrs_in_tmp[tmp]
                   * mod.tmp_weight[tmp]
                   * mod.number_years_represented[mod.period[tmp]]
                   * mod.discount_factor[mod.period[tmp]]
                   for (g, tmp)
                   in mod.STARTUP_COST_PRJ_OPR_TMPS)
    m.Total_Startup_Cost = Expression(rule=total_startup_cost_rule)

    def total_shutdown_cost_rule(mod):
        """
        Sum shutdown costs for the objective function term.
        :param mod:
        :return:
        """
        return sum(mod.Shutdown_Cost[g, tmp]
                   * mod.hrs_in_tmp[tmp]
                   * mod.tmp_weight[tmp]
                   * mod.number_years_represented[mod.period[tmp]]
                   * mod.discount_factor[mod.period[tmp]]
                   for (g, tmp)
<<<<<<< HEAD
                   in mod.SHUTDOWN_COST_PRJ_OPR_TMPS)
    m.Total_Shutdown_Cost = Expression(rule=total_shutdown_cost_rule)
    getattr(d, total_cost_components).append("Total_Shutdown_Cost")
=======
                   in mod.PRJ_OPR_TMPS)
    m.Total_Shutdown_Cost = Expression(rule=total_shutdown_cost_rule)
>>>>>>> 54bce753
<|MERGE_RESOLUTION|>--- conflicted
+++ resolved
@@ -108,11 +108,5 @@
                    * mod.number_years_represented[mod.period[tmp]]
                    * mod.discount_factor[mod.period[tmp]]
                    for (g, tmp)
-<<<<<<< HEAD
                    in mod.SHUTDOWN_COST_PRJ_OPR_TMPS)
-    m.Total_Shutdown_Cost = Expression(rule=total_shutdown_cost_rule)
-    getattr(d, total_cost_components).append("Total_Shutdown_Cost")
-=======
-                   in mod.PRJ_OPR_TMPS)
-    m.Total_Shutdown_Cost = Expression(rule=total_shutdown_cost_rule)
->>>>>>> 54bce753
+    m.Total_Shutdown_Cost = Expression(rule=total_shutdown_cost_rule)