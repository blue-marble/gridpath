--- conflicted
+++ resolved
@@ -169,11 +169,7 @@
 
     m.Total_SOC_Penalty_Cost = Expression(rule=total_soc_penalty_cost_rule)
 
-<<<<<<< HEAD
-    def total_soc_penalty_cost_last_tmp_rule(mod):
-=======
     def total_soc_last_tmp_penalty_cost_rule(mod):
->>>>>>> 01634a43
         """
         Sum last tmp penalty costs for the objective function term.
         :param mod:
@@ -185,19 +181,12 @@
             * mod.tmp_weight[tmp]
             * mod.number_years_represented[mod.period[tmp]]
             * mod.discount_factor[mod.period[tmp]]
-<<<<<<< HEAD
-            for (g, tmp) in mod.SOC_PENALTY_COST_LAST_TMP_PRJ_OPR_TMPS
-        )
-
-    m.Total_SOC_Penalty_Last_Tmp_Cost = Expression(rule=total_soc_penalty_cost_last_tmp_rule)
-=======
             for (g, tmp) in mod.SOC_LAST_TMP_PENALTY_COST_PRJ_OPR_TMPS
         )
 
     m.Total_SOC_Penalty_Last_Tmp_Cost = Expression(
         rule=total_soc_last_tmp_penalty_cost_rule
     )
->>>>>>> 01634a43
 
     record_dynamic_components(dynamic_components=d)
 
@@ -218,10 +207,6 @@
     )
     getattr(dynamic_components, cost_components).append("Total_Curtailment_Cost")
     getattr(dynamic_components, cost_components).append("Total_SOC_Penalty_Cost")
-<<<<<<< HEAD
-    getattr(dynamic_components, cost_components).append("Total_SOC_Penalty_Last_Tmp_Cost")
-=======
     getattr(dynamic_components, cost_components).append(
         "Total_SOC_Penalty_Last_Tmp_Cost"
-    )
->>>>>>> 01634a43
+    )