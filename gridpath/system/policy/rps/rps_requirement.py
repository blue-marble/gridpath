#!/usr/bin/env python
# Copyright 2017 Blue Marble Analytics LLC. All rights reserved.

"""
Simplest implementation with a MWh target
"""

import csv
import os.path
from pyomo.environ import Set, Param, NonNegativeReals, PercentFraction, \
    Expression


def add_model_components(m, d):
    """

    :param m:
    :param d:
    :return:
    """

    m.RPS_ZONE_PERIODS_WITH_RPS = Set(
        dimen=2,
        within=m.RPS_ZONES * m.PERIODS
    )

    # RPS target specified in energy terms
    m.rps_target_mwh = Param(
        m.RPS_ZONE_PERIODS_WITH_RPS,
        within=NonNegativeReals,
        default=0
    )

    # RPS target specified in 'percent of load' terms
    m.rps_target_percentage = Param(
        m.RPS_ZONE_PERIODS_WITH_RPS,
        within=PercentFraction,
        default=0
    )

    # Load zones included in RPS percentage target
    m.RPS_ZONE_LOAD_ZONES = Set(
        dimen=2,
        within=m.RPS_ZONES * m.LOAD_ZONES
    )

    def rps_target_rule(mod, rps_zone, period):
        """
        The RPS target consists of two additive components: an energy term
        and a 'percent of load x load' term, where a mapping between the RPS
        zone and the load zones whose load to consider must be specified.
        Either the energy target or the percent target can be omitted (they
        default to 0). If a mapping is not specified, the
        'percent of load x load' is 0.
        """
        # If we have a map of RPS zones to load zones, apply the percentage
        # target; if no map provided, the percentage_target is 0
        if mod.RPS_ZONE_LOAD_ZONES:
            total_period_static_load = sum(
<<<<<<< HEAD
                mod.static_load_mw[lz, tmp] * mod.hrs_in_tmp[tmp]
=======
                mod.static_load_mw[lz, tmp]
                * mod.hrs_in_tmp[tmp] * mod.tmp_weight[tmp]
>>>>>>> e5a6f838
                for (_rps_zone, lz) in mod.RPS_ZONE_LOAD_ZONES
                if _rps_zone == rps_zone
                for tmp in mod.TMPS if tmp in mod.TMPS_IN_PRD[period]
            )
            percentage_target = \
                mod.rps_target_percentage[rps_zone, period] \
                * total_period_static_load
        else:
            percentage_target = 0

        return mod.rps_target_mwh[rps_zone, period] + percentage_target

    m.RPS_Target = Expression(
        m.RPS_ZONE_PERIODS_WITH_RPS,
        rule=rps_target_rule
    )


def load_model_data(m, d, data_portal, scenario_directory, subproblem, stage):
    """

    :param m:
    :param d:
    :param data_portal:
    :param scenario_directory:
    :param subproblem:
    :param stage:
    :return:
    """
    # Load the targets
    data_portal.load(
        filename=os.path.join(scenario_directory, str(subproblem), str(stage),
                              "inputs", "rps_targets.tab"),
        index=m.RPS_ZONE_PERIODS_WITH_RPS,
        param=(m.rps_target_mwh, m.rps_target_percentage, )
    )

    # If we have a RPS zone to load zone map input file, load it; otherwise,
    # initialize RPS_ZONE_LOAD_ZONES as an empty list
    map_filename = os.path.join(
        scenario_directory, str(subproblem), str(stage), "inputs",
        "rps_target_load_zone_map.tab"
    )
    if os.path.exists(map_filename):
        data_portal.load(
            filename=map_filename,
            set=m.RPS_ZONE_LOAD_ZONES
        )
    else:
        data_portal.data()["RPS_ZONE_LOAD_ZONES"] = {None: []}


def get_inputs_from_database(subscenarios, subproblem, stage, conn):
    """
    :param subscenarios: SubScenarios object with all subscenario info
    :param subproblem:
    :param stage:
    :param conn: database connection
    :return:
    """
    subproblem = 1 if subproblem == "" else subproblem
    stage = 1 if stage == "" else stage

    # Get the energy and percent targets
    c = conn.cursor()
    rps_targets = c.execute(
        """SELECT rps_zone, period, rps_target_mwh, rps_target_percentage
        FROM inputs_system_rps_targets
        JOIN
        (SELECT period
        FROM inputs_temporal_periods
        WHERE temporal_scenario_id = {}) as relevant_periods
        USING (period)
        JOIN
        (SELECT rps_zone
        FROM inputs_geography_rps_zones
        WHERE rps_zone_scenario_id = {}) as relevant_zones
        using (rps_zone)
        WHERE rps_target_scenario_id = {}
        AND subproblem_id = {}
        AND stage_ID = {};
        """.format(
            subscenarios.TEMPORAL_SCENARIO_ID,
            subscenarios.RPS_ZONE_SCENARIO_ID,
            subscenarios.RPS_TARGET_SCENARIO_ID,
            subproblem,
            stage
        )
    )

    # Get any RPS zone to load zone mapping for the percent target
    c2 = conn.cursor()
    lz_mapping = c2.execute(
        """SELECT rps_zone, load_zone
        FROM inputs_system_rps_target_load_zone_map
        JOIN
        (SELECT rps_zone
        FROM inputs_geography_rps_zones
        WHERE rps_zone_scenario_id = {}) as relevant_zones
        using (rps_zone)
        WHERE rps_target_scenario_id = {}
        """.format(
            subscenarios.RPS_ZONE_SCENARIO_ID,
            subscenarios.RPS_TARGET_SCENARIO_ID
        )
    )

    return rps_targets, lz_mapping


def validate_inputs(subscenarios, subproblem, stage, conn):
    """
    Get inputs from database and validate the inputs
    :param subscenarios: SubScenarios object with all subscenario info
    :param subproblem:
    :param stage:
    :param conn: database connection
    :return:
    """
    # TODO: warn if percentage target is specified but no mapping to load
    #  zones or vice versa
    pass
    # Validation to be added
    # rps_targets = get_inputs_from_database(
    #     subscenarios, subproblem, stage, conn)


def write_model_inputs(scenario_directory, subscenarios, subproblem, stage, conn):
    """
    Get inputs from database and write out the model input
    rps_targets.tab file.
    :param scenario_directory: string, the scenario directory
    :param subscenarios: SubScenarios object with all subscenario info
    :param subproblem:
    :param stage:
    :param conn: database connection
    :return:
    """

    rps_targets, lz_mapping = get_inputs_from_database(
        subscenarios, subproblem, stage, conn)

    with open(os.path.join(scenario_directory, str(subproblem), str(stage), "inputs",
                           "rps_targets.tab"), "w", newline="") as \
            rps_targets_tab_file:
        writer = csv.writer(rps_targets_tab_file,
                            delimiter="\t", lineterminator="\n")

        # Write header
        writer.writerow(
            ["rps_zone", "period", "rps_target_mwh", "rps_target_percentage"]
        )

        for row in rps_targets:
            # It's OK if targets are not specified; they default to 0
            replace_nulls = ["." if i is None else i for i in row]
            writer.writerow(replace_nulls)

    # Write the RPS zone to load zone map file for the RPS percent target if
    # there are any mappings only
    rps_lz_map_list = [row for row in lz_mapping]
    if rps_lz_map_list:
        with open(os.path.join(scenario_directory, str(subproblem), str(stage),
                               "inputs",
                               "rps_target_load_zone_map.tab"), "w",
                  newline="") as \
                rps_lz_map_tab_file:
            writer = csv.writer(rps_lz_map_tab_file,
                                delimiter="\t", lineterminator="\n")

            # Write header
            writer.writerow(
                ["rps_zone", "load_zone"]
            )
            for row in rps_lz_map_list:
                writer.writerow(row)
    else:
        pass<|MERGE_RESOLUTION|>--- conflicted
+++ resolved
@@ -57,12 +57,63 @@
         # target; if no map provided, the percentage_target is 0
         if mod.RPS_ZONE_LOAD_ZONES:
             total_period_static_load = sum(
-<<<<<<< HEAD
                 mod.static_load_mw[lz, tmp] * mod.hrs_in_tmp[tmp]
-=======
+                for (_rps_zone, lz) in mod.RPS_ZONE_LOAD_ZONES
+                if _rps_zone == rps_zone
+                for tmp in mod.TMPS if tmp in mod.TMPS_IN_PRD[period]
+            )
+            percentage_target = \
+                mod.rps_target_percentage[rps_zone, period] \
+                * total_period_static_load
+        else:
+            percentage_target = 0
+
+        return mod.rps_target_mwh[rps_zone, period] + percentage_target
+
+    m.RPS_Target = Expression(
+        m.RPS_ZONE_PERIODS_WITH_RPS,
+        rule=rps_target_rule
+    )
+    m.RPS_ZONE_PERIODS_WITH_RPS = Set(
+        dimen=2,
+        within=m.RPS_ZONES * m.PERIODS
+    )
+
+    # RPS target specified in energy terms
+    m.rps_target_mwh = Param(
+        m.RPS_ZONE_PERIODS_WITH_RPS,
+        within=NonNegativeReals,
+        default=0
+    )
+
+    # RPS target specified in 'percent of load' terms
+    m.rps_target_percentage = Param(
+        m.RPS_ZONE_PERIODS_WITH_RPS,
+        within=PercentFraction,
+        default=0
+    )
+
+    # Load zones included in RPS percentage target
+    m.RPS_ZONE_LOAD_ZONES = Set(
+        dimen=2,
+        within=m.RPS_ZONES * m.LOAD_ZONES
+    )
+
+    def rps_target_rule(mod, rps_zone, period):
+        """
+        The RPS target consists of two additive components: an energy term
+        and a 'percent of load x load' term, where a mapping between the RPS
+        zone and the load zones whose load to consider must be specified.
+        Either the energy target or the percent target can be omitted (they
+        default to 0). If a mapping is not specified, the
+        'percent of load x load' is 0.
+        """
+        # If we have a map of RPS zones to load zones, apply the percentage
+        # target; if no map provided, the percentage_target is 0
+        if mod.RPS_ZONE_LOAD_ZONES:
+            total_period_static_load = sum(
                 mod.static_load_mw[lz, tmp]
                 * mod.hrs_in_tmp[tmp] * mod.tmp_weight[tmp]
->>>>>>> e5a6f838
                 for (_rps_zone, lz) in mod.RPS_ZONE_LOAD_ZONES
                 if _rps_zone == rps_zone
                 for tmp in mod.TMPS if tmp in mod.TMPS_IN_PRD[period]
