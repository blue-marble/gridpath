--- conflicted
+++ resolved
@@ -47,31 +47,12 @@
 
 
 # Compliance type methods
-# TODO: deal with f_intercept, make sure it's zero when capacity is zero;
-#  needs constraint limiting to less than capacity
 def contribution_in_timepoint(mod, prj, policy, zone, tmp):
     """ """
-<<<<<<< HEAD
-    if mod.capacity_type[prj] == "gen_spec":
-        f_intercept = (
-            mod.f_intercept[prj, policy, zone]
-            if mod.gen_spec_capacity_mw[prj, mod.period[tmp]] > 0
-            else 0
-        )
-    else:
-        f_intercept = mod.f_intercept[prj, policy, zone]
-
-    power = (
-        mod.Bulk_Power_Provision_MW[prj, tmp]
-        if mod.operational_type[prj] != "gen_simple_no_load_balance_power"
-        else mod.GenSimpleNoLoadBalancePower_Provide_Power_MW[prj, tmp]
-=======
     return (
         mod.f_slope[prj, policy, zone] * mod.Bulk_Power_Provision_MW[prj, tmp]
         + mod.F_Intercept_Expression[prj, policy, zone, mod.period[tmp]]
->>>>>>> e9ef98f6
     )
-    return mod.f_slope[prj, policy, zone] * power + f_intercept
 
 
 # IO
