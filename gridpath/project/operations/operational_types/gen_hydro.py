--- conflicted
+++ resolved
@@ -289,11 +289,7 @@
         ),
     )
 
-<<<<<<< HEAD
-    m.GEN_HYDRO_OPR_BT_HRZS = Set(dimen=2)
-=======
     m.GEN_HYDRO_OPR_BT_HRZS = Set(dimen=3)
->>>>>>> ab3df864
 
     m.GEN_HYDRO_OPR_TMPS = Set(
         dimen=2,
