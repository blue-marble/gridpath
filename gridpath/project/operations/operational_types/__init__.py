# Copyright 2016-2020 Blue Marble Analytics LLC.
#
# Licensed under the Apache License, Version 2.0 (the "License");
# you may not use this file except in compliance with the License.
# You may obtain a copy of the License at
#
#     http://www.apache.org/licenses/LICENSE-2.0
#
# Unless required by applicable law or agreed to in writing, software
# distributed under the License is distributed on an "AS IS" BASIS,
# WITHOUT WARRANTIES OR CONDITIONS OF ANY KIND, either express or implied.
# See the License for the specific language governing permissions and
# limitations under the License.

"""
Describe operational constraints on generation, storage, and DR projects.

This module contains the defaults for the operational type module methods (
the standard methods used by the operational type modules to interact with
the rest of the model).
If an operational type module method is not specified in an operational type
module, these defaults are used.
"""

import csv
import os.path
from pyomo.environ import Set

from db.common_functions import spin_on_database_lock
from gridpath.auxiliary.auxiliary import get_required_subtype_modules_from_projects_file
from gridpath.project.operations.common_functions import load_operational_type_modules
from gridpath.auxiliary.db_interface import setup_results_import


def add_model_components(m, d, scenario_directory, subproblem, stage):
    """
    +-------------------------------------------------------------------------+
    | Sets                                                                    |
    +=========================================================================+
    | | :code:`GEN_COMMIT_BINLIN`                                             |
    | | *Defined over*: :code:`GEN_COMMIT_BIN`                                |
    |                                                                         |
    | Union of the GEN_COMMIT_BIN and GEN_COMMIT_LIN sets if they exist. We   |
    | use this set to limit membership in the GEN_W_CYCLE_SELECT set to these |
    | operational types.                                                      |
    +-------------------------------------------------------------------------+

    """
    # Import needed operational modules
    required_operational_modules = get_required_subtype_modules_from_projects_file(
        scenario_directory=scenario_directory,
        subproblem=subproblem,
        stage=stage,
        which_type="operational_type",
    )

    imported_operational_modules = load_operational_type_modules(
        required_operational_modules
    )

    # Add any components specific to the operational modules
    for op_m in required_operational_modules:
        imp_op_m = imported_operational_modules[op_m]
        if hasattr(imp_op_m, "add_model_components"):
            imp_op_m.add_model_components(m, d, scenario_directory, subproblem, stage)

    # Combined sets from operational type module sets (used to limit cycle select and
    # supplemental firing projects)
    def gen_commit_binlin_set_init(mod):
        if hasattr(mod, "GEN_COMMIT_BIN") and hasattr(m, "GEN_COMMIT_LIN"):
            return mod.GEN_COMMIT_BIN | mod.GEN_COMMIT_LIN
        elif hasattr(mod, "GEN_COMMIT_BIN"):
            return mod.GEN_COMMIT_BIN
        elif hasattr(mod, "GEN_COMMIT_LIN"):
            return mod.GEN_COMMIT_LIN
        else:
            return []

    m.GEN_COMMIT_BINLIN = Set(initialize=gen_commit_binlin_set_init)


def load_model_data(m, d, data_portal, scenario_directory, subproblem, stage):
    """

    :param m:
    :param d:
    :param data_portal:
    :param scenario_directory:
    :param subproblem:
    :param stage:
    :return:
    """
    # Import needed operational modules
    required_operational_modules = get_required_subtype_modules_from_projects_file(
        scenario_directory=scenario_directory,
        subproblem=subproblem,
        stage=stage,
        which_type="operational_type",
    )

    imported_operational_modules = load_operational_type_modules(
        required_operational_modules
    )

    # Add any components specific to the operational modules
    for op_m in required_operational_modules:
        if hasattr(imported_operational_modules[op_m], "load_model_data"):
            imported_operational_modules[op_m].load_model_data(
                m, d, data_portal, scenario_directory, subproblem, stage
            )
        else:
            pass


def export_results(scenario_directory, subproblem, stage, m, d):
    """
    Export operations results.
    :param scenario_directory:
    :param subproblem:
    :param stage:
    :param m:
    The Pyomo abstract model
    :param d:
    Dynamic components
    :return:
    Nothing
    """

    # Export module-specific results
    # Operational type modules
    required_operational_modules = get_required_subtype_modules_from_projects_file(
        scenario_directory=scenario_directory,
        subproblem=subproblem,
        stage=stage,
        which_type="operational_type",
    )

    imported_operational_modules = load_operational_type_modules(
        required_operational_modules
    )

    # Add any components specific to the operational modules
    for op_m in required_operational_modules:
        if hasattr(imported_operational_modules[op_m], "export_results"):
            imported_operational_modules[op_m].export_results(
                m,
                d,
                scenario_directory,
                subproblem,
                stage,
            )
        else:
            pass


def save_duals(scenario_directory, subproblem, stage, instance, dynamic_components):
    # Save module-specific duals
    # Operational type modules
    required_operational_modules = get_required_subtype_modules_from_projects_file(
        scenario_directory=scenario_directory,
        subproblem=subproblem,
        stage=stage,
        which_type="operational_type",
    )

    imported_operational_modules = load_operational_type_modules(
        required_operational_modules
    )

    # Add any components specific to the operational modules
    for op_m in required_operational_modules:
        if hasattr(imported_operational_modules[op_m], "save_duals"):
            imported_operational_modules[op_m].save_duals(
                scenario_directory,
                subproblem,
                stage,
                instance,
                dynamic_components,
            )
        else:
            pass


# TODO: move this into SubScenarios class?
def get_required_opchar_modules(scenario_id, c):
    """
    Get the required operational type submodules based on the database inputs
    for the specified scenario_id. Required modules are the unique set of
    generator operational types in the scenario's portfolio. Get the list based
    on the project_operational_chars_scenario_id of the scenario_id.

    This list will be used to know for which operational type submodules we
    should validate inputs, get inputs from database, or save results to
    database.

    Note: once we have determined the dynamic components, this information
    will also be stored in the DynamicComponents class object.

    :param scenario_id: user-specified scenario ID
    :param c: database cursor
    :return: List of the required operational type submodules
    """

    project_portfolio_scenario_id = c.execute(
        """SELECT project_portfolio_scenario_id 
        FROM scenarios 
        WHERE scenario_id = {}""".format(
            scenario_id
        )
    ).fetchone()[0]

    project_opchars_scenario_id = c.execute(
        """SELECT project_operational_chars_scenario_id 
        FROM scenarios 
        WHERE scenario_id = {}""".format(
            scenario_id
        )
    ).fetchone()[0]

    required_opchar_modules = [
        p[0]
        for p in c.execute(
            """SELECT DISTINCT operational_type 
            FROM 
            (SELECT project FROM inputs_project_portfolios
            WHERE project_portfolio_scenario_id = {}) as prj_tbl
            INNER JOIN 
            (SELECT project, operational_type
            FROM inputs_project_operational_chars
            WHERE project_operational_chars_scenario_id = {}) as op_type_tbl
            USING (project);""".format(
                project_portfolio_scenario_id, project_opchars_scenario_id
            )
        ).fetchall()
    ]

    return required_opchar_modules


def validate_inputs(scenario_id, subscenarios, subproblem, stage, conn):
    """
    Get inputs from database and validate the inputs
    :param subscenarios: SubScenarios object with all subscenario info
    :param subproblem:
    :param stage:
    :param conn: database connection
    :return:
    """

    # Load in the required operational modules
    c = conn.cursor()

    required_opchar_modules = get_required_opchar_modules(scenario_id, c)
    imported_operational_modules = load_operational_type_modules(
        required_opchar_modules
    )

    # Validate module-specific inputs
    for op_m in required_opchar_modules:
        if hasattr(imported_operational_modules[op_m], "validate_inputs"):
            imported_operational_modules[op_m].validate_inputs(
                scenario_id, subscenarios, subproblem, stage, conn
            )
        else:
            pass


def write_model_inputs(
    scenario_directory, scenario_id, subscenarios, subproblem, stage, conn
):
    """
    Get inputs from database and write out the model input .tab files
    :param scenario_directory: string, the scenario directory
    :param subscenarios: SubScenarios object with all subscenario info
    :param subproblem:
    :param stage:
    :param conn: database connection
    :return:
    """

    # Load in the required operational modules
    c = conn.cursor()

    required_opchar_modules = get_required_opchar_modules(scenario_id, c)
    imported_operational_modules = load_operational_type_modules(
        required_opchar_modules
    )

    # Write module-specific inputs
    for op_m in required_opchar_modules:
        if hasattr(imported_operational_modules[op_m], "write_model_inputs"):
            imported_operational_modules[op_m].write_model_inputs(
                scenario_directory, scenario_id, subscenarios, subproblem, stage, conn
            )
        else:
            pass


def import_results_into_database(
    scenario_id, subproblem, stage, c, db, results_directory, quiet
):
    """

    :param scenario_id:
    :param c:
    :param db:
    :param results_directory:
    :param quiet:
    :return:
    """
    if not quiet:
        print("project dispatch all")
    # dispatch_all.csv
    # Delete prior results and create temporary import table for ordering
    setup_results_import(
        conn=db,
        cursor=c,
        table="results_project_dispatch",
        scenario_id=scenario_id,
        subproblem=subproblem,
        stage=stage,
    )

    # Load results into the temporary table
    results = []
    with open(
        os.path.join(results_directory, "dispatch_all.csv"), "r"
    ) as dispatch_file:
        reader = csv.reader(dispatch_file)

        next(reader)  # skip header
        for row in reader:
            project = row[0]
            period = row[1]
            horizon = row[2]
            timepoint = row[3]
            operational_type = row[4]
            balancing_type = row[5]
            timepoint_weight = row[6]
            number_of_hours_in_timepoint = row[7]
            load_zone = row[8]
            technology = row[9]
            power_mw = row[10]

            results.append(
                (
                    scenario_id,
                    project,
                    period,
                    subproblem,
                    stage,
                    timepoint,
                    operational_type,
                    balancing_type,
                    horizon,
                    timepoint_weight,
                    number_of_hours_in_timepoint,
                    load_zone,
                    technology,
                    power_mw,
                )
            )
    insert_temp_sql = """
        INSERT INTO temp_results_project_dispatch{}
        (scenario_id, project, period, subproblem_id, stage_id, timepoint,
        operational_type, balancing_type,
        horizon, timepoint_weight,
        number_of_hours_in_timepoint,
        load_zone, technology, power_mw)
        VALUES (?, ?, ?, ?, ?, ?, ?, ?, ?, ?, ?, ?, ?, ?);
        """.format(
        scenario_id
    )
    spin_on_database_lock(conn=db, cursor=c, sql=insert_temp_sql, data=results)

    # Insert sorted results into permanent results table
    insert_sql = """
        INSERT INTO results_project_dispatch
        (scenario_id, project, period, subproblem_id, stage_id, timepoint,
        operational_type, balancing_type,
        horizon, timepoint_weight, number_of_hours_in_timepoint,
        load_zone, technology, power_mw)
        SELECT
        scenario_id, project, period, subproblem_id, stage_id, timepoint,
        operational_type, balancing_type,
        horizon, timepoint_weight, number_of_hours_in_timepoint,
        load_zone, technology, power_mw
        FROM temp_results_project_dispatch{}
        ORDER BY scenario_id, project, subproblem_id, stage_id, timepoint;
        """.format(
        scenario_id
    )
    spin_on_database_lock(conn=db, cursor=c, sql=insert_sql, data=(), many=False)

    # Load in the required operational modules
    required_opchar_modules = get_required_opchar_modules(scenario_id, c)
    imported_operational_modules = load_operational_type_modules(
        required_opchar_modules
    )

    # Import module-specific results
    for op_m in required_opchar_modules:
        if hasattr(
            imported_operational_modules[op_m], "import_model_results_to_database"
        ):
            imported_operational_modules[op_m].import_model_results_to_database(
                scenario_id, subproblem, stage, c, db, results_directory, quiet
            )
        else:
            pass


def process_results(db, c, scenario_id, subscenarios, quiet):
    """

    :param db:
    :param c:
    :param subscenarios:
    :param quiet:
    :return:
    """

    # Load in the required operational modules

    required_opchar_modules = get_required_opchar_modules(scenario_id, c)
    imported_operational_modules = load_operational_type_modules(
        required_opchar_modules
    )

    # Process module-specific results
    for op_m in required_opchar_modules:
        if hasattr(imported_operational_modules[op_m], "process_model_results"):
            imported_operational_modules[op_m].process_model_results(
                db, c, scenario_id, subscenarios, quiet
            )
        else:
            pass


# Operational Type Module Method Defaults
###############################################################################


def power_provision_rule(mod, prj, tmp):
    """
    If no power_provision_rule is specified in an operational type module, the
    default power provision for load-balance purposes is 0.
    """
    return 0


def online_capacity_rule(mod, g, tmp):
    """
    The default online capacity is the available capacity.
    """
    return mod.Capacity_MW[g, mod.period[tmp]] * mod.Availability_Derate[g, tmp]


def variable_om_cost_rule(mod, prj, tmp):
    """
    By default the variable cost is the power provision (for load balancing
    purposes) times the variable cost. Projects of operational type that
    produce power not used for load balancing (e.g. curtailed power or
    auxiliary power) should not use this default rule.
    """
    return mod.Power_Provision_MW[prj, tmp] * mod.variable_om_cost_per_mwh[prj]


def variable_om_cost_by_ll_rule(mod, prj, tmp, s):
    """
    By default the VOM curve cost needs to be greater than or equal to 0.
    """
    return 0


def fuel_burn_rule(mod, prj, tmp):
    """
    If no fuel_burn_rule is specified in an operational type module, the
    default fuel burn is 0.
    """
    return 0


def fuel_burn_by_ll_rule(mod, prj, tmp, s):
    """
    If no fuel_burn_by_ll_rule is specified in an operational type module, the
    default fuel burn needs to be greater than or equal to 0.
    """
    return 0


def startup_cost_simple_rule(mod, prj, tmp):
    """
    If no startup_cost_simple_rule is specified in an operational type module,
    the default startup cost is 0.
    """
    return 0


def startup_cost_by_st_rule(mod, prj, tmp):
    """
    If no startup_cost_rule is specified in an operational type module, the
    default startup fuel cost is 0.
    """
    return 0


def shutdown_cost_rule(mod, prj, tmp):
    """
    If no shutdown_cost_rule is specified in an operational type module, the
    default shutdown fuel cost is 0.
    """
    return 0


def startup_fuel_burn_rule(mod, prj, tmp):
    """
    If no startup_fuel_burn_rule is specified in an operational type module, the
    default startup fuel burn is 0.
    """
    return 0


def rec_provision_rule(mod, prj, tmp):
    """
    If no rec_provision_rule is specified in an operational type module,
    the default REC provisions is the power provision for load-balancing
    purposes.
    """
    return mod.Power_Provision_MW[prj, tmp]


def scheduled_curtailment_rule(mod, prj, tmp):
    """
    If no scheduled_curtailment_rule is specified in an operational type
    module, the default scheduled curtailment is 0.
    """
    return 0


def subhourly_curtailment_rule(mod, prj, tmp):
    """
    If no subhourly_curtailment_rule is specified in an operational type
    module, the default subhourly curtailment is 0.
    """
    return 0


def subhourly_energy_delivered_rule(mod, prj, tmp):
    """
    If no subhourly_energy_delivered_rule is specified in an operational type
    module, the default subhourly energy delivered is 0.
    """
    return 0


def operational_violation_cost_rule(mod, prj, tmp):
    """
    If no operational_violation_cost_rule is specified, the default
    operational violation cost is 0.
    """
    return 0


def curtailment_cost_rule(mod, prj, tmp):
    """
    If no curtailment_cost_rule is specified, the default curtailment cost
    is 0.
    """
    return 0


def fuel_contribution_rule(mod, prj, tmp):
    """ """
    return 0


def soc_penalty_cost_rule(mod, prj, tmp):
    """
    If no soc_penalty_cost_rule is specified, the default SOC penalty cost is 0.
    """
    return 0


<<<<<<< HEAD
def soc_penalty_cost_last_tmp_rule(mod, prj, tmp):
    """
    If no soc_penalty_cost_last_tmp_rule is specified, the default last timepoint SOC penalty cost is 0.
=======
def soc_last_tmp_penalty_cost_rule(mod, prj, tmp):
    """
    If no soc_last_tmp_penalty_cost_rule is specified, the default last timepoint SOC penalty cost is 0.
>>>>>>> 01634a43
    """
    return 0<|MERGE_RESOLUTION|>--- conflicted
+++ resolved
@@ -582,14 +582,8 @@
     return 0
 
 
-<<<<<<< HEAD
-def soc_penalty_cost_last_tmp_rule(mod, prj, tmp):
-    """
-    If no soc_penalty_cost_last_tmp_rule is specified, the default last timepoint SOC penalty cost is 0.
-=======
 def soc_last_tmp_penalty_cost_rule(mod, prj, tmp):
     """
     If no soc_last_tmp_penalty_cost_rule is specified, the default last timepoint SOC penalty cost is 0.
->>>>>>> 01634a43
     """
     return 0