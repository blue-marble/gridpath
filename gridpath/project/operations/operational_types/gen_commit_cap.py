# Copyright 2016-2023 Blue Marble Analytics LLC.
#
# Licensed under the Apache License, Version 2.0 (the "License");
# you may not use this file except in compliance with the License.
# You may obtain a copy of the License at
#
#     http://www.apache.org/licenses/LICENSE-2.0
#
# Unless required by applicable law or agreed to in writing, software
# distributed under the License is distributed on an "AS IS" BASIS,
# WITHOUT WARRANTIES OR CONDITIONS OF ANY KIND, either express or implied.
# See the License for the specific language governing permissions and
# limitations under the License.

"""
This module describes the operations of generation projects with 'capacity
commitment' operational decisions, i.e. continuous variables to commit some
level of capacity below the total capacity of the project. This operational
type is particularly well suited for application to 'fleets' of generators
with the same characteristics. For example, we could have a GridPath project
with a total capacity of 2000 MW, which actually consists of four 500-MW
units. The optimization decides how much total capacity to commit (i.e. turn
on), e.g. if 2000 MW are committed, then four generators (x 500 MW) are on
and if 500 MW are committed, then one generator is on, etc.

The capacity commitment decision variables are continuous. This approach
makes it possible to reduce problem size by grouping similar generators
together and linearizing the commitment decisions.

The optimization makes the capacity-commitment and dispatch decisions in
every timepoint. Project power output can vary between a minimum loading level
(specified as a fraction of committed capacity) and the committed capacity
in each timepoint when the project is available. Heat rate degradation below
full load is considered. These projects can be allowed to provide upward
and/or downward reserves.

No standard approach exists for applying ramp rate and minimum up and down
time constraints to this operational type. GridPath does include
experimental functionality for doing so. Starts and stops -- and the
associated cost and emissions -- can also be tracked and constrained for
this operational type.

Costs for this operational type include fuel costs, variable O&M costs, and
startup and shutdown costs.

"""


import csv
import os.path
import pandas as pd
from pyomo.environ import (
    Var,
    Set,
    Constraint,
    Param,
    NonNegativeReals,
    NonPositiveReals,
    PercentFraction,
    Reals,
    value,
    Expression,
)

from gridpath.auxiliary.auxiliary import (
    subset_init_by_param_value,
    subset_init_by_set_membership,
)
from gridpath.auxiliary.dynamic_components import headroom_variables, footroom_variables
from gridpath.project.operations.operational_types.common_functions import (
    determine_relevant_timepoints,
    load_optype_model_data,
    check_for_tmps_to_link,
    validate_opchars,
)
from gridpath.common_functions import create_results_df
from gridpath.project.common_functions import (
    check_if_boundary_type_and_first_timepoint,
)


def add_model_components(m, d, scenario_directory, subproblem, stage):
    """
    The following Pyomo model components are defined in this module:

    +-------------------------------------------------------------------------+
    | Sets                                                                    |
    +=========================================================================+
    | | :code:`GEN_COMMIT_CAP`                                                |
    |                                                                         |
    | The set of generators of the `gen_commit_cap` operational type          |
    +-------------------------------------------------------------------------+
    | | :code:`GEN_COMMIT_CAP_OPR_TMPS`                                       |
    |                                                                         |
    | Two-dimensional set with generators of the :code:`gen_commit_cap`       |
    | operational type and their operational timepoints.                      |
    +-------------------------------------------------------------------------+
    | | :code:`GEN_COMMIT_CAP_LINKED_TMPS`                                    |
    |                                                                         |
    | Two-dimensional set with generators of the :code:`gen_commit_cap`       |
    | operational type and their linked timepoints.                           |
    +-------------------------------------------------------------------------+

    |

    +-------------------------------------------------------------------------+
    | Required Input Params                                                   |
    +=========================================================================+
    | | :code:`gen_commit_cap_unit_size_mw`                                   |
    | | *Defined over*: :code:`GEN_COMMIT_CAP`                                |
    | | *Within*: :code:`NonNegativeReals`                                    |
    |                                                                         |
    | The MW size of a unit in this project (projects of the                  |
    | :code:`gen_commit_cap` type can represent a fleet of similar units).    |
    +-------------------------------------------------------------------------+
    | | :code:`gen_commit_cap_min_stable_level_fraction`                      |
    | | *Defined over*: :code:`GEN_COMMIT_CAP`                                |
    | | *Within*: :code:`NonNegativeReals`                                    |
    |                                                                         |
    | The minimum stable level of this project as a fraction of its capacity. |
    | This can also be interpreted as the minimum stable level of a unit      |
    | within this project (as the project itself can represent multiple       |
    | units with similar characteristics.                                     |
    +-------------------------------------------------------------------------+

    |

    +-------------------------------------------------------------------------+
    | Optional Input Params                                                   |
    +=========================================================================+
    | | :code:`gen_commit_cap_startup_plus_ramp_up_rate`                      |
    | | *Defined over*: :code:`GEN_COMMIT_CAP`                                |
    | | *Within*: :code:`PercentFraction`                                     |
    | | *Default*: :code:`1`                                                  |
    |                                                                         |
    | The project's ramp rate when starting up as percent of project capacity |
    | per minute (defaults to 1 if not specified).                            |
    +-------------------------------------------------------------------------+
    | | :code:`gen_commit_cap_shutdown_plus_ramp_down_rate`                   |
    | | *Defined over*: :code:`GEN_COMMIT_CAP`                                |
    | | *Within*: :code:`PercentFraction`                                     |
    | | *Default*: :code:`1`                                                  |
    |                                                                         |
    | The project's ramp rate when shutting down as percent of project        |
    | capacity per minute (defaults to 1 if not specified).                   |
    +-------------------------------------------------------------------------+
    | | :code:`gen_commit_cap_ramp_up_when_on_rate`                           |
    | | *Defined over*: :code:`GEN_COMMIT_CAP`                                |
    | | *Within*: :code:`PercentFraction`                                     |
    | | *Default*: :code:`1`                                                  |
    |                                                                         |
    | The project's upward ramp rate limit during operations, defined as a    |
    | fraction of its capacity per minute.                                    |
    +-------------------------------------------------------------------------+
    | | :code:`gen_commit_cap_ramp_down_when_on_rate`                         |
    | | *Defined over*: :code:`GEN_COMMIT_CAP`                                |
    | | *Within*: :code:`PercentFraction`                                     |
    | | *Default*: :code:`1`                                                  |
    |                                                                         |
    | The project's downward ramp rate limit during operations, defined as a  |
    | fraction of its capacity per minute.                                    |
    +-------------------------------------------------------------------------+
    | | :code:`gen_commit_cap_min_up_time_hours`                              |
    | | *Defined over*: :code:`GEN_COMMIT_CAP`                                |
    | | *Within*: :code:`PercentFraction`                                     |
    | | *Default*: :code:`1`                                                  |
    |                                                                         |
    | The project's minimum up time in hours.                                 |
    +-------------------------------------------------------------------------+
    | | :code:`gen_commit_cap_min_down_time_hours`                            |
    | | *Defined over*: :code:`GEN_COMMIT_CAP`                                |
    | | *Within*: :code:`PercentFraction`                                     |
    | | *Default*: :code:`1`                                                  |
    |                                                                         |
    | The project's minimum down time in hours.                               |
    +-------------------------------------------------------------------------+
    | | :code:`gen_commit_cap_aux_consumption_frac_capacity`                  |
    | | *Defined over*: :code:`GEN_COMMIT_CAP`                                |
    | | *Within*: :code:`PercentFraction`                                     |
    | | *Default*: :code:`0`                                                  |
    |                                                                         |
    | Auxiliary consumption as a fraction of committed capacity.              |
    +-------------------------------------------------------------------------+
    | | :code:`gen_commit_cap_aux_consumption_frac_power`                     |
    | | *Defined over*: :code:`GEN_COMMIT_CAP`                                |
    | | *Within*: :code:`PercentFraction`                                     |
    | | *Default*: :code:`0`                                                  |
    |                                                                         |
    | Auxiliary consumption as a fraction of gross power output.              |
    +-------------------------------------------------------------------------+

    |

    +-------------------------------------------------------------------------+
    | Linked Input Params                                                     |
    +=========================================================================+
    | | :code:`gen_commit_cap_linked_commit_capacity`                         |
    | | *Defined over*: :code:`GEN_COMMIT_CAP_LINKED_TMPS`                    |
    | | *Within*: :code:`NonNegativeReals`                                    |
    |                                                                         |
    | The project's committed capacity in the linked timepoints.              |
    +-------------------------------------------------------------------------+
    | | :code:`gen_commit_cap_linked_power`                                   |
    | | *Defined over*: :code:`GEN_COMMIT_CAP_LINKED_TMPS`                    |
    | | *Within*: :code:`NonNegativeReals`                                    |
    |                                                                         |
    | The project's power provision in the linked timepoints.                 |
    +-------------------------------------------------------------------------+
    | | :code:`gen_commit_cap_linked_upwards_reserves`                        |
    | | *Defined over*: :code:`GEN_COMMIT_CAP_LINKED_TMPS`                    |
    | | *Within*: :code:`NonNegativeReals`                                    |
    |                                                                         |
    | The project's upward reserve provision in the linked timepoints.        |
    +-------------------------------------------------------------------------+
    | | :code:`gen_commit_cap_linked_downwards_reserves`                      |
    | | *Defined over*: :code:`GEN_COMMIT_CAP_LINKED_TMPS`                    |
    | | *Within*: :code:`NonNegativeReals`                                    |
    |                                                                         |
    | The project's downward reserve provision in the linked timepoints.      |
    +-------------------------------------------------------------------------+
    | | :code:`gen_commit_cap_linked_startup`                                 |
    | | *Defined over*: :code:`GEN_COMMIT_CAP_LINKED_TMPS`                    |
    | | *Within*: :code:`NonNegativeReals`                                    |
    |                                                                         |
    | The project's startup in the linked timepoints.                         |
    +-------------------------------------------------------------------------+
    | | :code:`gen_commit_cap_linked_shutdown`                                |
    | | *Defined over*: :code:`GEN_COMMIT_CAP_LINKED_TMPS`                    |
    | | *Within*: :code:`NonNegativeReals`                                    |
    |                                                                         |
    | The project's shutdown in the linked timepoints.                        |
    +-------------------------------------------------------------------------+

    |

    +-------------------------------------------------------------------------+
    | Variables                                                               |
    +=========================================================================+
    | | :code:`GenCommitCap_Provide_Power_MW`                                 |
    | | *Within*: :code:`NonNegativeReals`                                    |
    | | *Defined over*: :code:`GEN_COMMIT_CAP_OPR_TMPS`                       |
    |                                                                         |
    | Power provision in MW from this project in each timepoint in which the  |
    | project is operational (capacity exists and the project is available).  |
    | If modeling auxiliary consumption, this is the gross power output.      |
    +-------------------------------------------------------------------------+
    | | :code:`Commit_Capacity_MW`                                            |
    | | *Within*: :code:`NonNegativeReals`                                    |
    | | *Defined over*: :code:`GEN_COMMIT_CAP_OPR_TMPS`                       |
    |                                                                         |
    | A continuous variable that represents the commitment state of the       |
    | (i.e. of the units represented by this project).                        |
    +-------------------------------------------------------------------------+
    | | :code:`GenCommitCap_Fuel_Burn_MMBTU`                                  |
    | | *Within*: :code:`NonNegativeReals`                                    |
    | | *Defined over*: :code:`GEN_COMMIT_CAP_OPR_TMPS`                       |
    |                                                                         |
    | Fuel burn by this project in each operational timepoint.                |
    +-------------------------------------------------------------------------+
    | | :code:`Ramp_Up_Startup_MW`                                            |
    | | *Within*: :code:`Reals`                                               |
    | | *Defined over*: :code:`GEN_COMMIT_CAP_OPR_TMPS`                       |
    |                                                                         |
    | The upward ramp of the project when capacity is started up.             |
    +-------------------------------------------------------------------------+
    | | :code:`Ramp_Down_Startup_MW`                                          |
    | | *Within*: :code:`Reals`                                               |
    | | *Defined over*: :code:`GEN_COMMIT_CAP_OPR_TMPS`                       |
    |                                                                         |
    | The downward ramp of the project when capacity is shutting down.        |
    +-------------------------------------------------------------------------+
    | | :code:`Ramp_Up_When_On_MW`                                            |
    | | *Within*: :code:`Reals`                                               |
    | | *Defined over*: :code:`GEN_COMMIT_CAP_OPR_TMPS`                       |
    |                                                                         |
    | The upward ramp of the project when capacity on.                        |
    +-------------------------------------------------------------------------+
    | | :code:`Ramp_Down_When_On_MW`                                          |
    | | *Within*: :code:`Reals`                                               |
    | | *Defined over*: :code:`GEN_COMMIT_CAP_OPR_TMPS`                       |
    |                                                                         |
    | The downward ramp of the project when capacity is on.                   |
    +-------------------------------------------------------------------------+
    | | :code:`GenCommitCap_Startup_MW`                                       |
    | | *Within*: :code:`NonNegativeReals`                                    |
    | | *Defined over*: :code:`GEN_COMMIT_CAP_OPR_TMPS`                       |
    |                                                                         |
    | The amount of capacity started up (in MW).                              |
    +-------------------------------------------------------------------------+
    | | :code:`GenCommitCap_Shutdown_MW`                                      |
    | | *Within*: :code:`NonNegativeReals`                                    |
    | | *Defined over*: :code:`GEN_COMMIT_CAP_OPR_TMPS`                       |
    |                                                                         |
    | The amount of capacity shut down (in MW).                               |
    +-------------------------------------------------------------------------+

    |

    +-------------------------------------------------------------------------+
    | Expressions                                                             |
    +=========================================================================+
    | | :code:`GenCommitCap_Auxiliary_Consumption_MW`                         |
    | | *Defined over*: :code:`GEN_COMMIT_CAP_OPR_TMPS`                       |
    |                                                                         |
    | The project's auxiliary consumption (power consumed on-site and not     |
    | sent to the grid) in each timepoint.                                    |
    +-------------------------------------------------------------------------+

    +-------------------------------------------------------------------------+
    | Constraints                                                             |
    +=========================================================================+
    | Commitment and Power                                                    |
    +-------------------------------------------------------------------------+
    | | :code:`Commit_Capacity_Constraint`                                    |
    | | *Defined over*: :code:`GEN_COMMIT_CAP_OPR_TMPS`                       |
    |                                                                         |
    | Limits committed capacity to the available capacity.                    |
    +-------------------------------------------------------------------------+
    | | :code:`GenCommitCap_Max_Power_Constraint`                             |
    | | *Defined over*: :code:`GEN_COMMIT_CAP_OPR_TMPS`                       |
    |                                                                         |
    | Limits the power plus upward reserves to the committed capacity.        |
    +-------------------------------------------------------------------------+
    | | :code:`GenCommitCap_Min_Power_Constraint`                             |
    | | *Defined over*: :code:`GEN_COMMIT_CAP_OPR_TMPS`                       |
    |                                                                         |
    | Limits the power provision minus downward reserves to the minimum       |
    | stable level for the project.                                           |
    +-------------------------------------------------------------------------+
    | Ramps                                                                   |
    +-------------------------------------------------------------------------+
    | | :code:`Ramp_Up_Off_to_On_Constraint`                                  |
    | | *Defined over*: :code:`GEN_COMMIT_CAP_OPR_TMPS`                       |
    |                                                                         |
    | Limits the allowed project upward ramp when turning capacity on based   |
    | on the :code:`gen_commit_cap_startup_plus_ramp_up_rate`.                |
    +-------------------------------------------------------------------------+
    | | :code:`Ramp_Up_When_On_Constraint`                                    |
    | | *Defined over*: :code:`GEN_COMMIT_CAP_OPR_TMPS`                       |
    |                                                                         |
    | Limits the allowed project upward ramp when capacity is on based on     |
    | the :code:`gen_commit_cap_ramp_up_when_on_rate`.                        |
    +-------------------------------------------------------------------------+
    | | :code:`Ramp_Up_When_On_Headroom_Constraint`                           |
    | | *Defined over*: :code:`GEN_COMMIT_CAP_OPR_TMPS`                       |
    |                                                                         |
    | Limits the allowed project upward ramp based on the headroom available  |
    | in the previous timepoint.                                              |
    +-------------------------------------------------------------------------+
    | | :code:`GenCommitCap_Ramp_Up_Constraint`                               |
    | | *Defined over*: :code:`GEN_COMMIT_CAP_OPR_TMPS`                       |
    |                                                                         |
    | Limits the allowed project upward ramp (regardless of commitment state).|
    +-------------------------------------------------------------------------+
    | | :code:`Ramp_Down_On_to_Off_Constraint`                                |
    | | *Defined over*: :code:`GEN_COMMIT_CAP_OPR_TMPS`                       |
    |                                                                         |
    | Limits the allowed project downward ramp when turning capacity on based |
    | on the :code:`gen_commit_cap_shutdown_plus_ramp_down_rate`.             |
    +-------------------------------------------------------------------------+
    | | :code:`Ramp_Down_When_On_Constraint`                                  |
    | | *Defined over*: :code:`GEN_COMMIT_CAP_OPR_TMPS`                       |
    |                                                                         |
    | Limits the allowed project downward ramp when capacity is on based on   |
    | the :code:`gen_commit_cap_ramp_down_when_on_rate`.                      |
    +-------------------------------------------------------------------------+
    | | :code:`Ramp_Down_When_On_Headroom_Constraint`                         |
    | | *Defined over*: :code:`GEN_COMMIT_CAP_OPR_TMPS`                       |
    |                                                                         |
    | Limits the allowed project downward ramp based on the headroom          |
    | available in the current timepoint.                                     |
    +-------------------------------------------------------------------------+
    | | :code:`GenCommitCap_Ramp_Down_Constraint`                             |
    | | *Defined over*: :code:`GEN_COMMIT_CAP_OPR_TMPS`                       |
    |                                                                         |
    | Limits the allowed project downward ramp (regardless of commitment      |
    | state).                                                                 |
    +-------------------------------------------------------------------------+
    | Minimum Up and Down Time                                                |
    +-------------------------------------------------------------------------+
    | | :code:`GenCommitCap_Startup_Constraint`                               |
    | | *Defined over*: :code:`GEN_COMMIT_CAP_OPR_TMPS`                       |
    |                                                                         |
    | Limits the capacity started up to the difference in commitment between  |
    | the current and previous timepoint.                                     |
    +-------------------------------------------------------------------------+
    | | :code:`GenCommitCap_Shutdown_Constraint`                              |
    | | *Defined over*: :code:`GEN_COMMIT_CAP_OPR_TMPS`                       |
    |                                                                         |
    | Limits the capacity shut down to the difference in commitment between   |
    | the current and previous timepoint.                                     |
    +-------------------------------------------------------------------------+
    | | :code:`GenCommitCap_Min_Up_Time_Constraint`                           |
    | | *Defined over*: :code:`GEN_COMMIT_CAP_OPR_TMPS`                       |
    |                                                                         |
    | Requires that when units within this project are started, they stay on  |
    | for at least :code:`gen_commit_cap_min_up_time_hours`.                  |
    +-------------------------------------------------------------------------+
    | | :code:`GenCommitCap_Min_Down_Time_Constraint`                         |
    | | *Defined over*: :code:`GEN_COMMIT_CAP_OPR_TMPS`                       |
    |                                                                         |
    | Requires that when units within this project are stopped, they stay off |
    | for at least :code:`gen_commit_cap_min_down_time_hours`.                |
    +-------------------------------------------------------------------------+

    """

    # Sets
    ###########################################################################
    m.GEN_COMMIT_CAP = Set(
        within=m.PROJECTS,
        initialize=lambda mod: subset_init_by_param_value(
            mod, "PROJECTS", "operational_type", "gen_commit_cap"
        ),
    )

    m.GEN_COMMIT_CAP_OPR_TMPS = Set(
        dimen=2,
        within=m.PRJ_OPR_TMPS,
<<<<<<< HEAD
        initialize=lambda mod: sorted(list(
            set((g, tmp) for (g, tmp) in mod.PRJ_OPR_TMPS if g in mod.GEN_COMMIT_CAP)
        )),
=======
        initialize=lambda mod: subset_init_by_set_membership(
            mod=mod, superset="PRJ_OPR_TMPS", index=0, membership_set=mod.GEN_COMMIT_CAP
        ),
>>>>>>> 8c451e42
    )

    m.GEN_COMMIT_CAP_LINKED_TMPS = Set(dimen=2)

    # Required Params
    ###########################################################################
    m.gen_commit_cap_unit_size_mw = Param(m.GEN_COMMIT_CAP, within=NonNegativeReals)
    m.gen_commit_cap_min_stable_level_fraction = Param(
        m.GEN_COMMIT_CAP, within=PercentFraction
    )

    # Optional Params
    ###########################################################################

    m.gen_commit_cap_startup_plus_ramp_up_rate = Param(
        m.GEN_COMMIT_CAP, within=PercentFraction, default=1
    )
    m.gen_commit_cap_shutdown_plus_ramp_down_rate = Param(
        m.GEN_COMMIT_CAP, within=PercentFraction, default=1
    )
    m.gen_commit_cap_ramp_up_when_on_rate = Param(
        m.GEN_COMMIT_CAP, within=PercentFraction, default=1
    )
    m.gen_commit_cap_ramp_down_when_on_rate = Param(
        m.GEN_COMMIT_CAP, within=PercentFraction, default=1
    )
    m.gen_commit_cap_min_up_time_hours = Param(
        m.GEN_COMMIT_CAP, within=NonNegativeReals, default=1
    )
    m.gen_commit_cap_min_down_time_hours = Param(
        m.GEN_COMMIT_CAP, within=NonNegativeReals, default=1
    )

    m.gen_commit_cap_aux_consumption_frac_capacity = Param(
        m.GEN_COMMIT_CAP, within=PercentFraction, default=0
    )

    m.gen_commit_cap_aux_consumption_frac_power = Param(
        m.GEN_COMMIT_CAP, within=PercentFraction, default=0
    )

    # Linked Params
    ###########################################################################

    m.gen_commit_cap_linked_commit_capacity = Param(
        m.GEN_COMMIT_CAP_LINKED_TMPS, within=NonNegativeReals
    )

    m.gen_commit_cap_linked_power = Param(
        m.GEN_COMMIT_CAP_LINKED_TMPS, within=NonNegativeReals
    )

    m.gen_commit_cap_linked_upwards_reserves = Param(
        m.GEN_COMMIT_CAP_LINKED_TMPS, within=NonNegativeReals
    )

    m.gen_commit_cap_linked_downwards_reserves = Param(
        m.GEN_COMMIT_CAP_LINKED_TMPS, within=NonNegativeReals
    )

    m.gen_commit_cap_linked_startup = Param(
        m.GEN_COMMIT_CAP_LINKED_TMPS, within=NonNegativeReals
    )

    m.gen_commit_cap_linked_shutdown = Param(
        m.GEN_COMMIT_CAP_LINKED_TMPS, within=NonNegativeReals
    )

    # Variables
    ###########################################################################
    m.GenCommitCap_Provide_Power_MW = Var(
        m.GEN_COMMIT_CAP_OPR_TMPS, within=NonNegativeReals
    )
    m.Commit_Capacity_MW = Var(m.GEN_COMMIT_CAP_OPR_TMPS, within=NonNegativeReals)

    # Variables for optional ramp constraints
    # We'll have separate treatment of ramps of:
    # generation that is online in both the current and the previous timepoint
    # and of
    # generation that is either started up or shut down since the previous
    # timepoint

    # Ramp_Up_Startup_MW and Ramp_Down_Shutdown_MW must be able to take
    # either positive  or negative values, as they are both constrained by
    # a product of a positive number and the difference committed capacity
    # between the current and previous timepoints (which needs to be able to
    # take on both positive values when turning units on and negative values
    # when turning units off)
    # They also need to be separate variables, as if they were combined,
    # the only solution would be for there to be no startups/shutdowns
    m.Ramp_Up_Startup_MW = Var(m.GEN_COMMIT_CAP_OPR_TMPS, within=Reals)
    m.Ramp_Down_Shutdown_MW = Var(m.GEN_COMMIT_CAP_OPR_TMPS, within=Reals)

    m.Ramp_Up_When_On_MW = Var(m.GEN_COMMIT_CAP_OPR_TMPS, within=NonNegativeReals)
    m.Ramp_Down_When_On_MW = Var(m.GEN_COMMIT_CAP_OPR_TMPS, within=NonPositiveReals)

    # Variables for constraining up and down time
    # Startup and shutdown variables, must be non-negative
    m.GenCommitCap_Startup_MW = Var(m.GEN_COMMIT_CAP_OPR_TMPS,
                                    within=NonNegativeReals, initialize=0)
    m.GenCommitCap_Shutdown_MW = Var(m.GEN_COMMIT_CAP_OPR_TMPS,
                                     within=NonNegativeReals, initialize=0)

    # Expressions
    ###########################################################################
    # TODO: the reserve rules are the same in all modules, so should be
    #  consolidated
    def upwards_reserve_rule(mod, g, tmp):
        return sum(getattr(mod, c)[g, tmp] for c in getattr(d, headroom_variables)[g])

    m.GenCommitCap_Upwards_Reserves_MW = Expression(
        m.GEN_COMMIT_CAP_OPR_TMPS, rule=upwards_reserve_rule
    )

    def downwards_reserve_rule(mod, g, tmp):
        return sum(getattr(mod, c)[g, tmp] for c in getattr(d, footroom_variables)[g])

    m.GenCommitCap_Downwards_Reserves_MW = Expression(
        m.GEN_COMMIT_CAP_OPR_TMPS, rule=downwards_reserve_rule
    )

    m.GenCommitCap_Auxiliary_Consumption_MW = Expression(
        m.GEN_COMMIT_CAP_OPR_TMPS, rule=auxiliary_consumption_rule
    )

    # Constraints
    ###########################################################################

    # Commitment and power
    m.Commit_Capacity_Constraint = Constraint(
        m.GEN_COMMIT_CAP_OPR_TMPS, rule=commit_capacity_constraint_rule
    )

    m.GenCommitCap_Max_Power_Constraint = Constraint(
        m.GEN_COMMIT_CAP_OPR_TMPS, rule=max_power_rule
    )

    m.GenCommitCap_Min_Power_Constraint = Constraint(
        m.GEN_COMMIT_CAP_OPR_TMPS, rule=min_power_rule
    )

    # # Ramping
    # m.Ramp_Up_Off_to_On_Constraint = Constraint(
    #     m.GEN_COMMIT_CAP_OPR_TMPS, rule=ramp_up_off_to_on_constraint_rule
    # )
    #
    # m.Ramp_Up_When_On_Constraint = Constraint(
    #     m.GEN_COMMIT_CAP_OPR_TMPS, rule=ramp_up_on_to_on_constraint_rule
    # )
    #
    # m.Ramp_Up_When_On_Headroom_Constraint = Constraint(
    #     m.GEN_COMMIT_CAP_OPR_TMPS, rule=ramp_up_on_to_on_headroom_constraint_rule
    # )
    #
    # m.GenCommitCap_Ramp_Up_Constraint = Constraint(
    #     m.GEN_COMMIT_CAP_OPR_TMPS, rule=ramp_up_constraint_rule
    # )
    #
    # m.Ramp_Down_On_to_Off_Constraint = Constraint(
    #     m.GEN_COMMIT_CAP_OPR_TMPS, rule=ramp_down_on_to_off_constraint_rule
    # )
    #
    # m.Ramp_Down_When_On_Constraint = Constraint(
    #     m.GEN_COMMIT_CAP_OPR_TMPS, rule=ramp_down_on_to_on_constraint_rule
    # )
    #
    # m.Ramp_Down_When_On_Headroom_Constraint = Constraint(
    #     m.GEN_COMMIT_CAP_OPR_TMPS, rule=ramp_down_on_to_on_headroom_constraint_rule
    # )
    #
    # m.GenCommitCap_Ramp_Down_Constraint = Constraint(
    #     m.GEN_COMMIT_CAP_OPR_TMPS, rule=ramp_down_constraint_rule
    # )
    #
    # # Min up and down time
    # m.GenCommitCap_Startup_Constraint = Constraint(
    #     m.GEN_COMMIT_CAP_OPR_TMPS, rule=startup_constraint_rule
    # )
    #
    # m.GenCommitCap_Shutdown_Constraint = Constraint(
    #     m.GEN_COMMIT_CAP_OPR_TMPS, rule=shutdown_constraint_rule
    # )
    #
    # m.GenCommitCap_Min_Up_Time_Constraint = Constraint(
    #     m.GEN_COMMIT_CAP_OPR_TMPS, rule=min_up_time_constraint_rule
    # )
    #
    # m.GenCommitCap_Min_Down_Time_Constraint = Constraint(
    #     m.GEN_COMMIT_CAP_OPR_TMPS, rule=min_down_time_constraint_rule
    # )


# Expression Rules
###############################################################################
def auxiliary_consumption_rule(mod, g, tmp):
    """
    **Expression Name**: GenCommitCap_Auxiliary_Consumption_MW
    **Defined Over**: GEN_COMMIT_CAP_OPR_TMPS
    """
    return (
        mod.Commit_Capacity_MW[g, tmp]
        * mod.gen_commit_cap_aux_consumption_frac_capacity[g]
        + mod.GenCommitCap_Provide_Power_MW[g, tmp]
        * mod.gen_commit_cap_aux_consumption_frac_power[g]
    )


# Constraint Formulation Rules
###############################################################################


# Commitment and power
def commit_capacity_constraint_rule(mod, g, tmp):
    """
    **Constraint Name**: Commit_Capacity_Constraint
    **Enforced Over**: GEN_COMMIT_CAP_OPR_TMPS

    Can't commit more capacity than available in each timepoint.
    """
    return (
        mod.Commit_Capacity_MW[g, tmp]
        <= mod.Capacity_MW[g, mod.period[tmp]] * mod.Availability_Derate[g, tmp]
    )


def max_power_rule(mod, g, tmp):
    """
    **Constraint Name**: GenCommitCap_Max_Power_Constraint
    **Enforced Over**: GEN_COMMIT_CAP_OPR_TMPS

    Power plus upward services cannot exceed capacity.
    """
    return (
        mod.GenCommitCap_Provide_Power_MW[g, tmp]
        + mod.GenCommitCap_Upwards_Reserves_MW[g, tmp]
        <= mod.Commit_Capacity_MW[g, tmp]
    )


def min_power_rule(mod, g, tmp):
    """
    **Constraint Name**: GenCommitCap_Min_Power_Constraint
    **Enforced Over**: GEN_COMMIT_CAP_OPR_TMPS

    Power minus downward services cannot be below a minimum stable level.
    """
    return (
        mod.GenCommitCap_Provide_Power_MW[g, tmp]
        - mod.GenCommitCap_Downwards_Reserves_MW[g, tmp]
        >= mod.Commit_Capacity_MW[g, tmp]
        * mod.gen_commit_cap_min_stable_level_fraction[g]
    )


# Ramping
def ramp_up_off_to_on_constraint_rule(mod, g, tmp):
    """
    **Constraint Name**: Ramp_Up_Off_to_On_Constraint
    **Enforced Over**: GEN_COMMIT_CAP_OPR_TMPS

    When turning on, generators can ramp up to a certain fraction of
    started up capacity. This fraction must be greater than or equal to
    the minimum stable level for the generator to be able to turn on.

    We assume that a unit has to reach its setpoint at the start of the
    timepoint; as such, the ramping between 2 timepoints is assumed to
    take place during the duration of the first timepoint, and the
    ramp rate limit is adjusted for the duration of the first timepoint.
    """
    if check_if_boundary_type_and_first_timepoint(
        mod=mod,
        tmp=tmp,
        balancing_type=mod.balancing_type_project[g],
        boundary_type="linear",
    ):
        return Constraint.Skip
    else:
        if check_if_boundary_type_and_first_timepoint(
            mod=mod,
            tmp=tmp,
            balancing_type=mod.balancing_type_project[g],
            boundary_type="linked",
        ):
            prev_tmp_hrs_in_tmp = mod.hrs_in_linked_tmp[0]
            prev_tmp_commit_capacity = mod.gen_commit_cap_linked_commit_capacity[g, 0]
        else:
            prev_tmp_hrs_in_tmp = mod.hrs_in_tmp[
                mod.prev_tmp[tmp, mod.balancing_type_project[g]]
            ]
            prev_tmp_commit_capacity = mod.Commit_Capacity_MW[
                g, mod.prev_tmp[tmp, mod.balancing_type_project[g]]
            ]

        return (
            mod.Ramp_Up_Startup_MW[g, tmp]
            <= (mod.Commit_Capacity_MW[g, tmp] - prev_tmp_commit_capacity)
            * mod.gen_commit_cap_startup_plus_ramp_up_rate[g]
            * 60
            * prev_tmp_hrs_in_tmp
        )


def ramp_up_on_to_on_constraint_rule(mod, g, tmp):
    """
    **Constraint Name**: Ramp_Up_When_On_Constraint
    **Enforced Over**: GEN_COMMIT_CAP_OPR_TMPS

    Generators online in the last timepoint, if still online, could have
    ramped up at a rate at or below the online capacity times a
    pre-specified ramp rate fraction. The max on to on ramp up
    allowed is if they all stayed online. Startups are treated separately.
    There are limitations to this approach. For example, if online
    capacity was producing at full power at t-2 and t-1, some additional
    capacity was turned on at t-1 and ramped to some level above its
    Pmin but not full output, this constraint would allow for the total
    committed capacity in t-1 to be ramped up, even though in reality
    only the started up capacity can be ramped as the capacity from t-2
    is already producing at full power. In reality, this situation is
    unlikely to be an issue, as most generators can ramp from Pmin to
    Pmax fully in an hour, so the fact that this constraint is too lax
    in this situation does not matter when modeling fleets at an hourly
    or coarser resolution.

    We assume that a unit has to reach its setpoint at the start of the
    timepoint; as such, the ramping between 2 timepoints is assumed to
    take place during the duration of the first timepoint, and the
    ramp rate limit is adjusted for the duration of the first timepoint.
    """
    if check_if_boundary_type_and_first_timepoint(
        mod=mod,
        tmp=tmp,
        balancing_type=mod.balancing_type_project[g],
        boundary_type="linear",
    ):
        return Constraint.Skip
    else:
        if check_if_boundary_type_and_first_timepoint(
            mod=mod,
            tmp=tmp,
            balancing_type=mod.balancing_type_project[g],
            boundary_type="linked",
        ):
            prev_tmp_hrs_in_tmp = mod.hrs_in_linked_tmp[0]
            prev_tmp_commit_capacity = mod.gen_commit_cap_linked_commit_capacity[g, 0]
        else:
            prev_tmp_hrs_in_tmp = mod.hrs_in_tmp[
                mod.prev_tmp[tmp, mod.balancing_type_project[g]]
            ]
            prev_tmp_commit_capacity = mod.Commit_Capacity_MW[
                g, mod.prev_tmp[tmp, mod.balancing_type_project[g]]
            ]
        return (
            mod.Ramp_Up_When_On_MW[g, tmp]
            <= prev_tmp_commit_capacity
            * mod.gen_commit_cap_ramp_up_when_on_rate[g]
            * 60
            * prev_tmp_hrs_in_tmp
        )


def ramp_up_on_to_on_headroom_constraint_rule(mod, g, tmp):
    """
    **Constraint Name**: Ramp_Up_When_On_Headroom_Constraint
    **Enforced Over**: GEN_COMMIT_CAP_OPR_TMPS

    Generators online in the previous timepoint that are still online
    could not have ramped up above their total online capacity, i.e. not
    more than their available headroom in the previous timepoint.
    The maximum possible headroom in the previous timepoint is equal to
    the difference between committed capacity and (power provided minus
    downward reserves).
    """
    # TODO: check behavior more carefully (same for ramp down)
    if check_if_boundary_type_and_first_timepoint(
        mod=mod,
        tmp=tmp,
        balancing_type=mod.balancing_type_project[g],
        boundary_type="linear",
    ):
        return Constraint.Skip
    else:
        if check_if_boundary_type_and_first_timepoint(
            mod=mod,
            tmp=tmp,
            balancing_type=mod.balancing_type_project[g],
            boundary_type="linked",
        ):
            prev_tmp_commit_capacity = mod.gen_commit_cap_linked_commit_capacity[g, 0]
            prev_tmp_power = mod.gen_commit_cap_linked_power[g, 0]
            prev_tmp_downwards_reserves = mod.gen_commit_cap_linked_downwards_reserves[
                g, 0
            ]
        else:
            prev_tmp_commit_capacity = mod.Commit_Capacity_MW[
                g, mod.prev_tmp[tmp, mod.balancing_type_project[g]]
            ]
            prev_tmp_power = mod.GenCommitCap_Provide_Power_MW[
                g, mod.prev_tmp[tmp, mod.balancing_type_project[g]]
            ]
            prev_tmp_downwards_reserves = mod.GenCommitCap_Downwards_Reserves_MW[
                g, mod.prev_tmp[tmp, mod.balancing_type_project[g]]
            ]
        return mod.Ramp_Up_When_On_MW[g, tmp] <= prev_tmp_commit_capacity - (
            prev_tmp_power - prev_tmp_downwards_reserves
        )


def ramp_up_constraint_rule(mod, g, tmp):
    """
    **Constraint Name**: GenCommitCap_Ramp_Up_Constraint
    **Enforced Over**: GEN_COMMIT_CAP_OPR_TMPS

    The ramp up (power provided in the current timepoint minus power
    provided in the previous timepoint), adjusted for any reserve provision
    in the current and previous timepoint, cannot exceed a prespecified
    ramp rate (expressed as fraction of capacity)
    Two components:
    1) Ramp_Up_Startup_MW (see Ramp_Up_Off_to_On_Constraint above):
    If we are turning generators on since the previous timepoint, we will
    allow the ramp of going from 0 to minimum stable level + some
    additional ramping : the gen_commit_cap_startup_plus_ramp_up_rate
    parameter
    2) Ramp_Up_When_On_MW (see Ramp_Up_When_On_Constraint and
    Ramp_Up_When_On_Headroom_Constraint above):
    Units committed in both the current timepoint and the previous
    timepoint could have ramped up at a certain rate since the previous
    timepoint
    """
    if check_if_boundary_type_and_first_timepoint(
        mod=mod,
        tmp=tmp,
        balancing_type=mod.balancing_type_project[g],
        boundary_type="linear",
    ):
        return Constraint.Skip
    else:
        if check_if_boundary_type_and_first_timepoint(
            mod=mod,
            tmp=tmp,
            balancing_type=mod.balancing_type_project[g],
            boundary_type="linked",
        ):
            prev_tmp_hrs_in_tmp = mod.hrs_in_linked_tmp[0]
            prev_tmp_power = mod.gen_commit_cap_linked_power[g, 0]
            prev_tmp_downwards_reserves = mod.gen_commit_cap_linked_downwards_reserves[
                g, 0
            ]
        else:
            prev_tmp_hrs_in_tmp = mod.hrs_in_tmp[
                mod.prev_tmp[tmp, mod.balancing_type_project[g]]
            ]
            prev_tmp_power = mod.GenCommitCap_Provide_Power_MW[
                g, mod.prev_tmp[tmp, mod.balancing_type_project[g]]
            ]
            prev_tmp_downwards_reserves = mod.GenCommitCap_Downwards_Reserves_MW[
                g, mod.prev_tmp[tmp, mod.balancing_type_project[g]]
            ]
        # If ramp rate limits, adjusted for timepoint duration, allow you to
        # start up the full capacity and ramp up the full operable range
        # between timepoints, constraint won't bind, so skip
        if mod.gen_commit_cap_startup_plus_ramp_up_rate[
            g
        ] * 60 * prev_tmp_hrs_in_tmp >= 1 and mod.gen_commit_cap_ramp_up_when_on_rate[
            g
        ] * 60 * prev_tmp_hrs_in_tmp >= (
            1 - mod.gen_commit_cap_min_stable_level_fraction[g]
        ):
            return Constraint.Skip
        else:
            return (
                mod.GenCommitCap_Provide_Power_MW[g, tmp]
                + mod.GenCommitCap_Upwards_Reserves_MW[g, tmp]
            ) - (
                prev_tmp_power - prev_tmp_downwards_reserves
            ) <= mod.Ramp_Up_Startup_MW[
                g, tmp
            ] + mod.Ramp_Up_When_On_MW[
                g, tmp
            ]


def ramp_down_on_to_off_constraint_rule(mod, g, tmp):
    """
    **Constraint Name**: Ramp_Down_On_to_Off_Constraint
    **Enforced Over**: GEN_COMMIT_CAP_OPR_TMPS

    When turning off, generators can ramp down from a certain
    fraction of the capacity to be shut down to 0. This fraction must be
    greater than or equal to the minimum stable level for the generator
    to be able to turn off.

    We assume that a unit has to reach its setpoint at the start of the
    timepoint; as such, the ramping between 2 timepoints is assumed to
    take place during the duration of the first timepoint, and the
    ramp rate limit is adjusted for the duration of the first timepoint.
    """
    if check_if_boundary_type_and_first_timepoint(
        mod=mod,
        tmp=tmp,
        balancing_type=mod.balancing_type_project[g],
        boundary_type="linear",
    ):
        return Constraint.Skip
    else:
        if check_if_boundary_type_and_first_timepoint(
            mod=mod,
            tmp=tmp,
            balancing_type=mod.balancing_type_project[g],
            boundary_type="linked",
        ):
            prev_tmp_hrs_in_tmp = mod.hrs_in_linked_tmp[0]
            prev_tmp_commit_capacity = mod.gen_commit_cap_linked_commit_capacity[g, 0]
        else:
            prev_tmp_hrs_in_tmp = mod.hrs_in_tmp[
                mod.prev_tmp[tmp, mod.balancing_type_project[g]]
            ]
            prev_tmp_commit_capacity = mod.Commit_Capacity_MW[
                g, mod.prev_tmp[tmp, mod.balancing_type_project[g]]
            ]
        return (
            mod.Ramp_Down_Shutdown_MW[g, tmp]
            >= (mod.Commit_Capacity_MW[g, tmp] - prev_tmp_commit_capacity)
            * mod.gen_commit_cap_shutdown_plus_ramp_down_rate[g]
            * 60
            * prev_tmp_hrs_in_tmp
        )


def ramp_down_on_to_on_constraint_rule(mod, g, tmp):
    """
    **Constraint Name**: Ramp_Down_When_On_Constraint
    **Enforced Over**: GEN_COMMIT_CAP_OPR_TMPS

    Generators still online in the current timepoint could have ramped
    down at a rate at or below the online capacity times a pre-specified
    ramp rate fraction. Shutdowns are treated separately.
    """
    if check_if_boundary_type_and_first_timepoint(
        mod=mod,
        tmp=tmp,
        balancing_type=mod.balancing_type_project[g],
        boundary_type="linear",
    ):
        return Constraint.Skip
    else:
        if check_if_boundary_type_and_first_timepoint(
            mod=mod,
            tmp=tmp,
            balancing_type=mod.balancing_type_project[g],
            boundary_type="linked",
        ):
            prev_tmp_hrs_in_tmp = mod.hrs_in_linked_tmp[0]
        else:
            prev_tmp_hrs_in_tmp = mod.hrs_in_tmp[
                mod.prev_tmp[tmp, mod.balancing_type_project[g]]
            ]
        return (
            mod.Ramp_Down_When_On_MW[g, tmp]
            >= mod.Commit_Capacity_MW[g, tmp]
            * (-mod.gen_commit_cap_ramp_down_when_on_rate[g])
            * 60
            * prev_tmp_hrs_in_tmp
        )


def ramp_down_on_to_on_headroom_constraint_rule(mod, g, tmp):
    """
    **Constraint Name**: Ramp_Down_When_On_Headroom_Constraint
    **Enforced Over**: GEN_COMMIT_CAP_OPR_TMPS

    Generators still online in the current timepoint could not have ramped
    down more than their current headroom. The maximum possible headroom is
    equal to the difference between committed capacity and (power provided
    minus downward reserves).
    Note: Ramp_Down_When_On_MW is negative when a unit is ramping down, so
    we add a negative sign before it the constraint.
    """
    # TODO: bug -- this shouldn't be skipping the first tmp of linear
    #  horizons as it's not looking to a previous timepoint
    if check_if_boundary_type_and_first_timepoint(
        mod=mod,
        tmp=tmp,
        balancing_type=mod.balancing_type_project[g],
        boundary_type="linear",
    ):
        return Constraint.Skip
    else:
        return -mod.Ramp_Down_When_On_MW[g, tmp] <= mod.Commit_Capacity_MW[g, tmp] - (
            mod.GenCommitCap_Provide_Power_MW[g, tmp]
            - mod.GenCommitCap_Downwards_Reserves_MW[g, tmp]
        )


def ramp_down_constraint_rule(mod, g, tmp):
    """
    **Constraint Name**: GenCommitCap_Ramp_Down_Constraint
    **Enforced Over**: GEN_COMMIT_CAP_OPR_TMPS

    The ramp down (power provided in the current timepoint minus power
    provided in the previous timepoint), adjusted for any reserve provision
    in the current and previous timepoint, cannot exceed a prespecified
    ramp rate (expressed as fraction of capacity)
    Two components:
    1) Ramp_Down_Shutdown_MW (see Ramp_Down_On_to_Off_Constraint above):
    If we are turning generators off, we will allow the ramp of
    going from minimum stable level to 0 + some additional ramping from
    above minimum stable level
    2) Ramp_Down_When_On_MW (see Ramp_Down_When_On_Constraint and
    Ramp_Down_When_On_Headroom_Constraint above):
    Units still committed in the current timepoint could have ramped down
    at a certain rate since the previous timepoint
    """
    if check_if_boundary_type_and_first_timepoint(
        mod=mod,
        tmp=tmp,
        balancing_type=mod.balancing_type_project[g],
        boundary_type="linear",
    ):
        return Constraint.Skip
    else:
        if check_if_boundary_type_and_first_timepoint(
            mod=mod,
            tmp=tmp,
            balancing_type=mod.balancing_type_project[g],
            boundary_type="linked",
        ):
            prev_tmp_hrs_in_tmp = mod.hrs_in_linked_tmp[0]
            prev_tmp_power = mod.gen_commit_cap_linked_power[g, 0]
            prev_tmp_upwards_reserves = mod.gen_commit_cap_linked_upwards_reserves[g, 0]
        else:
            prev_tmp_hrs_in_tmp = mod.hrs_in_tmp[
                mod.prev_tmp[tmp, mod.balancing_type_project[g]]
            ]
            prev_tmp_power = mod.GenCommitCap_Provide_Power_MW[
                g, mod.prev_tmp[tmp, mod.balancing_type_project[g]]
            ]
            prev_tmp_upwards_reserves = mod.GenCommitCap_Upwards_Reserves_MW[
                g, mod.prev_tmp[tmp, mod.balancing_type_project[g]]
            ]

        # If ramp rate limits, adjusted for timepoint duration, allow you to
        # shut down the full capacity and ramp down the full operable range
        # between timepoints, constraint won't bind, so skip
        if mod.gen_commit_cap_shutdown_plus_ramp_down_rate[
            g
        ] * 60 * prev_tmp_hrs_in_tmp >= 1 and mod.gen_commit_cap_ramp_down_when_on_rate[
            g
        ] * 60 * prev_tmp_hrs_in_tmp >= (
            1 - mod.gen_commit_cap_min_stable_level_fraction[g]
        ):
            return Constraint.Skip
        else:
            return (
                mod.GenCommitCap_Provide_Power_MW[g, tmp]
                - mod.GenCommitCap_Downwards_Reserves_MW[g, tmp]
            ) - (
                prev_tmp_power + prev_tmp_upwards_reserves
            ) >= mod.Ramp_Down_Shutdown_MW[
                g, tmp
            ] + mod.Ramp_Down_When_On_MW[
                g, tmp
            ]


def startup_constraint_rule(mod, g, tmp):
    """
    **Constraint Name**: GenCommitCap_Startup_Constraint
    **Enforced Over**: GEN_COMMIT_CAP_OPR_TMPS

    When units are shut off, GenCommitCap_Startup_MW will be 0 (as it
    has to be non-negative)
    """
    if check_if_boundary_type_and_first_timepoint(
        mod=mod,
        tmp=tmp,
        balancing_type=mod.balancing_type_project[g],
        boundary_type="linear",
    ):
        return Constraint.Skip
    else:
        if check_if_boundary_type_and_first_timepoint(
            mod=mod,
            tmp=tmp,
            balancing_type=mod.balancing_type_project[g],
            boundary_type="linked",
        ):
            prev_tmp_commit_capacity = mod.gen_commit_cap_linked_commit_capacity[g, 0]
        else:
            prev_tmp_commit_capacity = mod.Commit_Capacity_MW[
                g, mod.prev_tmp[tmp, mod.balancing_type_project[g]]
            ]
        return (
            mod.GenCommitCap_Startup_MW[g, tmp]
            >= mod.Commit_Capacity_MW[g, tmp] - prev_tmp_commit_capacity
        )


def shutdown_constraint_rule(mod, g, tmp):
    """
    **Constraint Name**: GenCommitCap_Shutdown_Constraint
    **Enforced Over**: GEN_COMMIT_CAP_OPR_TMPS

    When units are turned on, GenCommitCap_Shutdown_MW will be 0 (as it
    has to be non-negative)
    """
    if check_if_boundary_type_and_first_timepoint(
        mod=mod,
        tmp=tmp,
        balancing_type=mod.balancing_type_project[g],
        boundary_type="linear",
    ):
        return Constraint.Skip
    else:
        if check_if_boundary_type_and_first_timepoint(
            mod=mod,
            tmp=tmp,
            balancing_type=mod.balancing_type_project[g],
            boundary_type="linked",
        ):
            prev_tmp_commit_capacity = mod.gen_commit_cap_linked_commit_capacity[g, 0]
        else:
            prev_tmp_commit_capacity = mod.Commit_Capacity_MW[
                g, mod.prev_tmp[tmp, mod.balancing_type_project[g]]
            ]
        return (
            mod.GenCommitCap_Shutdown_MW[g, tmp]
            >= prev_tmp_commit_capacity - mod.Commit_Capacity_MW[g, tmp]
        )


def min_up_time_constraint_rule(mod, g, tmp):
    """
    **Constraint Name**: GenCommitCap_Min_Up_Time_Constraint
    **Enforced Over**: GEN_COMMIT_CAP_OPR_TMPS

    When units are started, they have to stay on for a minimum number
    of hours described by the gen_commit_cap_min_up_time_hours parameter.
    The constraint is enforced by ensuring that the online capacity
    (committed capacity) is at least as large as the amount of capacity
    that was started within min down time hours.

    We ensure capacity turned on less than the minimum up time ago is
    still on in the current timepoint *tmp* by checking how much capacity
    was turned on in each 'relevant' timepoint (i.e. a timepoint that
    begins more than or equal to gen_commit_cap_min_up_time_hours ago
    relative to the start of timepoint *tmp*) and then summing those
    capacities.
    """
    relevant_tmps, relevant_linked_timepoints = determine_relevant_timepoints(
        mod, g, tmp, mod.gen_commit_cap_min_up_time_hours[g]
    )

    # If only the current timepoint is determined to be relevant (and there
    # are no linked timepoints), this constraint is redundant (it will
    # simplify to Commit_Capacity_MW[g, prev_tmp[tmp]} >= 0)
    # This also takes care of the first timepoint in a linear horizon
    # setting, which has only *tmp* in the list of relevant timepoints
    if relevant_tmps == [tmp] and not relevant_linked_timepoints:
        return Constraint.Skip
    # Otherwise, we must have at least as much capacity committed as was
    # started up in the relevant timepoints
    else:
        capacity_turned_on_min_up_time_or_less_hours_ago = sum(
            mod.GenCommitCap_Startup_MW[g, tp] for tp in relevant_tmps
        ) + sum(
            mod.gen_commit_cap_linked_startup[g, ltp]
            for ltp in relevant_linked_timepoints
        )

        return (
            mod.Commit_Capacity_MW[g, tmp]
            >= capacity_turned_on_min_up_time_or_less_hours_ago
        )


def min_down_time_constraint_rule(mod, g, tmp):
    """
    **Constraint Name**: GenCommitCap_Min_Down_Time_Constraint
    **Enforced Over**: GEN_COMMIT_CAP_OPR_TMPS

    When units are stopped, they have to stay off for a minimum number
    of hours described by the gen_commit_cap_min_down_time_hours parameter.
    The constraint is enforced by ensuring that the offline capacity
    (available capacity minus committed capacity) is at least as large
    as the amount of capacity that was stopped within min down time hours.

    We ensure capacity turned off less than the minimum down time ago is
    still off in the current timepoint *tmp* by checking how much capacity
    was turned off in each 'relevant' timepoint (i.e. a timepoint that
    begins more than or equal to gen_commit_cap_min_down_time_hours ago
    relative to the start of timepoint *tmp*) and then summing those
    capacities.
    """

    relevant_tmps, relevant_linked_timepoints = determine_relevant_timepoints(
        mod, g, tmp, mod.gen_commit_cap_min_down_time_hours[g]
    )

    capacity_turned_off_min_down_time_or_less_hours_ago = sum(
        mod.GenCommitCap_Shutdown_MW[g, tp] for tp in relevant_tmps
    ) + sum(
        mod.gen_commit_cap_linked_shutdown[g, ltp] for ltp in relevant_linked_timepoints
    )

    # If only the current timepoint is determined to be relevant (and there
    # are no linked timepoints), this constraint is redundant (it will
    # simplify to Commit_Capacity_MW[g, prev_tmp[tmp]} >= 0)
    # This also takes care of the first timepoint in a linear horizon
    # setting, which has only *tmp* in the list of relevant timepoints
    if relevant_tmps == [tmp] and not relevant_linked_timepoints:
        return Constraint.Skip
    # Otherwise, we must have at least as much capacity off as was shut
    # down in the relevant timepoints
    else:
        return (
            mod.Capacity_MW[g, mod.period[tmp]] * mod.Availability_Derate[g, tmp]
            - mod.Commit_Capacity_MW[g, tmp]
            >= capacity_turned_off_min_down_time_or_less_hours_ago
        )


# Operational Type Methods
###############################################################################
def power_provision_rule(mod, g, tmp):
    """
    Power provision for dispatchable-capacity-commit generators is a
    variable constrained to be between the minimum stable level (defined as
    a fraction of committed capacity) and the committed capacity.
    """
    return (
        mod.GenCommitCap_Provide_Power_MW[g, tmp]
        - mod.GenCommitCap_Auxiliary_Consumption_MW[g, tmp]
    )


def commitment_rule(mod, g, tmp):
    """
    Number of units committed is the committed capacity divided by the unit
    size
    """
    return mod.Commit_Capacity_MW[g, tmp]


def online_capacity_rule(mod, g, tmp):
    """
    Capacity online in each timepoint
    """
    return mod.Commit_Capacity_MW[g, tmp]


def fuel_burn_by_ll_rule(mod, g, tmp, s):
    """ """
    return (
        mod.fuel_burn_slope_mmbtu_per_mwh[g, mod.period[tmp], s]
        * mod.GenCommitCap_Provide_Power_MW[g, tmp]
        + mod.fuel_burn_intercept_mmbtu_per_mw_hr[g, mod.period[tmp], s]
        * mod.Commit_Capacity_MW[g, tmp]
    )


def variable_om_cost_rule(mod, g, tmp):
    """
    Variable O&M cost has two components which are additive:
    1. A fixed variable O&M rate (cost/MWh) that doesn't change with loading
       levels: :code:`gen_commit_cap_variable_om_cost_per_mwh`.
    2. A variable variable O&M rate that changes with the loading level,
       similar to the heat rates. The idea is to represent higher variable cost
       rates at lower loading levels. This is captured in the
       :code:`GenCommitCap_Variable_OM_Cost_By_LL` decision variable. If no
       variable O&M curve inputs are provided, this component will be zero.

    Most users will only use the first component, which is specified in the
    operational characteristics table.  Only operational types with
    commitment decisions can have the second component.

    We need to explicitly have the op type method here because of auxiliary
    consumption. The default method takes Power_Provision_MW multiplied by
    the variable cost, and Power_Provision_MW is equal to Provide_Power_MW
    minus the auxiliary consumption. The variable cost should be applied to
    the gross power.
    """
    return mod.GenCommitCap_Provide_Power_MW[g, tmp] * mod.variable_om_cost_per_mwh[g]


def variable_om_cost_by_ll_rule(mod, g, tmp, s):
    """
    Variable O&M cost has two components which are additive:
    1. A fixed variable O&M rate (cost/MWh) that doesn't change with loading
       levels: :code:`gen_commit_cap_variable_om_cost_per_mwh`.
    2. A variable variable O&M rate that changes with the loading level,
       similar to the heat rates. The idea is to represent higher variable cost
       rates at lower loading levels. This is captured in the
       :code:`GenCommitCap_Variable_OM_Cost_By_LL` decision variable. If no
       variable O&M curve inputs are provided, this component will be zero.

    Most users will only use the first component, which is specified in the
    operational characteristics table.  Only operational types with
    commitment decisions can have the second component.
    """
    return (
        mod.vom_slope_cost_per_mwh[g, mod.period[tmp], s]
        * mod.GenCommitCap_Provide_Power_MW[g, tmp]
        + mod.vom_intercept_cost_per_mw_hr[g, mod.period[tmp], s]
        * mod.Commit_Capacity_MW[g, tmp]
    )


def startup_cost_simple_rule(mod, g, tmp):
    """
    Startup costs are applied in each timepoint based on the amount of capacity
    (in MW) that is started up in that timepoint and the startup cost
    parameter.
    """
    return mod.GenCommitCap_Startup_MW[g, tmp] * mod.startup_cost_per_mw[g]


def shutdown_cost_rule(mod, g, tmp):
    """
    Shutdown costs are applied in each timepoint based on the amount of
    capacity (in Mw) that is shut down in that timepoint and the shutdown
    cost parameter.
    """
    return mod.GenCommitCap_Shutdown_MW[g, tmp] * mod.shutdown_cost_per_mw[g]


def startup_fuel_burn_rule(mod, g, tmp):
    """
    Startup fuel burn is applied in each timepoint based on the amount of
    capacity (in MW) that is started up in that timepoint and the startup
    fuel parameter.
    """
    return mod.GenCommitCap_Startup_MW[g, tmp] * mod.startup_fuel_mmbtu_per_mw[g]


def power_delta_rule(mod, g, tmp):
    """
    This rule is only used in tuning costs, so fine to skip for linked
    horizon's first timepoint.
    """
    if check_if_boundary_type_and_first_timepoint(
        mod=mod,
        tmp=tmp,
        balancing_type=mod.balancing_type_project[g],
        boundary_type="linear",
    ) or check_if_boundary_type_and_first_timepoint(
        mod=mod,
        tmp=tmp,
        balancing_type=mod.balancing_type_project[g],
        boundary_type="linked",
    ):
        pass
    else:
        return (
            mod.GenCommitCap_Provide_Power_MW[g, tmp]
            - mod.GenCommitCap_Provide_Power_MW[
                g, mod.prev_tmp[tmp, mod.balancing_type_project[g]]
            ]
        )


def fix_commitment(mod, g, tmp):
    """
    Fix committed capacity based on number of committed units and unit size
    """
    mod.Commit_Capacity_MW[g, tmp] = mod.fixed_commitment[
        g, mod.prev_stage_tmp_map[tmp]
    ]
    mod.Commit_Capacity_MW[g, tmp].fixed = True


# Input-Output
###############################################################################
def load_model_data(mod, d, data_portal, scenario_directory, subproblem, stage):
    """

    :param mod:
    :param data_portal:
    :param scenario_directory:
    :param subproblem:
    :param stage:
    :return:
    """

    # Load data from projects.tab and get the list of projects of this type
    projects = load_optype_model_data(
        mod=mod,
        data_portal=data_portal,
        scenario_directory=scenario_directory,
        subproblem=subproblem,
        stage=stage,
        op_type="gen_commit_cap",
    )

    # Linked timepoint params
    linked_inputs_filename = os.path.join(
        scenario_directory,
        str(subproblem),
        str(stage),
        "inputs",
        "gen_commit_cap_linked_timepoint_params.tab",
    )
    if os.path.exists(linked_inputs_filename):
        data_portal.load(
            filename=linked_inputs_filename,
            index=mod.GEN_COMMIT_CAP_LINKED_TMPS,
            param=(
                mod.gen_commit_cap_linked_commit_capacity,
                mod.gen_commit_cap_linked_power,
                mod.gen_commit_cap_linked_upwards_reserves,
                mod.gen_commit_cap_linked_downwards_reserves,
                mod.gen_commit_cap_linked_startup,
                mod.gen_commit_cap_linked_shutdown,
            ),
        )


def add_to_prj_tmp_results(mod):
    results_columns = [
        "gross_power_mw",
        "auxiliary_consumption_mw",
        "net_power_mw",
        "committed_mw",
        "committed_units",
    ]
    data = [
        [
            prj,
            tmp,
            value(mod.GenCommitCap_Provide_Power_MW[prj, tmp]),
            value(mod.GenCommitCap_Auxiliary_Consumption_MW[prj, tmp]),
            value(mod.GenCommitCap_Provide_Power_MW[prj, tmp])
            - value(mod.GenCommitCap_Auxiliary_Consumption_MW[prj, tmp]),
            value(mod.Commit_Capacity_MW[prj, tmp]),
            value(mod.Commit_Capacity_MW[prj, tmp])
            / mod.gen_commit_cap_unit_size_mw[prj],
        ]
        for (prj, tmp) in mod.GEN_COMMIT_CAP_OPR_TMPS
    ]

    optype_dispatch_df = create_results_df(
        index_columns=["project", "timepoint"],
        results_columns=results_columns,
        data=data,
    )

    return results_columns, optype_dispatch_df


def export_results(mod, d, scenario_directory, subproblem, stage):
    """

    :param scenario_directory:
    :param subproblem:
    :param stage:
    :param mod:
    :param d:
    :return:
    """

    # Dispatch results added to project_timepoint.csv via add_to_prj_tmp_results()

    # If there's a linked_subproblems_map CSV file, check which of the
    # current subproblem TMPS we should export results for to link to the
    # next subproblem
    tmps_to_link, tmp_linked_tmp_dict = check_for_tmps_to_link(
        scenario_directory=scenario_directory, subproblem=subproblem, stage=stage
    )

    # If the list of timepoints to link is not empty, write the linked
    # timepoint results for this module in the next subproblem's input
    # directory
    if tmps_to_link:
        next_subproblem = str(int(subproblem) + 1)

        # Export params by project and timepoint
        with open(
            os.path.join(
                scenario_directory,
                next_subproblem,
                stage,
                "inputs",
                "gen_commit_cap_linked_timepoint_params.tab",
            ),
            "w",
            newline="",
        ) as f:
            writer = csv.writer(f, delimiter="\t", lineterminator="\n")
            writer.writerow(
                [
                    "project",
                    "linked_timepoint",
                    "linked_commitment",
                    "linked_provide_power",
                    "linked_upward_reserves",
                    "linked_downward_reserves",
                    "linked_startup",
                    "linked_shutdown",
                ]
            )
            for p, tmp in sorted(mod.GEN_COMMIT_CAP_OPR_TMPS):
                if tmp in tmps_to_link:
                    writer.writerow(
                        [
                            p,
                            tmp_linked_tmp_dict[tmp],
                            max(value(mod.Commit_Capacity_MW[p, tmp]), 0),
                            max(value(mod.GenCommitCap_Provide_Power_MW[p, tmp]), 0),
                            max(value(mod.GenCommitCap_Upwards_Reserves_MW[p, tmp]), 0),
                            max(
                                value(mod.GenCommitCap_Downwards_Reserves_MW[p, tmp]), 0
                            ),
                            max(value(mod.GenCommitCap_Startup_MW[p, tmp]), 0),
                            max(value(mod.GenCommitCap_Shutdown_MW[p, tmp]), 0),
                        ]
                    )


# Validation
###############################################################################


def validate_inputs(scenario_id, subscenarios, subproblem, stage, conn):
    """
    Get inputs from database and validate the inputs
    :param subscenarios: SubScenarios object with all subscenario info
    :param subproblem:
    :param stage:
    :param conn: database connection
    :return:
    """

    # Validate operational chars table inputs
    validate_opchars(
        scenario_id, subscenarios, subproblem, stage, conn, "gen_commit_cap"
    )<|MERGE_RESOLUTION|>--- conflicted
+++ resolved
@@ -414,18 +414,13 @@
         ),
     )
 
+    # THIS SET WAS SORTED
     m.GEN_COMMIT_CAP_OPR_TMPS = Set(
         dimen=2,
         within=m.PRJ_OPR_TMPS,
-<<<<<<< HEAD
-        initialize=lambda mod: sorted(list(
-            set((g, tmp) for (g, tmp) in mod.PRJ_OPR_TMPS if g in mod.GEN_COMMIT_CAP)
-        )),
-=======
         initialize=lambda mod: subset_init_by_set_membership(
             mod=mod, superset="PRJ_OPR_TMPS", index=0, membership_set=mod.GEN_COMMIT_CAP
         ),
->>>>>>> 8c451e42
     )
 
     m.GEN_COMMIT_CAP_LINKED_TMPS = Set(dimen=2)
@@ -524,10 +519,8 @@
 
     # Variables for constraining up and down time
     # Startup and shutdown variables, must be non-negative
-    m.GenCommitCap_Startup_MW = Var(m.GEN_COMMIT_CAP_OPR_TMPS,
-                                    within=NonNegativeReals, initialize=0)
-    m.GenCommitCap_Shutdown_MW = Var(m.GEN_COMMIT_CAP_OPR_TMPS,
-                                     within=NonNegativeReals, initialize=0)
+    m.GenCommitCap_Startup_MW = Var(m.GEN_COMMIT_CAP_OPR_TMPS, within=NonNegativeReals)
+    m.GenCommitCap_Shutdown_MW = Var(m.GEN_COMMIT_CAP_OPR_TMPS, within=NonNegativeReals)
 
     # Expressions
     ###########################################################################
