--- conflicted
+++ resolved
@@ -845,7 +845,6 @@
     )
 
     return startup_chars
-<<<<<<< HEAD
 
 
 def write_startup_chars_model_inputs(
@@ -923,6 +922,4 @@
 
         return tmps_to_link, tmp_linked_tmp_dict
     except FileNotFoundError:
-        return [], {}
-=======
->>>>>>> 9c6d63c3
+        return [], {}