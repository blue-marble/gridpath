--- conflicted
+++ resolved
@@ -24,12 +24,8 @@
     check_boundary_type
 from gridpath.project.operations.operational_types.common_functions import \
     load_optype_module_specific_data, load_hydro_opchars, \
-<<<<<<< HEAD
-    get_hydro_inputs_from_database, write_hydro_model_inputs, \
+    get_hydro_inputs_from_database, write_tab_file_model_inputs, \
     check_for_tmps_to_link
-=======
-    get_hydro_inputs_from_database, write_tab_file_model_inputs
->>>>>>> 9c6d63c3
 
 
 def add_module_specific_components(m, d):
