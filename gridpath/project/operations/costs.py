




# Copyright 2016-2023 Blue Marble Analytics LLC.
#
# Licensed under the Apache License, Version 2.0 (the "License");
# you may not use this file except in compliance with the License.
# You may obtain a copy of the License at
#
#     http://www.apache.org/licenses/LICENSE-2.0
#
# Unless required by applicable law or agreed to in writing, software
# distributed under the License is distributed on an "AS IS" BASIS,
# WITHOUT WARRANTIES OR CONDITIONS OF ANY KIND, either express or implied.
# See the License for the specific language governing permissions and
# limitations under the License.

"""
The **gridpath.project.operations.costs** module is a project-level
module that adds to the formulation components that describe the
operations-related costs of projects (e.g. variable O&M costs, fuel costs,
startup and shutdown costs).

For the purpose, this module calls the respective method from the
operational type modules.
"""

from pyomo.environ import Set, Var, Expression, Constraint, NonNegativeReals, value

from db.common_functions import spin_on_database_lock
from gridpath.auxiliary.auxiliary import (
    get_required_subtype_modules,
    subset_init_by_set_membership,
)
from gridpath.project.operations.common_functions import (
    load_operational_type_modules,
)
from gridpath.common_functions import create_results_df
import gridpath.project.operations.operational_types as op_type_init
from gridpath.project import PROJECT_TIMEPOINT_DF


def add_model_components(m, d, scenario_directory, subproblem, stage):
    """
    The following Pyomo model components are defined in this module:

    +-------------------------------------------------------------------------+
    | Sets                                                                    |
    +=========================================================================+
    | | :code:`VAR_OM_COST_SIMPLE_PRJ_OPR_TMPS`                               |
    | | *Within*: :code:`PRJ_OPR_TMPS`                                        |
    |                                                                         |
    | The two-dimensional set of projects for which a simple variable O&M     |
    | cost is specified and their operational timepoints.                     |
    +-------------------------------------------------------------------------+
    | | :code:`VAR_OM_COST_CURVE_PRJS_OPR_TMPS_SGMS`                          |
    |                                                                         |
    | The three-dimensional set of projects for which a VOM cost curve is     |
    | specified along with the VOM curve segments and the project             |
    | operational timepoints.                                                 |
    +-------------------------------------------------------------------------+
    | | :code:`VAR_OM_COST_CURVE_PRJS_OPR_TMPS`                               |
    | | *Within*: :code:`PRJ_OPR_TMPS`                                        |
    |                                                                         |
    | The two-dimensional set of projects for which a VOM cost curve is       |
    | specified along with their operational timepoints.                      |
    +-------------------------------------------------------------------------+
    | | :code:`VAR_OM_COST_ALL_PRJS_OPR_TMPS`                                 |
    | | *Within*: :code:`PRJ_OPR_TMPS`                                        |
    |                                                                         |
    | The two-dimensional set of projects for which either or both a simple   |
    | VOM or a VOM curve is specified along with their operational            |
    | timepoints.                                                             |
    +-------------------------------------------------------------------------+
    | | :code:`STARTUP_COST_PRJ_OPR_TMPS`                                     |
    | | *Within*: :code:`PRJ_OPR_TMPS`                                        |
    |                                                                         |
    | The two-dimensional set of projects for which a startup cost is         |
    | specified along with their operational timepoints.                      |
    +-------------------------------------------------------------------------+
    | | :code:`SHUTDOWN_COST_PRJ_OPR_TMPS`                                    |
    | | *Within*: :code:`PRJ_OPR_TMPS`                                        |
    |                                                                         |
    | The two-dimensional set of projects for which a shutdown cost curve is  |
    | specified along with their operational timepoints.                      |
    +-------------------------------------------------------------------------+
    | | :code:`VIOL_ALL_PRJ_OPR_TMPS`                                         |
    | | *Within*: :code:`PRJ_OPR_TMPS`                                        |
    |                                                                         |
    | The two-dimensional set of projects for which an operational constraint |
    | can be violated along with their operational timepoints.                |
    +-------------------------------------------------------------------------+
    | | :code:`CURTAILMENT_COST_PRJ_OPR_TMPS`                                 |
    | | *Within*: :code:`PRJ_OPR_TMPS`                                        |
    |                                                                         |
    | The two-dimensional set of projects for which an curtailment costs are  |
    | incurred along with their operational timepoints.                       |
    +-------------------------------------------------------------------------+

    |

    +-------------------------------------------------------------------------+
    | Variables                                                               |
    +=========================================================================+
    | | :code:`Variable_OM_Curve_Cost`                                        |
    | | *Defined over*: :code:`VAR_OM_COST_CURVE_PRJS_OPR_TMPS`               |
    | | *Within*: :code:`NonNegativeReals`                                    |
    |                                                                         |
    | Variable cost in each operational timepoint of projects with a VOM cost |
    | curve.                                                                  |
    +-------------------------------------------------------------------------+

    |

    +-------------------------------------------------------------------------+
    | Constraints                                                             |
    +=========================================================================+
    | | :code:`Variable_OM_Curve_Constraint`                                  |
    | | *Defined over*: :code:`VAR_OM_COST_CURVE_PRJS_OPR_TMPS_SGMS`          |
    |                                                                         |
    | Determines variable cost from the project in each timepoint based on    |
    | its VOM curve.                                                          |
    +-------------------------------------------------------------------------+

    |

    +-------------------------------------------------------------------------+
    | Expressions                                                             |
    +=========================================================================+
    | | :code:`Variable_OM_Cost`                                              |
    | | *Defined over*: :code:`VAR_OM_COST_ALL_PRJS_OPR_TMPS`                 |
    |                                                                         |
    | This is the variable cost incurred in each operational timepoints for   |
    | projects for which either a simple VOM or a VOM curve is specified.     |
    | If both are specified, the two are additive. We obtain the simple VOM   |
    | by calling the *variable_om_cost_rule* method of a project's            |
    | *operational_type* module. We obtain the VOM curve cost by calling the  |
    | *variable_om_cost_by_ll_rule* method of a project's operational type,   |
    | using that to create the *Variable_OM_Curve_Constraint* on the          |
    | Variable_OM_Curve_Cost variable, and the using the variable in this     |
    | expression.                                                             |
    +-------------------------------------------------------------------------+
    | | :code:`Fuel_Cost`                                                     |
    | | *Defined over*: :code:`FUEL_PRJ_OPR_TMPS`                             |
    |                                                                         |
    | This expression defines the fuel cost of a project in all of its        |
    | operational timepoints by summing across fuel burn by fuel times each   |
    | fuel's price.                                                           |
    +-------------------------------------------------------------------------+
    | | :code:`Startup_Cost`                                                  |
    | | *Defined over*: :code:`STARTUP_COST_PRJ_OPR_TMPS`                     |
    |                                                                         |
    | This expression defines the startup cost of a project in all of its     |
    | operational timepoints. We obtain the expression by calling the         |
    | *startup_cost_rule* method of a project's *operational_type* module.    |
    +-------------------------------------------------------------------------+
    | | :code:`Shutdown_Cost`                                                 |
    | | *Defined over*: :code:`SHUTDOWN_COST_PRJ_OPR_TMPS`                    |
    |                                                                         |
    | This expression defines the shutdown cost of a project in all of its    |
    | operational timepoints. We obtain the expression by calling the         |
    | *shutdown_cost_rule* method of a project's *operational_type* module.   |
    +-------------------------------------------------------------------------+
    | | :code:`Operational_Violation_Cost`                                    |
    | | *Defined over*: :code:`VIOL_ALL_PRJ_OPR_TMPS`                         |
    |                                                                         |
    | This expression defines the operational constraint violation cost of a  |
    | project in all of its operational timepoints. We obtain the expression  |
    | by calling the *operational_violation_cost_rule* method of a project's  |
    | *operational_type* module.                                              |
    +-------------------------------------------------------------------------+
    | | :code:`Curtailment_Cost`                                              |
    | | *Defined over*: :code:`CURTAILMENT_COST_PRJ_OPR_TMPS`                 |
    |                                                                         |
    | This expression defines the curtailment cost of a project in all of its |
    | operational timepoints. We obtain the expression by calling the         |
    | *curtailment_cost_rule* method of a project's *operational_type* module.|
    +-------------------------------------------------------------------------+

    """

    # Dynamic Inputs
    ###########################################################################

    required_operational_modules = get_required_subtype_modules(
        scenario_directory=scenario_directory,
        subproblem=subproblem,
        stage=stage,
        which_type="operational_type",
    )

    imported_operational_modules = load_operational_type_modules(
        required_operational_modules
    )

    # Sets
    ###########################################################################

    m.VAR_OM_COST_SIMPLE_PRJ_OPR_TMPS = Set(
        dimen=2,
        within=m.PRJ_OPR_TMPS,
<<<<<<< HEAD
        initialize=lambda mod: sorted([
            (p, tmp)
            for (p, tmp) in mod.PRJ_OPR_TMPS
            if p in mod.VAR_OM_COST_SIMPLE_PRJS
        ]),
=======
        initialize=lambda mod: subset_init_by_set_membership(
            mod=mod,
            superset="PRJ_OPR_TMPS",
            index=0,
            membership_set=mod.VAR_OM_COST_SIMPLE_PRJS,
        ),
>>>>>>> 8c451e42
    )

    m.VAR_OM_COST_CURVE_PRJS_OPR_TMPS_SGMS = Set(
        dimen=3,
        initialize=lambda mod: sorted(list(
            set(
                (g, tmp, s)
                for (g, tmp) in mod.PRJ_OPR_TMPS
                for _g, p, s in mod.VAR_OM_COST_CURVE_PRJS_PRDS_SGMS
                if g == _g and mod.period[tmp] == p
            )
        )),
    )

    m.VAR_OM_COST_CURVE_PRJS_OPR_TMPS = Set(
        dimen=2,
        within=m.PRJ_OPR_TMPS,
        initialize=lambda mod: sorted(list(
            set((g, tmp) for (g, tmp, s) in mod.VAR_OM_COST_CURVE_PRJS_OPR_TMPS_SGMS)
        )),
    )

    # All VOM projects
    m.VAR_OM_COST_ALL_PRJS_OPR_TMPS = Set(
        within=m.PRJ_OPR_TMPS,
        initialize=lambda mod: sorted(list(
            set(
                mod.VAR_OM_COST_SIMPLE_PRJ_OPR_TMPS
                | mod.VAR_OM_COST_CURVE_PRJS_OPR_TMPS
            )
        )),
    )

    m.STARTUP_COST_PRJ_OPR_TMPS = Set(
        dimen=2,
        within=m.PRJ_OPR_TMPS,
<<<<<<< HEAD
        initialize=lambda mod: sorted([
            (p, tmp) for (p, tmp) in mod.PRJ_OPR_TMPS if p in mod.STARTUP_COST_PRJS
        ]),
=======
        initialize=lambda mod: subset_init_by_set_membership(
            mod=mod,
            superset="PRJ_OPR_TMPS",
            index=0,
            membership_set=mod.STARTUP_COST_PRJS,
        ),
>>>>>>> 8c451e42
    )

    m.SHUTDOWN_COST_PRJ_OPR_TMPS = Set(
        dimen=2,
        within=m.PRJ_OPR_TMPS,
<<<<<<< HEAD
        initialize=lambda mod: sorted([
            (p, tmp) for (p, tmp) in mod.PRJ_OPR_TMPS if p in mod.SHUTDOWN_COST_PRJS
        ]),
=======
        initialize=lambda mod: subset_init_by_set_membership(
            mod=mod,
            superset="PRJ_OPR_TMPS",
            index=0,
            membership_set=mod.SHUTDOWN_COST_PRJS,
        ),
>>>>>>> 8c451e42
    )

    m.VIOL_ALL_PRJ_OPR_TMPS = Set(
        dimen=2,
        within=m.PRJ_OPR_TMPS,
<<<<<<< HEAD
        initialize=lambda mod: sorted([
            (p, tmp) for (p, tmp) in mod.PRJ_OPR_TMPS if p in mod.VIOL_ALL_PRJS
        ]),
=======
        initialize=lambda mod: subset_init_by_set_membership(
            mod=mod, superset="PRJ_OPR_TMPS", index=0, membership_set=mod.VIOL_ALL_PRJS
        ),
>>>>>>> 8c451e42
    )

    m.CURTAILMENT_COST_PRJ_OPR_TMPS = Set(
        dimen=2,
        within=m.PRJ_OPR_TMPS,
<<<<<<< HEAD
        initialize=lambda mod: sorted([
            (p, tmp) for (p, tmp) in mod.PRJ_OPR_TMPS if p in mod.CURTAILMENT_COST_PRJS
        ]),
=======
        initialize=lambda mod: subset_init_by_set_membership(
            mod=mod,
            superset="PRJ_OPR_TMPS",
            index=0,
            membership_set=mod.CURTAILMENT_COST_PRJS,
        ),
>>>>>>> 8c451e42
    )

    m.SOC_PENALTY_COST_PRJ_OPR_TMPS = Set(
        dimen=2,
        within=m.PRJ_OPR_TMPS,
<<<<<<< HEAD
        initialize=lambda mod: sorted([
            (p, tmp) for (p, tmp) in mod.PRJ_OPR_TMPS if p in mod.SOC_PENALTY_COST_PRJS
        ]),
=======
        initialize=lambda mod: subset_init_by_set_membership(
            mod=mod,
            superset="PRJ_OPR_TMPS",
            index=0,
            membership_set=mod.SOC_PENALTY_COST_PRJS,
        ),
>>>>>>> 8c451e42
    )

    m.SOC_LAST_TMP_PENALTY_COST_PRJ_OPR_TMPS = Set(
        dimen=2,
        within=m.PRJ_OPR_TMPS,
<<<<<<< HEAD
        initialize=lambda mod: sorted([
            (p, tmp)
            for (p, tmp) in mod.PRJ_OPR_TMPS
            if p in mod.SOC_LAST_TMP_PENALTY_COST_PRJS
        ]),
=======
        initialize=lambda mod: subset_init_by_set_membership(
            mod=mod,
            superset="PRJ_OPR_TMPS",
            index=0,
            membership_set=mod.SOC_LAST_TMP_PENALTY_COST_PRJS,
        ),
>>>>>>> 8c451e42
    )

    # Variables
    ###########################################################################

    m.Variable_OM_Curve_Cost = Var(
        m.VAR_OM_COST_CURVE_PRJS_OPR_TMPS, within=NonNegativeReals
    )

    # Constraints
    ###########################################################################

    def variable_om_cost_curve_constraint_rule(mod, prj, tmp, s):
        """
        **Constraint Name**: GenCommitBin_Variable_OM_Constraint
        **Enforced Over**: GEN_COMMIT_BIN_VOM_PRJS_OPR_TMPS_SGMS

        Variable O&M cost by loading level is set by piecewise linear
        representation of the input/output curve (variable O&M cost vs.loading
        level).

        Note: we assume that when projects are derated for availability, the
        input/output curve is derated by the same amount. The implicit
        assumption is that when a generator is de-rated, some of its units
        are out rather than it being forced to run below minimum stable level
        at very costly operating points.
        """
        op_type = mod.operational_type[prj]
        if hasattr(
            imported_operational_modules[op_type], "variable_om_cost_by_ll_rule"
        ):
            var_cost_by_ll = imported_operational_modules[
                op_type
            ].variable_om_cost_by_ll_rule(mod, prj, tmp, s)
        else:
            var_cost_by_ll = op_type_init.variable_om_cost_by_ll_rule(mod, prj, tmp, s)

        return mod.Variable_OM_Curve_Cost[prj, tmp] >= var_cost_by_ll

    m.Variable_OM_Curve_Constraint = Constraint(
        m.VAR_OM_COST_CURVE_PRJS_OPR_TMPS_SGMS,
        rule=variable_om_cost_curve_constraint_rule,
    )

    # Expressions
    ###########################################################################

    def variable_om_cost_rule(mod, prj, tmp):
        """
        **Expression Name**: Variable_OM_Cost
        **Defined Over**: VAR_OM_COST_ALL_PRJS_OPR_TMPS

        This is the variable cost incurred in each operational timepoints for
        projects for which either a simple VOM or a VOM curve is specified.
        If both are specified, the two are additive.
        """

        # Simple VOM cost
        op_type = mod.operational_type[prj]
        if prj in mod.VAR_OM_COST_SIMPLE_PRJS:
            if hasattr(imported_operational_modules[op_type], "variable_om_cost_rule"):
                var_cost_simple = imported_operational_modules[
                    op_type
                ].variable_om_cost_rule(mod, prj, tmp)
            else:
                var_cost_simple = op_type_init.variable_om_cost_rule(mod, prj, tmp)
        else:
            var_cost_simple = 0

        # VOM curve cost
        if prj in mod.VAR_OM_COST_CURVE_PRJS:
            var_cost_curve = mod.Variable_OM_Curve_Cost[prj, tmp]
        else:
            var_cost_curve = 0

        # The two are additive
        return var_cost_simple + var_cost_curve

    m.Variable_OM_Cost = Expression(
        m.VAR_OM_COST_ALL_PRJS_OPR_TMPS, rule=variable_om_cost_rule
    )

    def fuel_cost_rule(mod, prj, tmp):
        """
        **Expression Name**: Fuel_Cost
        **Defined Over**: FUEL_PRJS_OPR_TMPS

        Fuel cost based on fuels burn and each fuel's price (sum over fuels).
        """
        return sum(
            (
                mod.Total_Fuel_Burn_by_Fuel_MMBtu[prj, f, tmp]
                - mod.Project_Fuel_Contribution_by_Fuel[prj, f, tmp]
            )
            * mod.fuel_price_per_mmbtu[f, mod.period[tmp], mod.month[tmp]]
            for f in mod.FUELS_BY_PRJ[prj]
        )

    m.Fuel_Cost = Expression(m.FUEL_PRJ_OPR_TMPS, rule=fuel_cost_rule)

    def startup_cost_rule(mod, prj, tmp):
        """
        Startup costs are defined for some operational types while they are
        zero for others. Get the appropriate expression for each generator
        based on its operational type.
        """
        op_type = mod.operational_type[prj]

        if prj in mod.STARTUP_COST_SIMPLE_PRJS:
            if hasattr(
                imported_operational_modules[op_type], "startup_cost_simple_rule"
            ):
                startup_cost_simple = imported_operational_modules[
                    op_type
                ].startup_cost_simple_rule(mod, prj, tmp)
            else:
                startup_cost_simple = op_type_init.startup_cost_simple_rule(
                    mod, prj, tmp
                )
        else:
            startup_cost_simple = 0

        if prj in mod.STARTUP_BY_ST_PRJS:
            if hasattr(
                imported_operational_modules[op_type], "startup_cost_by_st_rule"
            ):
                startup_cost_by_st = imported_operational_modules[
                    op_type
                ].startup_cost_by_st_rule(mod, prj, tmp)
            else:
                startup_cost_by_st = op_type_init.startup_cost_by_st_rule(mod, prj, tmp)
        else:
            startup_cost_by_st = 0

        return startup_cost_simple + startup_cost_by_st

    m.Startup_Cost = Expression(m.STARTUP_COST_PRJ_OPR_TMPS, rule=startup_cost_rule)

    def shutdown_cost_rule(mod, prj, tmp):
        """
        Shutdown costs are defined for some operational types while they are
        zero for others. Get the appropriate expression for each generator
        based on its operational type.
        """
        op_type = mod.operational_type[prj]
        if hasattr(imported_operational_modules[op_type], "shutdown_cost_rule"):
            return imported_operational_modules[op_type].shutdown_cost_rule(
                mod, prj, tmp
            )
        else:
            return op_type_init.shutdown_cost_rule(mod, prj, tmp)

    m.Shutdown_Cost = Expression(m.SHUTDOWN_COST_PRJ_OPR_TMPS, rule=shutdown_cost_rule)

    def operational_violation_cost_rule(mod, prj, tmp):
        """
        Get any operational constraint violation costs.
        """
        op_type = mod.operational_type[prj]
        if hasattr(
            imported_operational_modules[op_type], "operational_violation_cost_rule"
        ):
            return imported_operational_modules[
                op_type
            ].operational_violation_cost_rule(mod, prj, tmp)
        else:
            return op_type_init.operational_violation_cost_rule(mod, prj, tmp)

    m.Operational_Violation_Cost = Expression(
        m.VIOL_ALL_PRJ_OPR_TMPS, rule=operational_violation_cost_rule
    )

    def curtailment_cost_rule(mod, prj, tmp):
        """
        Curtailment costs are defined for some operational types while they are
        zero for others. Get the appropriate expression for each generator
        based on its operational type.
        """
        op_type = mod.operational_type[prj]
        if hasattr(imported_operational_modules[op_type], "curtailment_cost_rule"):
            return imported_operational_modules[op_type].curtailment_cost_rule(
                mod, prj, tmp
            )
        else:
            return op_type_init.curtailment_cost_rule(mod, prj, tmp)

    m.Curtailment_Cost = Expression(
        m.CURTAILMENT_COST_PRJ_OPR_TMPS, rule=curtailment_cost_rule
    )

    def soc_penalty_cost_rule(mod, prj, tmp):
        """
        State of charge penalty costs are defined for some operational types while
        they are zero for others. Get the appropriate expression for each project
        based on its operational type.
        """
        op_type = mod.operational_type[prj]
        if hasattr(imported_operational_modules[op_type], "soc_penalty_cost_rule"):
            return imported_operational_modules[op_type].soc_penalty_cost_rule(
                mod, prj, tmp
            )
        else:
            return op_type_init.soc_penalty_cost_rule(mod, prj, tmp)

    m.SOC_Penalty_Cost = Expression(
        m.SOC_PENALTY_COST_PRJ_OPR_TMPS, rule=soc_penalty_cost_rule
    )

    def soc_last_tmp_penalty_cost_rule(mod, prj, tmp):
        """
        State of charge penalty costs are defined for some operational types while
        they are zero for others. Get the appropriate expression for each project
        based on its operational type.
        """
        op_type = mod.operational_type[prj]
        if hasattr(
            imported_operational_modules[op_type], "soc_last_tmp_penalty_cost_rule"
        ):
            return imported_operational_modules[op_type].soc_last_tmp_penalty_cost_rule(
                mod, prj, tmp
            )
        else:
            return op_type_init.soc_last_tmp_penalty_cost_rule(mod, prj, tmp)

    m.SOC_Penalty_Last_Tmp_Cost = Expression(
        m.SOC_LAST_TMP_PENALTY_COST_PRJ_OPR_TMPS, rule=soc_last_tmp_penalty_cost_rule
    )


# Input-Output
###############################################################################


def export_results(scenario_directory, subproblem, stage, m, d):
    """
    Export operations results. Note: fuel cost includes startup fuel as well
    if applicable, in which case this is startup fuel cost is additional to
    the startup costs reported here.
    :param scenario_directory:
    :param subproblem:
    :param stage:
    :param m:
    The Pyomo abstract model
    :param d:
    Dynamic components
    :return:
    Nothing
    """

    results_columns = [
        "variable_om_cost",
        "fuel_cost",
        "startup_cost",
        "shutdown_cost",
        "operational_violation_cost",
        "curtailment_cost",
        "soc_penalty_cost",
        "soc_last_tmp_penalty_cost",
    ]
    data = [
        [
            prj,
            tmp,
            value(m.Variable_OM_Cost[prj, tmp])
            if prj in m.VAR_OM_COST_ALL_PRJS
            else None,
            value(m.Fuel_Cost[prj, tmp]) if prj in m.FUEL_PRJS else None,
            value(m.Startup_Cost[prj, tmp]) if prj in m.STARTUP_COST_PRJS else None,
            value(m.Shutdown_Cost[prj, tmp]) if prj in m.SHUTDOWN_COST_PRJS else None,
            value(m.Operational_Violation_Cost[prj, tmp])
            if prj in m.VIOL_ALL_PRJ_OPR_TMPS
            else None,
            value(m.Curtailment_Cost[prj, tmp])
            if prj in m.CURTAILMENT_COST_PRJS
            else None,
            value(m.SOC_Penalty_Cost[prj, tmp])
            if prj in m.SOC_PENALTY_COST_PRJS
            else None,
            value(m.SOC_Penalty_Last_Tmp_Cost[prj, tmp])
            if prj in m.SOC_LAST_TMP_PENALTY_COST_PRJS
            else None,
        ]
        for (prj, tmp) in m.PRJ_OPR_TMPS
    ]
    results_df = create_results_df(
        index_columns=["project", "timepoint"],
        results_columns=results_columns,
        data=data,
    )

    for c in results_columns:
        getattr(d, PROJECT_TIMEPOINT_DF)[c] = None
    getattr(d, PROJECT_TIMEPOINT_DF).update(results_df)


# Database
###############################################################################


def process_results(db, c, scenario_id, subscenarios, quiet):
    """
    Aggregate costs by zone and period
    TODO: by technology too?
    :param db:
    :param c:
    :param subscenarios:
    :param quiet:
    :return:
    """
    if not quiet:
        print("aggregate costs")

    # Delete old results
    del_sql = """
        DELETE FROM results_project_costs_operations_agg
        WHERE scenario_id = ?
        """
    spin_on_database_lock(
        conn=db, cursor=c, sql=del_sql, data=(scenario_id,), many=False
    )

    # Aggregate operational costs by period and load zone
    agg_sql = """
        INSERT INTO results_project_costs_operations_agg
        (scenario_id, subproblem_id, stage_id, period, 
        load_zone, spinup_or_lookahead, 
        variable_om_cost, fuel_cost, startup_cost, shutdown_cost)
        SELECT scenario_id, subproblem_id, stage_id, period, load_zone,
        spinup_or_lookahead,
        SUM(fuel_cost * timepoint_weight * number_of_hours_in_timepoint) 
        AS fuel_cost,
        SUM(variable_om_cost * timepoint_weight * number_of_hours_in_timepoint) 
        AS variable_om_cost,
        SUM(startup_cost * timepoint_weight) AS startup_cost,
        SUM(shutdown_cost * timepoint_weight) AS shutdown_cost
        FROM results_project_timepoint
        WHERE scenario_id = ?
        GROUP BY subproblem_id, stage_id, period, load_zone, spinup_or_lookahead
        ORDER BY subproblem_id, stage_id, period, load_zone, spinup_or_lookahead
        ;"""
    spin_on_database_lock(
        conn=db, cursor=c, sql=agg_sql, data=(scenario_id,), many=False
    )<|MERGE_RESOLUTION|>--- conflicted
+++ resolved
@@ -1,8 +1,3 @@
-
-
-
-
-
 # Copyright 2016-2023 Blue Marble Analytics LLC.
 #
 # Licensed under the Apache License, Version 2.0 (the "License");
@@ -198,155 +193,110 @@
     # Sets
     ###########################################################################
 
+    # ALL THE BELOW SETS WERE SORTED
     m.VAR_OM_COST_SIMPLE_PRJ_OPR_TMPS = Set(
         dimen=2,
         within=m.PRJ_OPR_TMPS,
-<<<<<<< HEAD
-        initialize=lambda mod: sorted([
-            (p, tmp)
-            for (p, tmp) in mod.PRJ_OPR_TMPS
-            if p in mod.VAR_OM_COST_SIMPLE_PRJS
-        ]),
-=======
         initialize=lambda mod: subset_init_by_set_membership(
             mod=mod,
             superset="PRJ_OPR_TMPS",
             index=0,
             membership_set=mod.VAR_OM_COST_SIMPLE_PRJS,
         ),
->>>>>>> 8c451e42
     )
 
     m.VAR_OM_COST_CURVE_PRJS_OPR_TMPS_SGMS = Set(
         dimen=3,
-        initialize=lambda mod: sorted(list(
+        initialize=lambda mod: list(
             set(
                 (g, tmp, s)
                 for (g, tmp) in mod.PRJ_OPR_TMPS
                 for _g, p, s in mod.VAR_OM_COST_CURVE_PRJS_PRDS_SGMS
                 if g == _g and mod.period[tmp] == p
             )
-        )),
+        ),
     )
 
     m.VAR_OM_COST_CURVE_PRJS_OPR_TMPS = Set(
         dimen=2,
         within=m.PRJ_OPR_TMPS,
-        initialize=lambda mod: sorted(list(
+        initialize=lambda mod: list(
             set((g, tmp) for (g, tmp, s) in mod.VAR_OM_COST_CURVE_PRJS_OPR_TMPS_SGMS)
-        )),
+        ),
     )
 
     # All VOM projects
     m.VAR_OM_COST_ALL_PRJS_OPR_TMPS = Set(
         within=m.PRJ_OPR_TMPS,
-        initialize=lambda mod: sorted(list(
+        initialize=lambda mod: list(
             set(
                 mod.VAR_OM_COST_SIMPLE_PRJ_OPR_TMPS
                 | mod.VAR_OM_COST_CURVE_PRJS_OPR_TMPS
             )
-        )),
+        ),
     )
 
     m.STARTUP_COST_PRJ_OPR_TMPS = Set(
         dimen=2,
         within=m.PRJ_OPR_TMPS,
-<<<<<<< HEAD
-        initialize=lambda mod: sorted([
-            (p, tmp) for (p, tmp) in mod.PRJ_OPR_TMPS if p in mod.STARTUP_COST_PRJS
-        ]),
-=======
         initialize=lambda mod: subset_init_by_set_membership(
             mod=mod,
             superset="PRJ_OPR_TMPS",
             index=0,
             membership_set=mod.STARTUP_COST_PRJS,
         ),
->>>>>>> 8c451e42
     )
 
     m.SHUTDOWN_COST_PRJ_OPR_TMPS = Set(
         dimen=2,
         within=m.PRJ_OPR_TMPS,
-<<<<<<< HEAD
-        initialize=lambda mod: sorted([
-            (p, tmp) for (p, tmp) in mod.PRJ_OPR_TMPS if p in mod.SHUTDOWN_COST_PRJS
-        ]),
-=======
         initialize=lambda mod: subset_init_by_set_membership(
             mod=mod,
             superset="PRJ_OPR_TMPS",
             index=0,
             membership_set=mod.SHUTDOWN_COST_PRJS,
         ),
->>>>>>> 8c451e42
     )
 
     m.VIOL_ALL_PRJ_OPR_TMPS = Set(
         dimen=2,
         within=m.PRJ_OPR_TMPS,
-<<<<<<< HEAD
-        initialize=lambda mod: sorted([
-            (p, tmp) for (p, tmp) in mod.PRJ_OPR_TMPS if p in mod.VIOL_ALL_PRJS
-        ]),
-=======
         initialize=lambda mod: subset_init_by_set_membership(
             mod=mod, superset="PRJ_OPR_TMPS", index=0, membership_set=mod.VIOL_ALL_PRJS
         ),
->>>>>>> 8c451e42
     )
 
     m.CURTAILMENT_COST_PRJ_OPR_TMPS = Set(
         dimen=2,
         within=m.PRJ_OPR_TMPS,
-<<<<<<< HEAD
-        initialize=lambda mod: sorted([
-            (p, tmp) for (p, tmp) in mod.PRJ_OPR_TMPS if p in mod.CURTAILMENT_COST_PRJS
-        ]),
-=======
         initialize=lambda mod: subset_init_by_set_membership(
             mod=mod,
             superset="PRJ_OPR_TMPS",
             index=0,
             membership_set=mod.CURTAILMENT_COST_PRJS,
         ),
->>>>>>> 8c451e42
     )
 
     m.SOC_PENALTY_COST_PRJ_OPR_TMPS = Set(
         dimen=2,
         within=m.PRJ_OPR_TMPS,
-<<<<<<< HEAD
-        initialize=lambda mod: sorted([
-            (p, tmp) for (p, tmp) in mod.PRJ_OPR_TMPS if p in mod.SOC_PENALTY_COST_PRJS
-        ]),
-=======
         initialize=lambda mod: subset_init_by_set_membership(
             mod=mod,
             superset="PRJ_OPR_TMPS",
             index=0,
             membership_set=mod.SOC_PENALTY_COST_PRJS,
         ),
->>>>>>> 8c451e42
     )
 
     m.SOC_LAST_TMP_PENALTY_COST_PRJ_OPR_TMPS = Set(
         dimen=2,
         within=m.PRJ_OPR_TMPS,
-<<<<<<< HEAD
-        initialize=lambda mod: sorted([
-            (p, tmp)
-            for (p, tmp) in mod.PRJ_OPR_TMPS
-            if p in mod.SOC_LAST_TMP_PENALTY_COST_PRJS
-        ]),
-=======
         initialize=lambda mod: subset_init_by_set_membership(
             mod=mod,
             superset="PRJ_OPR_TMPS",
             index=0,
             membership_set=mod.SOC_LAST_TMP_PENALTY_COST_PRJS,
         ),
->>>>>>> 8c451e42
     )
 
     # Variables
