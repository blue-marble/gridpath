--- conflicted
+++ resolved
@@ -53,14 +53,9 @@
 
 def check_if_linear_horizon_last_timepoint(mod, tmp, balancing_type):
     return tmp == mod.last_horizon_timepoint[
-<<<<<<< HEAD
         balancing_type, mod.horizon[tmp, balancing_type]] \
             and mod.boundary[
                balancing_type, mod.horizon[tmp, balancing_type]] \
-            == "linear"
-=======
-        mod.horizon[tmp, balancing_type]] \
-            and mod.boundary[mod.horizon[tmp, balancing_type]] \
             == "linear"
 
 
@@ -82,5 +77,4 @@
 
     row_column_value = None if column_index is None else row[column_index]
 
-    return row_column_value
->>>>>>> 80784526
+    return row_column_value