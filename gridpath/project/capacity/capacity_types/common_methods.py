# Copyright 2016-2021 Blue Marble Analytics LLC.
#
# Licensed under the Apache License, Version 2.0 (the "License");
# you may not use this file except in compliance with the License.
# You may obtain a copy of the License at
#
#     http://www.apache.org/licenses/LICENSE-2.0
#
# Unless required by applicable law or agreed to in writing, software
# distributed under the License is distributed on an "AS IS" BASIS,
# WITHOUT WARRANTIES OR CONDITIONS OF ANY KIND, either express or implied.
# See the License for the specific language governing permissions and
# limitations under the License.

import csv
import os.path
import pandas as pd

from db.common_functions import spin_on_database_lock
from gridpath.project.common_functions import get_column_row_value


def operational_periods_by_project_vintage(
    periods, period_start_year, period_end_year,
    vintage, lifetime_yrs
):
    """
    :param periods: the study periods in a list
    :param period_start_year: dictionary of the start year of a period
        by period
    :param period_end_year: dictionary of the end year of a period
        by period
    :param vintage: the project vintage
    :param lifetime_yrs: the project-vintage lifetime
    :return: the operational periods given the study periods and
        the project vintage and lifetime

    Given the list of study periods and the project's vintage and lifetime,
    this function returns the list of periods in which a project with
    this vintage and lifetime will be operational.

    Two conditions must be met for a period to be operational for a project
    of a certain vintage:
    1) project vintage (i.e. first operational year) must be before or equal
    to the start year of the period
    2) project last operational year must be after the period end year.

    The end year of the period is exclusive (i.e. the last day of a period
    with end year 2030 is actually 2020-12-29). With the current
    formulation, a project with a 10 year lifetime of the 2020 vintage is
    assumed to be operational on 2020-01-01 and remain operational through
    2029-12-31 (vintage 2020, last operational year 2030 exclusive). It will be
    operational in a period with a start year of 2020 and end year of 2030.

    If either the vintage or the last operational year is within the period,
    the period is assumed to not be operational for the project.
    """
    # No operational periods if vintage does not belong to the project set;
    # this shouldn't happen as we (should) enforce VINTAGES within PERIODS.
    if vintage not in periods:
        return []
    else:
        first_operational_year = period_start_year[vintage]
        last_operational_year = period_start_year[vintage] + lifetime_yrs
        operational_periods = list()
        for p in periods:
            if first_operational_year <= period_start_year[p] and \
                    last_operational_year >= period_end_year[p]:
                operational_periods.append(p)
            else:
                pass

    return operational_periods


def project_operational_periods(project_vintages_set,
                                operational_periods_by_project_vintage_set):
    """
    :param project_vintages_set: the possible project-vintages when capacity
        can be built
    :param operational_periods_by_project_vintage_set: the project operational
        periods based on vintage
    :return: all study periods when the project could be operational

    Get the periods in which each project COULD be operational given all
    project-vintages and operational periods by project-vintage (the
    lifetime is allowed to differ by vintage).
    """
    return set((g, p)
               for (g, v) in project_vintages_set
               for p
               in operational_periods_by_project_vintage_set[g, v]
               )


def project_vintages_operational_in_period(
        project_vintage_set, operational_periods_by_project_vintage_set,
        period):
    """
    :param project_vintage_set: possible project-vintages when capacity
        could be built
    :param operational_periods_by_project_vintage_set: the periods when
        project capacity of a particular vintage could be operational
    :param period: the period we're in
    :return: all vintages that could be operational in a period

    Get the project vintages that COULD be operational in each period.
    """
    project_vintages = list()
    for (prj, v) in project_vintage_set:
        if period in operational_periods_by_project_vintage_set[prj, v]:
            project_vintages.append((prj, v))
        else:
            pass
    return project_vintages


def update_capacity_results_table(
     db, c, results_directory, scenario_id, subproblem, stage, results_file
):
    results = []
    with open(os.path.join(results_directory, results_file), "r") as \
            capacity_file:
        reader = csv.reader(capacity_file)

        header = next(reader)

        for row in reader:
            project = row[0]
            period = row[1]
            new_build_mw = get_column_row_value(header, "new_build_mw", row)
            new_build_mwh = get_column_row_value(header, "new_build_mwh", row)
            new_build_binary = get_column_row_value(header,
                                                    "new_build_binary", row)
            retired_mw = get_column_row_value(header, "retired_mw", row)
            retired_binary = get_column_row_value(header, "retired_binary",
                                                  row)

            results.append(
                (new_build_mw, new_build_mwh, new_build_binary,
                 retired_mw, retired_binary,
                 scenario_id, project, period, subproblem, stage)
            )

    # Update the results table with the module-specific results
    update_sql = """
        UPDATE results_project_capacity
        SET new_build_mw = ?,
        new_build_mwh = ?,
        new_build_binary = ?,
        retired_mw = ?,
        retired_binary = ?
        WHERE scenario_id = ?
        AND project = ?
        AND period = ?
        AND subproblem_id = ?
        AND stage_id = ?;
        """

    spin_on_database_lock(conn=db, cursor=c, sql=update_sql, data=results)


# Specified projects common functions
def spec_get_inputs_from_database(conn, subscenarios, capacity_type):
    """
    Get the various capacity and fixed cost parameters for projects with
    "specified" capacity types.
    """
    c = conn.cursor()
    spec_project_params = \
        c.execute("""
        SELECT project, period,
        specified_capacity_mw,
        specified_capacity_mwh,
<<<<<<< HEAD
        hyb_gen_specified_capacity_mw, 
        hyb_stor_specified_capacity_mw,
        hyb_stor_specified_capacity_mwh,
        fixed_cost_per_mw_year,
        fixed_cost_per_mwh_year,
        hyb_gen_fixed_cost_per_mw_yr,
        hyb_stor_fixed_cost_per_mw_yr,
        hyb_stor_fixed_cost_per_mwh_yr
=======
        fixed_cost_per_mw_year, fixed_cost_per_mwh_year
>>>>>>> 4c5a068b
        FROM inputs_project_portfolios
        CROSS JOIN
        (SELECT period
        FROM inputs_temporal_periods
        WHERE temporal_scenario_id = {}) as relevant_periods
        INNER JOIN
        (SELECT project, period,
        specified_capacity_mw,
        specified_capacity_mwh,
        hyb_gen_specified_capacity_mw, 
        hyb_stor_specified_capacity_mw,
        hyb_stor_specified_capacity_mwh
        FROM inputs_project_specified_capacity
        WHERE project_specified_capacity_scenario_id = {}) as capacity
        USING (project, period)
        INNER JOIN
        (SELECT project, period,
        fixed_cost_per_mw_year,
<<<<<<< HEAD
        fixed_cost_per_mwh_year,
        hyb_gen_fixed_cost_per_mw_yr,
        hyb_stor_fixed_cost_per_mw_yr,
        hyb_stor_fixed_cost_per_mwh_yr
=======
        fixed_cost_per_mwh_year
>>>>>>> 4c5a068b
        FROM inputs_project_specified_fixed_cost
        WHERE project_specified_fixed_cost_scenario_id = {}) as fixed_om
        USING (project, period)
        WHERE project_portfolio_scenario_id = {}
        AND capacity_type = '{}'
        ;""".format(
            subscenarios.TEMPORAL_SCENARIO_ID,
            subscenarios.PROJECT_SPECIFIED_CAPACITY_SCENARIO_ID,
            subscenarios.PROJECT_SPECIFIED_FIXED_COST_SCENARIO_ID,
            subscenarios.PROJECT_PORTFOLIO_SCENARIO_ID,
            capacity_type
        )
    )
    return spec_project_params


def spec_write_tab_file(
    scenario_directory, subproblem, stage, spec_project_params
):

    spec_params_filepath = \
        os.path.join(
            scenario_directory, str(subproblem), str(stage), "inputs",
            "spec_capacity_period_params.tab"
        )
    # If spec_capacity_period_params.tab file already exists, append
    # rows to it
    if os.path.isfile(spec_params_filepath):
        with open(spec_params_filepath, "a") as f:
            writer_a = csv.writer(f, delimiter="\t", lineterminator="\n")
            write_from_query(spec_project_params=spec_project_params, writer=writer_a)
    # If spec_capacity_period_params.tab file does not exist,
    # write header first, then add input data
    else:
        with open(spec_params_filepath, "w", newline="") as f:
            writer_w = csv.writer(f, delimiter="\t", lineterminator="\n")
            # Write header
            writer_w.writerow(
                ["project", "period",
                 "specified_capacity_mw",
                 "specified_capacity_mwh",
                 "hyb_gen_specified_capacity_mw",
                 "hyb_stor_specified_capacity_mw",
                 "hyb_stor_specified_capacity_mwh",
                 "fixed_cost_per_mw_yr",
                 "fixed_cost_per_mwh_yr",
                 "hyb_gen_fixed_cost_per_mw_yr",
                 "hyb_stor_fixed_cost_per_mw_yr",
                 "hyb_stor_fixed_cost_per_mwh_yr"]
            )

            # Write input data
            write_from_query(spec_project_params=spec_project_params, writer=writer_w)


def write_from_query(spec_project_params, writer):
    """
    Helper function for writing the spec project param inputs to avoid
    redundant code in spec_write_tab_file().
    """
    for row in spec_project_params:
        [project, period,
         specified_capacity_mw,
         specified_capacity_mwh,
         hyb_gen_specified_capacity_mw,
         hyb_stor_specified_capacity_mw,
         hyb_stor_specified_capacity_mwh,
         fixed_cost_per_mw_year,
         fixed_cost_per_mwh_year,
         hyb_gen_fixed_cost_per_mw_yr,
         hyb_stor_fixed_cost_per_mw_yr,
         hyb_stor_fixed_cost_per_mwh_yr] \
            = row
        writer.writerow(
            [project, period,
             specified_capacity_mw,
             specified_capacity_mwh,
             hyb_gen_specified_capacity_mw,
             hyb_stor_specified_capacity_mw,
             hyb_stor_specified_capacity_mwh,
             fixed_cost_per_mw_year,
             fixed_cost_per_mwh_year,
             hyb_gen_fixed_cost_per_mw_yr,
             hyb_stor_fixed_cost_per_mw_yr,
             hyb_stor_fixed_cost_per_mwh_yr]
        )


def spec_determine_inputs(
    scenario_directory, subproblem, stage, capacity_type
):

    # Determine the relevant projects
    project_list = list()

    df = pd.read_csv(
        os.path.join(scenario_directory, str(subproblem), str(stage), "inputs",
                     "projects.tab"),
        sep="\t",
        usecols=["project", "capacity_type"]
    )

    for row in zip(df["project"],
                   df["capacity_type"]):
        if row[1] == capacity_type:
            project_list.append(row[0])
        else:
            pass

    # Determine the operational periods & params for each project/period
    project_period_list = list()
    spec_capacity_mw_dict = dict()
    spec_capacity_mwh_dict = dict()
    spec_fixed_cost_per_mw_yr_dict = dict()
    spec_fixed_cost_per_mwh_yr_dict = dict()

    df = pd.read_csv(
        os.path.join(scenario_directory, str(subproblem), str(stage), "inputs",
                     "spec_capacity_period_params.tab"),
        sep="\t"
    )

    for row in zip(df["project"],
                   df["period"],
                   df["specified_capacity_mw"],
                   df["specified_capacity_mwh"],
                   df["fixed_cost_per_mw_yr"],
                   df["fixed_cost_per_mwh_yr"]):
        if row[0] in project_list:
            project_period_list.append((row[0], row[1]))
            spec_capacity_mw_dict[(row[0], row[1])] = \
                float(row[2])
            spec_capacity_mwh_dict[(row[0], row[1])] = \
                float(row[3])
            spec_fixed_cost_per_mw_yr_dict[(row[0], row[1])] = \
                float(row[4])
            spec_fixed_cost_per_mwh_yr_dict[(row[0], row[1])] = \
                float(row[5])
        else:
            pass

    # Quick check that all relevant projects from projects.tab have capacity
    # params specified
    projects_w_params = [gp[0] for gp in project_period_list]
    diff = list(set(project_list) - set(projects_w_params))
    if diff:
        raise ValueError("Missing capacity/fixed cost inputs for the "
                         "following projects: {}".format(diff))

    main_dict = dict()
    main_dict["specified_capacity_mw"] = spec_capacity_mw_dict
    main_dict["specified_capacity_mwh"] = spec_capacity_mwh_dict
    main_dict["fixed_cost_per_mw_yr"] = spec_fixed_cost_per_mw_yr_dict
    main_dict["fixed_cost_per_mwh_yr"] = spec_fixed_cost_per_mwh_yr_dict

<<<<<<< HEAD
=======
    main_dict = dict()
    main_dict["specified_capacity_mw"] = spec_capacity_mw_dict
    main_dict["specified_capacity_mwh"] = spec_capacity_mwh_dict
    main_dict["fixed_cost_per_mw_yr"] = spec_fixed_cost_per_mw_yr_dict
    main_dict["fixed_cost_per_mwh_yr"] = spec_fixed_cost_per_mwh_yr_dict

>>>>>>> 4c5a068b
    return project_period_list, main_dict<|MERGE_RESOLUTION|>--- conflicted
+++ resolved
@@ -172,7 +172,6 @@
         SELECT project, period,
         specified_capacity_mw,
         specified_capacity_mwh,
-<<<<<<< HEAD
         hyb_gen_specified_capacity_mw, 
         hyb_stor_specified_capacity_mw,
         hyb_stor_specified_capacity_mwh,
@@ -181,9 +180,6 @@
         hyb_gen_fixed_cost_per_mw_yr,
         hyb_stor_fixed_cost_per_mw_yr,
         hyb_stor_fixed_cost_per_mwh_yr
-=======
-        fixed_cost_per_mw_year, fixed_cost_per_mwh_year
->>>>>>> 4c5a068b
         FROM inputs_project_portfolios
         CROSS JOIN
         (SELECT period
@@ -202,14 +198,10 @@
         INNER JOIN
         (SELECT project, period,
         fixed_cost_per_mw_year,
-<<<<<<< HEAD
         fixed_cost_per_mwh_year,
         hyb_gen_fixed_cost_per_mw_yr,
         hyb_stor_fixed_cost_per_mw_yr,
         hyb_stor_fixed_cost_per_mwh_yr
-=======
-        fixed_cost_per_mwh_year
->>>>>>> 4c5a068b
         FROM inputs_project_specified_fixed_cost
         WHERE project_specified_fixed_cost_scenario_id = {}) as fixed_om
         USING (project, period)
@@ -365,13 +357,4 @@
     main_dict["fixed_cost_per_mw_yr"] = spec_fixed_cost_per_mw_yr_dict
     main_dict["fixed_cost_per_mwh_yr"] = spec_fixed_cost_per_mwh_yr_dict
 
-<<<<<<< HEAD
-=======
-    main_dict = dict()
-    main_dict["specified_capacity_mw"] = spec_capacity_mw_dict
-    main_dict["specified_capacity_mwh"] = spec_capacity_mwh_dict
-    main_dict["fixed_cost_per_mw_yr"] = spec_fixed_cost_per_mw_yr_dict
-    main_dict["fixed_cost_per_mwh_yr"] = spec_fixed_cost_per_mwh_yr_dict
-
->>>>>>> 4c5a068b
     return project_period_list, main_dict