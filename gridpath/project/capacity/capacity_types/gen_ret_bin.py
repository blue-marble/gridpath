#!/usr/bin/env python
# Copyright 2017 Blue Marble Analytics LLC. All rights reserved.

"""
This capacity type describes generators with the same characteristics as
*gen_ret_lin*. However, retirement decisions are binary, i.e. the generator
is either fully retired or not retired at all.

"""

from __future__ import print_function

from builtins import next
from builtins import zip
import csv
import os.path
import pandas as pd
from pyomo.environ import Set, Param, Var, Constraint, NonNegativeReals, \
    Binary, value

from gridpath.auxiliary.dynamic_components import \
    capacity_type_operational_period_sets
from gridpath.project.capacity.capacity_types.common_methods import \
    update_capacity_results_table


def add_module_specific_components(m, d):
    """
    The following Pyomo model components are defined in this module:

    +-------------------------------------------------------------------------+
    | Sets                                                                    |
    +=========================================================================+
    | | :code:`GEN_RET_BIN`                                                   |
    |                                                                         |
    | The list of projects of the :code:`gen_ret_bin` capacity type.          |
    +-------------------------------------------------------------------------+
    | | :code:`GEN_RET_BIN_OPR_PRDS`                                          |
    |                                                                         |
    | Two-dimensional set of project-period combinations that helps describe  |
    | the project capacity available in a given period. This set is added to  |
    | the list of sets to join to get the final                               |
    | :code:`PROJECT_OPERATIONAL_PERIODS` set defined in                      |
    | **gridpath.project.capacity.capacity**.                                 |
    +-------------------------------------------------------------------------+
    | | :code:`OPR_PRDS_BY_GEN_RET_BIN`                                       |
    |                                                                         |
    | Indexed set that describes the operational periods for each             |
    | :code:`gen_ret_bin` project.                                            |
    +-------------------------------------------------------------------------+

    |

    +-------------------------------------------------------------------------+
    | Required Input Params                                                   |
    +=========================================================================+
    | | :code:`gen_ret_bin_capacity_mw`                                       |
    | | *Defined over*: :code:`GEN_RET_BIN_OPR_PRDS`                          |
    | | *Within*: :code:`NonNegativeReals`                                    |
    |                                                                         |
    | The project's specified capacity (in MW) in each operational period if  |
    | no capacity is retired.                                                 |
    +-------------------------------------------------------------------------+
    | | :code:`gen_ret_bin_fixed_cost_per_mw_yr`                              |
    | | *Defined over*: :code:`GEN_RET_BIN_OPR_PRDS`                          |
    | | *Within*: :code:`NonNegativeReals`                                    |
    |                                                                         |
    | The project's fixed cost (in $ per MW-yr.) in each operational period.  |
    | This cost can be avoided by retiring the generation project.            |
    +-------------------------------------------------------------------------+

    |

    +-------------------------------------------------------------------------+
    | Variables                                                               |
    +=========================================================================+
    | | :code:`GenRetBin_Retire`                                              |
    | | *Defined over*: :code:`GEN_RET_BIN_OPR_PRDS`                          |
    |                                                                         |
    | Binary decision variable that specifies whether the project is to be    |
    | retired in a given operational period or not (1 = retire). When         |
    | retired, no capacity will be available in that period and all following |
    | periods, and any fixed costs will no longer be incurred.                |
    +-------------------------------------------------------------------------+

    |

    +-------------------------------------------------------------------------+
    | Constraints                                                             |
    +=========================================================================+
    | | :code:`GenRetBin_Retire_Forever_Constraint`                           |
    | | *Defined over*: :code:`GEN_RET_BIN_OPR_PRDS`                          |
    |                                                                         |
    | The binary decision variable has to be less than or equal to the binary |
    | decision variable in the previous period. This will prevent capacity    |
    |from co ming back online after it has been retired.                      |
    +-------------------------------------------------------------------------+

    """

    # Sets
    ###########################################################################

    m.GEN_RET_BIN_OPR_PRDS = Set(dimen=2)

    m.GEN_RET_BIN = Set(
        initialize=lambda mod:
            set(g for (g, p) in mod.GEN_RET_BIN_OPR_PRDS)
    )

    m.OPR_PRDS_BY_GEN_RET_BIN = Set(
        m.GEN_RET_BIN,
        initialize=lambda mod, prj:
            set(period for (project, period)
                in mod.GEN_RET_BIN_OPR_PRDS
                if project == prj)
    )

    # Required Params
    ###########################################################################

    m.gen_ret_bin_capacity_mw = Param(
        m.GEN_RET_BIN_OPR_PRDS,
        within=NonNegativeReals
    )

    m.gen_ret_bin_fixed_cost_per_mw_yr = Param(
        m.GEN_RET_BIN_OPR_PRDS,
        within=NonNegativeReals
    )

    # Derived Params
    ###########################################################################

    m.gen_ret_bin_first_period = Param(
        m.GEN_RET_BIN,
        initialize=lambda mod, g:
            min(p for p in mod.OPR_PRDS_BY_GEN_RET_BIN[g])
    )

    # Variables
    ###########################################################################

    m.GenRetBin_Retire = Var(
        m.GEN_RET_BIN_OPR_PRDS,
        within=Binary
    )

    # Constraints
    ###########################################################################

    m.GenRetBin_Retire_Forever_Constraint = Constraint(
        m.GEN_RET_BIN_OPR_PRDS,
        rule=retire_forever_rule
    )

    # Dynamic Components
    ###########################################################################

    # Add to list of sets we'll join to get the final
    # PROJECT_OPERATIONAL_PERIODS set
    getattr(d, capacity_type_operational_period_sets).append(
        "GEN_RET_BIN_OPR_PRDS",
    )


# Constraint Formulation Rules
###############################################################################

# TODO: we need to check that the user hasn't specified increasing
#  capacity to begin with
def retire_forever_rule(mod, g, p):
    """
    **Constraint Name**: GenRetBin_Retire_Forever_Constraint
    **Enforced Over**: GEN_RET_BIN_OPR_PRDS

    Once the binary retirement decision is made, the decision will last
    through all following periods, i.e. the binary variable cannot be
    smaller than what it was in the previous period.
    """
    # Skip if we're in the first period
    if p == value(mod.first_period):
        return Constraint.Skip
    # Skip if this is the generator's first period
    if p == mod.gen_ret_bin_first_period[g]:
        return Constraint.Skip
    else:
        return mod.GenRetBin_Retire[g, p] \
            >= mod.GenRetBin_Retire[g, mod.previous_period[p]]


# Capacity Type Methods
###############################################################################

def capacity_rule(mod, g, p):
    """
    The capacity of projects of the *gen_ret_bin* capacity type is a
    pre-specified number for each of the project's operational periods
    multiplied with 1 minus the binary retirement variable.
    """
    return mod.gen_ret_bin_capacity_mw[g, p] \
        * (1 - mod.GenRetBin_Retire[g, p])


def capacity_cost_rule(mod, g, p):
    """
    The capacity cost of projects of the *gen_ret_bin* capacity type is its net
    capacity (pre-specified capacity or zero if retired) times the per-mw
    fixed cost for each of the project's operational periods.
    """
    return mod.gen_ret_bin_fixed_cost_per_mw_yr[g, p] \
        * mod.gen_ret_bin_capacity_mw[g, p] \
        * (1 - mod.GenRetBin_Retire[g, p])


# Input-Output
###############################################################################

def load_module_specific_data(
        m, data_portal, scenario_directory, subproblem, stage
):
    """
    :param m:
    :param data_portal:
    :param scenario_directory:
    :param subproblem:
    :param stage:
    :return:
    """

    def determine_gen_ret_bin_projects():
        gen_ret_bin_projects = list()

        df = pd.read_csv(
            os.path.join(scenario_directory, subproblem, stage, "inputs",
                         "projects.tab"),
            sep="\t",
            usecols=["project", "capacity_type"]
        )
        for row in zip(df["project"],
                       df["capacity_type"]):
            if row[1] == "gen_ret_bin":
                gen_ret_bin_projects.append(row[0])
            else:
                pass

        return gen_ret_bin_projects

    def determine_period_params():
        generators_list = determine_gen_ret_bin_projects()
        generator_period_list = list()
        gen_ret_bin_capacity_mw_dict = dict()
        gen_ret_bin_fixed_cost_per_mw_yr_dict = dict()
        df = pd.read_csv(
            os.path.join(scenario_directory, subproblem, stage, "inputs",
                         "existing_generation_period_params.tab"),
            sep="\t"
        )

        for row in zip(df["project"],
                       df["period"],
                       df["existing_capacity_mw"],
                       df["fixed_cost_per_mw_yr"]):
            if row[0] in generators_list:
                generator_period_list.append((row[0], row[1]))
                gen_ret_bin_capacity_mw_dict[(row[0], row[1])] = float(row[2])
                gen_ret_bin_fixed_cost_per_mw_yr_dict[(row[0], row[1])] = \
                    float(row[3])
            else:
                pass

        return generator_period_list, \
            gen_ret_bin_capacity_mw_dict, \
            gen_ret_bin_fixed_cost_per_mw_yr_dict

    data_portal.data()["GEN_RET_BIN_OPR_PRDS"] = \
        {None: determine_period_params()[0]}

    data_portal.data()["gen_ret_bin_capacity_mw"] = \
        determine_period_params()[1]

    data_portal.data()["gen_ret_bin_fixed_cost_per_mw_yr"] = \
        determine_period_params()[2]


def export_module_specific_results(
        scenario_directory, subproblem, stage, m, d
):
    """
    Export gen_ret_bin retirement results.
    :param scenario_directory:
    :param subproblem:
    :param stage:
    :param m:
    :param d:
    :return:
    """
    with open(os.path.join(scenario_directory, subproblem, stage, "results",
                           "capacity_gen_ret_bin.csv"),
              "w", newline="") as f:
        writer = csv.writer(f)
<<<<<<< HEAD
        writer.writerow(["project", "period", "technology",
                         "load_zone", "retired_mw", "retired_binary"])
        for (prj, p) in \
                m.EXISTING_BIN_ECON_RETRMNT_GENERATORS_OPERATIONAL_PERIODS:
=======
        writer.writerow(["project", "period", "technology", "load_zone",
                         "retire_mw"])
        for (prj, p) in m.GEN_RET_BIN_OPR_PRDS:
>>>>>>> 0b4a1357
            writer.writerow([
                prj,
                p,
                m.technology[prj],
                m.load_zone[prj],
<<<<<<< HEAD
                value(m.Retire_Binary[prj, p] *
                      m.existing_bin_econ_ret_capacity_mw[prj, p]),
                value(m.Retire_Binary[prj, p])
=======
                value(m.GenRetBin_Retire[prj, p] *
                      m.gen_ret_bin_capacity_mw[prj, p])
>>>>>>> 0b4a1357
            ])


def summarize_module_specific_results(
        scenario_directory, subproblem, stage, summary_results_file
):
    """
    Summarize gen_ret_bin capacity results.
    :param scenario_directory:
    :param subproblem:
    :param stage:
    :param summary_results_file:
    :return:
    """

    # Get the results CSV as dataframe
    capacity_results_df = pd.read_csv(
        os.path.join(scenario_directory, subproblem, stage, "results",
                     "capacity_gen_ret_bin.csv")
    )

    capacity_results_agg_df = capacity_results_df.groupby(
        by=["load_zone", "technology", 'period'],
        as_index=True
    ).sum()

    # Set the formatting of float to be readable
    pd.options.display.float_format = "{:,.0f}".format

    # Get all technologies with the new build capacity
    bin_retirement_df = pd.DataFrame(
        capacity_results_agg_df[
            capacity_results_agg_df["retired_mw"] > 0
            ]["retired_mw"]
    )

    bin_retirement_df.columns = ["Retired Capacity (MW)"]

    with open(summary_results_file, "a") as outfile:
        outfile.write("\n--> Retired Capacity <--\n")
        if bin_retirement_df.empty:
            outfile.write("No retirements.\n")
        else:
            bin_retirement_df.to_string(outfile)
            outfile.write("\n")


# Database
###############################################################################

def get_module_specific_inputs_from_database(
        subscenarios, subproblem, stage, conn
):
    """
    :param subscenarios: SubScenarios object with all subscenario info
    :param subproblem:
    :param stage:
    :param conn: database connection
    :return:
    """
    c = conn.cursor()
    # Select generators of 'gen_ret_bin' capacity
    # type only
    ep_capacities = c.execute(
        """SELECT project, period, existing_capacity_mw,
        annual_fixed_cost_per_mw_year
        FROM inputs_project_portfolios
        CROSS JOIN
        (SELECT period
        FROM inputs_temporal_periods
        WHERE temporal_scenario_id = {}) as relevant_periods
        INNER JOIN
        (SELECT project, period, existing_capacity_mw
        FROM inputs_project_existing_capacity
        WHERE project_existing_capacity_scenario_id = {}
        AND existing_capacity_mw > 0) as capacity
        USING (project, period)
        LEFT OUTER JOIN
        (SELECT project, period, 
        annual_fixed_cost_per_kw_year * 1000 AS annual_fixed_cost_per_mw_year
        FROM inputs_project_existing_fixed_cost
        WHERE project_existing_fixed_cost_scenario_id = {}) as fixed_om
        USING (project, period)
        WHERE project_portfolio_scenario_id = {}
        AND capacity_type = 
        'gen_ret_bin';""".format(
            subscenarios.TEMPORAL_SCENARIO_ID,
            subscenarios.PROJECT_EXISTING_CAPACITY_SCENARIO_ID,
            subscenarios.PROJECT_EXISTING_FIXED_COST_SCENARIO_ID,
            subscenarios.PROJECT_PORTFOLIO_SCENARIO_ID
        )
    )

    return ep_capacities


# TODO: untested
def write_module_specific_model_inputs(
        inputs_directory, subscenarios, subproblem, stage, conn
):
    """
    Get inputs from database and write out the model input
    existing_generation_period_params.tab file.
    :param inputs_directory: local directory where .tab files will be saved
    :param subscenarios: SubScenarios object with all subscenario info
    :param subproblem:
    :param stage:
    :param conn: database connection
    :return:
    """

    ep_capacities = get_module_specific_inputs_from_database(
        subscenarios, subproblem, stage, conn)

    # If existing_generation_period_params.tab file already exists, append
    # rows to it
    if os.path.isfile(os.path.join(inputs_directory,
                                   "existing_generation_period_params.tab")
                      ):
        with open(os.path.join(inputs_directory,
                               "existing_generation_period_params.tab"),
                  "a") as existing_project_capacity_tab_file:
            writer = csv.writer(existing_project_capacity_tab_file,
                                delimiter="\t")
            for row in ep_capacities:
                writer.writerow(row)
    # If existing_generation_period_params.tab file does not exist,
    # write header first, then add input data
    else:
        with open(os.path.join(inputs_directory,
                               "existing_generation_period_params.tab"),
                  "w", newline="") as existing_project_capacity_tab_file:
            writer = csv.writer(existing_project_capacity_tab_file,
                                delimiter="\t")

            # Write header
            writer.writerow(
                ["project", "period", "existing_capacity_mw",
                 "fixed_cost_per_mw_yr"]
            )

            # Write input data
            for row in ep_capacities:
                writer.writerow(row)


# TODO: untested functionality
def import_module_specific_results_into_database(
        scenario_id, subproblem, stage, c, db, results_directory
):
    """

    :param scenario_id:
    :param subproblem:
    :param stage:
    :param c:
    :param db:
    :param results_directory:
    :return:
    """
    # New build capacity results
    print("project binary economic retirements")
<<<<<<< HEAD

    update_capacity_results_table(
        db=db, c=c, results_directory=results_directory,
        scenario_id=scenario_id, subproblem=subproblem, stage=stage,
        results_file="capacity_gen_ret_bin.csv"
    )
=======
    
    # Delete prior results and create temporary import table for ordering
    setup_results_import(
        conn=db, cursor=c,
        table="results_project_capacity_binary_economic_retirement",
        scenario_id=scenario_id, subproblem=subproblem, stage=stage
    )

    # Load results into the temporary table
    results = []
    with open(os.path.join(results_directory, "capacity_gen_ret_bin.csv"),
              "r") as capacity_file:
        reader = csv.reader(capacity_file)

        next(reader)  # skip header
        for row in reader:
            project = row[0]
            period = row[1]
            technology = row[2]
            load_zone = row[3]
            retired_mw = row[4]

            results.append(
                (scenario_id, project, period, subproblem, stage,
                 technology, load_zone, retired_mw)
            )

    insert_temp_sql = """
        INSERT INTO 
        temp_results_project_capacity_binary_economic_retirement{}
        (scenario_id, project, period, subproblem_id, stage_id,
        technology, load_zone, retired_mw)
        VALUES (?, ?, ?, ?, ?, ?, ?, ?);""".format(scenario_id)
    spin_on_database_lock(conn=db, cursor=c, sql=insert_temp_sql, data=results)

    # Insert sorted results into permanent results table
    insert_sql = """
        INSERT INTO results_project_capacity_binary_economic_retirement
        (scenario_id, project, period, subproblem_id, stage_id,
        technology, load_zone, retired_mw)
        SELECT
        scenario_id, project, period, subproblem_id, stage_id,
        technology, load_zone, retired_mw
        FROM temp_results_project_capacity_binary_economic_retirement{}
         ORDER BY scenario_id, project, period, subproblem_id, stage_id;
        """.format(scenario_id)
    spin_on_database_lock(conn=db, cursor=c, sql=insert_sql, data=(),
                          many=False)


# Validation
###############################################################################

def validate_module_specific_inputs(subscenarios, subproblem, stage, conn):
    """
    Get inputs from database and validate the inputs
    :param subscenarios: SubScenarios object with all subscenario info
    :param subproblem:
    :param stage:
    :param conn: database connection
    :return:
    """
    pass
    # Validation to be added
    # ep_capacities = get_module_specific_inputs_from_database(
    #     subscenarios, subproblem, stage, conn)
>>>>>>> 0b4a1357
<|MERGE_RESOLUTION|>--- conflicted
+++ resolved
@@ -299,29 +299,17 @@
                            "capacity_gen_ret_bin.csv"),
               "w", newline="") as f:
         writer = csv.writer(f)
-<<<<<<< HEAD
-        writer.writerow(["project", "period", "technology",
-                         "load_zone", "retired_mw", "retired_binary"])
-        for (prj, p) in \
-                m.EXISTING_BIN_ECON_RETRMNT_GENERATORS_OPERATIONAL_PERIODS:
-=======
         writer.writerow(["project", "period", "technology", "load_zone",
-                         "retire_mw"])
+                         "retired_mw", "retired_binary"])
         for (prj, p) in m.GEN_RET_BIN_OPR_PRDS:
->>>>>>> 0b4a1357
             writer.writerow([
                 prj,
                 p,
                 m.technology[prj],
                 m.load_zone[prj],
-<<<<<<< HEAD
-                value(m.Retire_Binary[prj, p] *
-                      m.existing_bin_econ_ret_capacity_mw[prj, p]),
-                value(m.Retire_Binary[prj, p])
-=======
                 value(m.GenRetBin_Retire[prj, p] *
-                      m.gen_ret_bin_capacity_mw[prj, p])
->>>>>>> 0b4a1357
+                      m.gen_ret_bin_capacity_mw[prj, p]),
+                value(m.GenRetBin_Retire[prj, p])
             ])
 
 
@@ -484,62 +472,12 @@
     """
     # New build capacity results
     print("project binary economic retirements")
-<<<<<<< HEAD
 
     update_capacity_results_table(
         db=db, c=c, results_directory=results_directory,
         scenario_id=scenario_id, subproblem=subproblem, stage=stage,
         results_file="capacity_gen_ret_bin.csv"
     )
-=======
-    
-    # Delete prior results and create temporary import table for ordering
-    setup_results_import(
-        conn=db, cursor=c,
-        table="results_project_capacity_binary_economic_retirement",
-        scenario_id=scenario_id, subproblem=subproblem, stage=stage
-    )
-
-    # Load results into the temporary table
-    results = []
-    with open(os.path.join(results_directory, "capacity_gen_ret_bin.csv"),
-              "r") as capacity_file:
-        reader = csv.reader(capacity_file)
-
-        next(reader)  # skip header
-        for row in reader:
-            project = row[0]
-            period = row[1]
-            technology = row[2]
-            load_zone = row[3]
-            retired_mw = row[4]
-
-            results.append(
-                (scenario_id, project, period, subproblem, stage,
-                 technology, load_zone, retired_mw)
-            )
-
-    insert_temp_sql = """
-        INSERT INTO 
-        temp_results_project_capacity_binary_economic_retirement{}
-        (scenario_id, project, period, subproblem_id, stage_id,
-        technology, load_zone, retired_mw)
-        VALUES (?, ?, ?, ?, ?, ?, ?, ?);""".format(scenario_id)
-    spin_on_database_lock(conn=db, cursor=c, sql=insert_temp_sql, data=results)
-
-    # Insert sorted results into permanent results table
-    insert_sql = """
-        INSERT INTO results_project_capacity_binary_economic_retirement
-        (scenario_id, project, period, subproblem_id, stage_id,
-        technology, load_zone, retired_mw)
-        SELECT
-        scenario_id, project, period, subproblem_id, stage_id,
-        technology, load_zone, retired_mw
-        FROM temp_results_project_capacity_binary_economic_retirement{}
-         ORDER BY scenario_id, project, period, subproblem_id, stage_id;
-        """.format(scenario_id)
-    spin_on_database_lock(conn=db, cursor=c, sql=insert_sql, data=(),
-                          many=False)
 
 
 # Validation
@@ -557,5 +495,4 @@
     pass
     # Validation to be added
     # ep_capacities = get_module_specific_inputs_from_database(
-    #     subscenarios, subproblem, stage, conn)
->>>>>>> 0b4a1357
+    #     subscenarios, subproblem, stage, conn)