<<<<<<< HEAD
timepoint	period	timepoint_weight	number_of_hours_in_timepoint	previous_stage_timepoint_map	month	day_of_month	hour_of_day
20200101	2020	4380.0	1	.	1	.	1.0
20200102	2020	4380.0	1	.	1	.	2.0
=======
timepoint	period	timepoint_weight	number_of_hours_in_timepoint	previous_stage_timepoint_map	month
20200101	2020	4380.0	1	.	1
20200102	2020	4380.0	1	.	1
20300101	2030	4380.0	1	.	1
20300102	2030	4380.0	1	.	1
>>>>>>> 203c48eb
<|MERGE_RESOLUTION|>--- conflicted
+++ resolved
@@ -1,11 +1,5 @@
-<<<<<<< HEAD
 timepoint	period	timepoint_weight	number_of_hours_in_timepoint	previous_stage_timepoint_map	month	day_of_month	hour_of_day
 20200101	2020	4380.0	1	.	1	.	1.0
 20200102	2020	4380.0	1	.	1	.	2.0
-=======
-timepoint	period	timepoint_weight	number_of_hours_in_timepoint	previous_stage_timepoint_map	month
-20200101	2020	4380.0	1	.	1
-20200102	2020	4380.0	1	.	1
-20300101	2030	4380.0	1	.	1
-20300102	2030	4380.0	1	.	1
->>>>>>> 203c48eb
+20300101	2030	4380.0	1	.	1	.	1.0
+20300102	2030	4380.0	1	.	1	.	2.0